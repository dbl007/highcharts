{
	"10": {
		"title": "Can't plot zero or subzero values on a logarithmic axis",
		"text": "<h1>Can't plot zero or subzero values on a logarithmic axis</h1><p>This error occurs in the following situations: </p><ul><li>If a zero or subzero data value is added to a logarithmic axis</li><li>If the minimum of a logarithimic axis is set to 0 or less</li><li>If the threshold is set to 0 or less</li></ul><p>Note: As of Highcharts 5.0.8 it's possible to bypass this error message by setting <code>Axis.prototype.allowNegativeLog</code> to true, and add custom conversion functions. <a href=\"https://jsfiddle.net/gh/get/library/pure/highcharts/highcharts/tree/samples/highcharts/yaxis/type-log-negative/\">View live demo</a>. It is also possible to use a similar workaround for colorAxis. <a href=\"https://jsfiddle.net/gh/get/library/pure/highcharts/highcharts/tree/samples/highcharts/coloraxis/logarithmic-with-emulate-negative-values/\">View live demo</a>.</p>",
		"enduser": "<h1>Can't plot zero or subzero values on a logarithmic axis</h1><p>This error occurs in the following situations:</p><ul><li>If a zero or subzero data value is added to a logarithmic axis</li><li>If the minimum of a logarithimic axis is set to 0 or less</li><li>If the threshold is set to 0 or less</li></ul><p>As of Highcharts 5.0.8 it's possible to bypass this error message by setting <code>Axis.prototype.allowNegativeLog</code> to <code>true</code> and add custom conversion functions. <a href=\"http://jsfiddle.net/gh/get/library/pure/highcharts/highcharts/tree/samples/highcharts/yaxis/type-log-negative/\">\">View Live Demo</a>. It is also possible to use a similar workaround for colorAxis. <a href=\"https://jsfiddle.net/gh/get/library/pure/highcharts/highcharts/tree/samples/highcharts/coloraxis/logarithmic-with-emulate-negative-values/\">View live demo</a>.</p>"
	},
	"11": {
		"title": "Can't link axes of different type",
		"text": "<h1>Can't link axes of different type</h1><p>This error occurs when using the <code>linkedTo</code> option to link two axes of different types, for example a logarithmic axis to a linear axis. Highcharts can't link these because the calculation of ticks, extremes, padding etc. is different.</p>"
	},
	"12": {
		"title": "Highcharts expects point configuration to be numbers or arrays in turbo mode",
		"text": "<h1>Highcharts expects point configuration to be numbers or arrays in turbo mode</h1><p>This error occurs if the <code>series.data</code> option contains object configurations and the number of points exceeds the turboThreshold. It can be fixed by either setting <code>turboThreshold</code> to a higher value, or changing the point configurations to numbers or arrays.</p><p>In boost mode, turbo mode is always on, which means only array of numbers or two dimensional arrays are allowed.</p><p>See <a href=\"https://api.highcharts.com/highcharts#plotOptions.series.turboThreshold\">plotOptions.series.turboThreshold</a></p>"
	},
	"13": {
		"title": "Rendering div not found",
		"text": "<h1>Rendering div not found</h1><p>This error occurs if the <a href=\"https://api.highcharts.com/highcharts#chart.renderTo\">chart.renderTo</a> option is misconfigured so that Highcharts is unable to find the HTML element to render the chart in.</p><p>If using a DOM ID when creating the chart, make sure a node with the same ID exists somewhere in the DOM.</p>"
	},
	"14": {
		"title": "String value sent to series.data, expected Number",
		"text": "<h1>String value sent to series.data, expected Number</h1><p>This happens if using a string as a data point, for example in a setup like this: </p><pre>series: [{\n    data: [&quot;3&quot;, &quot;5&quot;, &quot;1&quot;, &quot;6&quot;]\n}]</pre><p>Highcharts expects numerical data values.</p><p>The most common reason for this error this is that data is parsed from CSV or from a XML source, and the implementer forgot to run <code>parseFloat</code> on the parsed value.</p><p>Note: For performance reasons internal type casting is not performed, and only the first value is checked (since 2.3).</p>"
	},
	"15": {
		"title": "Highcharts expects data to be sorted",
		"text": "<h1>Highcharts expects data to be sorted</h1><p>This happens when creating a line series or a stock chart where the data is not sorted in ascending X order.</p><p>For performance reasons, Highcharts does not sort the data, instead it requires that the implementer pre-sorts the data.</p>"
	},
	"16": {
		"title": "Highcharts already defined in the page",
		"text": "<h1>Highcharts already defined in the page</h1><p>This error happens if the <code>Highcharts</code> namespace already exists when loading Highcharts or Highstock.</p><p>This is caused by including Highcharts or Highstock more than once.</p><p>Keep in mind that the <code>Highcharts.Chart</code> constructor and all features of Highcharts are included in Highstock, so if using the <code>Chart</code> and <code>StockChart</code> constructors in combination, only the <code>highstock.js</code> file is required.</p>"
	},
	"17": {
		"title": "The requested series type does not exist",
		"text": "<h1>The requested series type does not exist</h1><p>This error happens when setting <code>chart.type</code> or <code>series.type</code> to a series type that isn't defined in Highcharts. A typical reason may be that the module or extension where the series type is defined isn't included.</p><p>For example in order to create an <code>arearange</code> series, the <code>highcharts-more.js</code> file must be loaded.</p>"
	},
	"18": {
		"title": "The requested axis does not exist",
		"text": "<h1>The requested axis does not exist</h1><p>This error happens when setting a series' <code>xAxis</code> or <code>yAxis</code> property to point to an axis that does not exist.</p>"
	},
	"19": {
		"title": "Too many ticks",
		"text": "<h1>Too many ticks</h1><p>This error happens when applying too many ticks to an axis, specifically when adding more ticks than the axis pixel length.</p><p>With default value this won't happen, but there are edge cases, for example when setting axis categories and <code>xAxis.labels.step</code> in combination with a long data range, when the axis is instructed to create a great number of ticks.</p>"
	},
	"20": {
		"title": "Can't add object point configuration to a long data series",
		"text": "<h1>Can't add object point configuration to a long data series</h1><p>In Highstock, when trying to add a point using the object literal configuration syntax, it will only work when the number of data points is below the series' <a href=\"https://api.highcharts.com/highstock#plotOptions.series.turboThreshold\">turboThreshold</a>. Instead of the object syntax, use the Array syntax.</p>"
	},
	"21": {
		"title": "Can't find Proj4js library",
		"text": "<h1>Can't find Proj4js library</h1><p>Using latitude/longitude functionality in Highmaps requires the <a href=\"http://proj4js.org\">Proj4js</a> library to be loaded.</p>"
	},
	"22": {
		"title": "Map does not support latitude/longitude",
		"text": "<h1>Map does not support latitude/longitude</h1><p>The loaded map does not support latitude/longitude functionality. This is only supported with maps from the <a href=\"https://code.highcharts.com/mapdata\">official Highmaps map collection</a> from version 1.1.0 onwards. If you are using a custom map, consider using the <a href=\"https://proj4js.org\">Proj4js</a> library to convert between projections.</p>"
	},
	"23": {
		"title": "Unsupported color format used for color interpolation",
		"text": "<h1>Unsupported color format used for color interpolation</h1><p>Highcharts supports three color formats primarily: hex (<code>#FFFFFF</code>), rgb (<code>rgba(255,255,255)</code>) and rgba (<code>rgba(255,255,255,1)</code>). If any other format, like 3-digit colors (<code>#FFF</code>), named colors (<code>white</code>) or gradient structures are used in for example a heatmap, Highcharts will fail to interpolate and will instead use the end-color with no interpolation applied.</p><p>We've chosen to preserve this limitation in order to keep the weight of the implementation at a minimum.</p>"
	},
	"24": {
		"title": "Cannot run Point.update on a grouped point",
		"text": "<h1>Cannot run Point.update on a grouped point</h1><p>Running <code>Point.update</code> in Highstock when a point is grouped by data grouping is not supported.</p><p>This is not supported because when data grouping is enabled, there won't be any references to the raw points, which is required by the <code>Point.update</code> function.</p>"
	},
	"25": {
		"title": "Can't find Moment.js library",
		"text": "<h1>Can't find Moment.js library</h1><p>Using the global.timezone option requires the <a href=\"https://momentjs.com/\">Moment.js</a> library to be loaded.</p>"
	},
	"26": {
		"title": "WebGL not supported, and no fallback module included",
		"text": "<h1>WebGL not supported, and no fallback module included</h1><p>This happens when the browser doesn't support WebGL,<b>and</b> the canvas fallback module (<code>boost-canvas.js</code>) hasn't been included OR if the fallback module was included<b>after</b> the boost module.</p><p>If a fallback is required, make sure to include <code>boost-canvas.js</code>, and that it's included before <code>boost.js</code>.</p><p>Please note that the fallback module is not intended as a fully-featured one. Rather, it's a minimal implementation of the WebGL counterpart.</p>"
	},
	"27": {
		"title": "This browser does not support SVG",
		"text": "<h1>This browser does not support SVG</h1><p>This happens in old IE when the <code>oldie.js</code> module isn't loaded.</p><p>If compatibility with IE versions 6, 7 and 8 is required, add the module after loading <code>highcharts.js</code>. In a website context, it's a good idea to load it in a conditional comment to avoid traffic overhead and dead code in modern browsers: </p><pre>&lt;!--[if lt IE 9]&gt;\n    &lt;script src='https://code.highcharts.com/modules/oldie.js'&gt;&lt;/script&gt;\n&lt;![endif]--&gt;</pre>"
	},
	"28": {
		"title": "Fallback to export server disabled",
		"text": "<h1>Fallback to export server disabled</h1><p>This happens when the offline export module encounters a chart that it can't export successfully, and the fallback to the online export server is disabled. The offline exporting module will fail for certain browsers, and certain features (e.g. <a href=\"https://api.highcharts.com/highcharts/exporting.allowHTML\">exporting.allowHTML</a> ), depending on the type of image exporting to. For a compatibility overview, see <a href=\"https://www.highcharts.com/docs/export-module/client-side-export\">Client Side Export</a>.</p><p>For very complex charts, it's possible that exporting fail in browsers that don't support Blob objects, due to data URL length limits. It's always recommended to define the <a href=\"https://api.highcharts.com/highcharts/exporting.error\">exporting.error</a> callback when disabling the fallback, so that details can be provided to the end-user if offline export isn't working for them.</p>"
	},
	"29": {
		"title": "Browser does not support WebAudio",
		"text": "<h1>Browser does not support WebAudio</h1><p>This happens when you attempt to use the sonification module on a chart in a browser or environment that does not support the WebAudio API. This API is supported on all modern browsers, including Microsoft Edge, Google Chrome and Mozilla Firefox.</p>"
	},
	"30": {
		"title": "Invalid instrument",
		"text": "<h1>Invalid instrument</h1><p>This happens when you try to use a sonification instrument that is not valid. If you are using a predefined instrument, make sure your spelling is correct.</p>"
	},
	"31": {
		"title": "Non-unique point or node id",
		"text": "<h1>Non-unique point or node id</h1><p>This error occurs when using the same <code>id</code> for two or more points or nodes.</p>"
	},
	"32": {
		"title": "Deprecated function or property",
		"text": "<h1>Deprecated function or property</h1><p>This error occurs when using a deprecated function or property. Consult the <a href=\"https://api.highcharts.com/\">API documentation</a> for alternatives, if no replacement is mentioned by the error itself.</p>"
<<<<<<< HEAD
	},
	"33": {
		"title": "Can't find gui.js library",
		"text": "<h1>Can't find gui.js library</h1><p>Using the gui.enabled option requires the gui.js library to be loaded.</p>"
	},
	"meta": {
		"files": [
			"errors/10/readme.md",
			"errors/10/enduser.md",
			"errors/11/readme.md",
			"errors/12/readme.md",
			"errors/13/readme.md",
			"errors/14/readme.md",
			"errors/15/readme.md",
			"errors/16/readme.md",
			"errors/17/readme.md",
			"errors/18/readme.md",
			"errors/19/readme.md",
			"errors/20/readme.md",
			"errors/21/readme.md",
			"errors/22/readme.md",
			"errors/23/readme.md",
			"errors/24/readme.md",
			"errors/25/readme.md",
			"errors/26/readme.md",
			"errors/27/readme.md",
			"errors/28/readme.md",
			"errors/29/readme.md",
			"errors/30/readme.md",
			"errors/31/readme.md",
			"errors/32/readme.md",
			"errors/33/readme.md"
		]
=======
>>>>>>> 37362c1a
	}
}<|MERGE_RESOLUTION|>--- conflicted
+++ resolved
@@ -91,41 +91,9 @@
 	"32": {
 		"title": "Deprecated function or property",
 		"text": "<h1>Deprecated function or property</h1><p>This error occurs when using a deprecated function or property. Consult the <a href=\"https://api.highcharts.com/\">API documentation</a> for alternatives, if no replacement is mentioned by the error itself.</p>"
-<<<<<<< HEAD
 	},
 	"33": {
 		"title": "Can't find gui.js library",
 		"text": "<h1>Can't find gui.js library</h1><p>Using the gui.enabled option requires the gui.js library to be loaded.</p>"
-	},
-	"meta": {
-		"files": [
-			"errors/10/readme.md",
-			"errors/10/enduser.md",
-			"errors/11/readme.md",
-			"errors/12/readme.md",
-			"errors/13/readme.md",
-			"errors/14/readme.md",
-			"errors/15/readme.md",
-			"errors/16/readme.md",
-			"errors/17/readme.md",
-			"errors/18/readme.md",
-			"errors/19/readme.md",
-			"errors/20/readme.md",
-			"errors/21/readme.md",
-			"errors/22/readme.md",
-			"errors/23/readme.md",
-			"errors/24/readme.md",
-			"errors/25/readme.md",
-			"errors/26/readme.md",
-			"errors/27/readme.md",
-			"errors/28/readme.md",
-			"errors/29/readme.md",
-			"errors/30/readme.md",
-			"errors/31/readme.md",
-			"errors/32/readme.md",
-			"errors/33/readme.md"
-		]
-=======
->>>>>>> 37362c1a
 	}
 }