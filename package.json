{
  "name": "highcharts",
  "version": "4.2.0",
  "description": "JavaScript charting framework",
  "main": "lib/highcharts",
  "author": "Highsoft AS <support@highcharts.com> (http://www.highcharts.com/about)",
  "repository": {
    "type": "git",
    "url": "https://github.com/highcharts/highcharts.git"
  },
  "bugs": "https://github.com/highcharts/highcharts/issues",
  "homepage": "http://www.highcharts.com",
  "keywords": [
    "charts",
    "graphs",
    "visualization",
    "data",
    "browserify",
    "webpack"
  ],
  "files": [
    "errors",
    "gfx",
    "js",
    "lib"
  ],
  "devDependencies": {
    "browserify": "^12.0.1",
    "closurecompiler": "^1.5.2",
    "colors": "~1.1.2",
    "grunt": "^0.4.5",
    "gulp": "^3.9.0",
    "gulp-eslint": "^1.0.0",
    "gulp-if": "^2.0.0",
    "gzip-size": "^3.0.0",
    "request": "^2.65.0",
    "vinyl-ftp": "^0.4.5",
    "webpack": "^1.12.9",
    "xml2js": "^0.4.13",
<<<<<<< HEAD
    "gulp-sass": "^2.0.4",
    "requirejs": "^2.1.20",
    "yargs": "^3.25.0",
    "colors": "~1.1.2"
  }
=======
    "yargs": "^3.31.0"
  },
  "license": "https://www.highcharts.com/license"
>>>>>>> e6238c3f
}<|MERGE_RESOLUTION|>--- conflicted
+++ resolved
@@ -37,15 +37,10 @@
     "vinyl-ftp": "^0.4.5",
     "webpack": "^1.12.9",
     "xml2js": "^0.4.13",
-<<<<<<< HEAD
     "gulp-sass": "^2.0.4",
     "requirejs": "^2.1.20",
     "yargs": "^3.25.0",
     "colors": "~1.1.2"
-  }
-=======
-    "yargs": "^3.31.0"
   },
   "license": "https://www.highcharts.com/license"
->>>>>>> e6238c3f
 }