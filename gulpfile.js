--- conflicted
+++ resolved
@@ -1253,19 +1253,6 @@
 
     const jsdoc3 = require('gulp-jsdoc3');
 
-<<<<<<< HEAD
-    let dtsPath = 'test/typescript',
-        codeFiles = JSON
-            .parse(fs.readFileSync(join(dtsPath, 'tsconfig.json'))).files
-            .map(file => join(dtsPath, file))
-            .filter(file => (
-                file.indexOf('test') !== 0 &&
-                !file.indexOf('global.d.ts') >= 0 &&
-                !file.indexOf('.src.d.ts') >= 0
-            ))
-            .map(file => file.replace(/.d.ts$/, '.src.js')),
-        productFolders = [
-=======
     const codeFiles = JSON
         .parse(fs.readFileSync('tsconfig.json')).files
         .filter(file => (
@@ -1276,7 +1263,6 @@
         .map(file => file.replace(/.d.ts$/, '.src.js'));
 
     const productFolders = [
->>>>>>> 57f1df32
             'gantt',
             'highcharts',
             'highstock',
