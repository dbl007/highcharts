--- conflicted
+++ resolved
@@ -115,17 +115,13 @@
 					// in case of pdf, phantom cannot base64 on pdf files
 					stream.write(FileUtils.readFileToByteArray(new File(outFilename)));
 				} else {
-<<<<<<< HEAD
 					// assume phantom is returning SVG or a base64 string for images
 					if (extension.equals("svg")) {
 						stream.write(output.getBytes());
 					} else {
+						//decode the base64 string
 						stream.write(Base64.decodeBase64(output));
 					}
-=======
-					//decode the base64 string
-					stream.write(Base64.decodeBase64(output));
->>>>>>> f25a5c81
 				}
 			} catch (IOException ioex) {
 				logger.error(ioex.getMessage());
