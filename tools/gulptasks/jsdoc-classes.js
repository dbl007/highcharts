/*
 * Copyright (C) Highsoft AS
 */

const Gulp = require('gulp');
const Path = require('path');

/* *
 *
 *  Constants
 *
 * */

const SOURCE_GLOBS = [
    'readme.md',
    'js/parts/Utilities.js',
    'js/parts/Axis.js',
    'js/parts/Chart.js',
    'js/parts/Color.js',
    'js/parts/ColumnSeries.js',
    'js/parts/DataGrouping.js',
    'js/parts/DataLabels.js',
    'js/parts/Dynamics.js',
    'js/parts/Globals.js',
    'js/parts/Interaction.js',
    'js/parts/Legend.js',
    'js/parts/Options.js',
    'js/parts/PieSeries.js',
    'js/parts/Point.js',
    'js/parts/Pointer.js',
    'js/parts/PlotLineOrBand.js',
    'js/parts/Series.js',
    'js/parts/StockChart.js',
    'js/parts/SvgRenderer.js',
    'js/parts/Tick.js',
    'js/parts/Time.js',
    'js/parts/Tooltip.js',
    'js/parts-gantt/GanttChart.js',
    'js/parts-gantt/TreeGrid.js',
    'js/parts-map/ColorAxis.js',
    'js/parts-map/GeoJSON.js',
    'js/parts-map/Map.js',
    'js/parts-map/MapNavigation.js',
    'js/parts-map/MapSeries.js',
    'js/parts-more/AreaRangeSeries.js',
    'js/parts-more/PackedBubbleSeries.js',
    'js/mixins/ajax.js',
    'js/modules/accessibility/*.js',
    'js/modules/data.src.js',
    'js/modules/draggable-points.src.js',
    'js/modules/drilldown.src.js',
    'js/modules/exporting.src.js',
    'js/modules/export-data.src.js',
    'js/modules/marker-clusters.src.js',
    'js/modules/networkgraph/*.js',
    'js/modules/offline-exporting.src.js',
    'js/modules/organization.src.js',
    'js/modules/pattern-fill.src.js',
    'js/modules/sankey.src.js',
    'js/modules/series-label.src.js',
    'js/modules/sonification/*.js',
    'js/modules/sunburst.src.js',
    'js/modules/timeline.src.js',
<<<<<<< HEAD
    'js/modules/networkgraph/*.js',
    'js/modules/sonification/*.js',
    'js/annotations/annotations.src.js',
=======
    'js/annotations/annotations.src.js'
    /*
    'js/annotations/eventEmitterMixin.js',
    'js/annotations/MockPoint.js',
    'js/annotations/ControlPoint.js',
>>>>>>> f21e6c5a
    'js/annotations/controllable/controllableMixin.js',
    'js/annotations/ControlPoint.js',
    'js/annotations/navigationBindings.js'
];

const TARGET_DIRECTORY = Path.join('build', 'api', 'class-reference');

const TEMPLATE_DIRECTORY = Path.join(
    'node_modules', 'highcharts-documentation-generators', 'docstrap'
);

/* *
 *
 *  Tasks
 *
 * */

/**
 * Automated generation for internal Class reference.
 *
 * @return {Promise<void>}
 *         Promise to keep
 */
function jsDocClasses() {

    const gulpJSDoc = require('gulp-jsdoc3');
    const LogLib = require('./lib/log');

    return new Promise((resolve, reject) => {

        const jsDocConfig = {
            navOptions: {
                theme: 'highsoft'
            },
            opts: {
                destination: TARGET_DIRECTORY,
                private: false,
                template: Path.join(TEMPLATE_DIRECTORY, 'template')
            },
            plugins: [
                ['plugins', 'add-namespace'],
                ['plugins', 'markdown'],
                ['plugins', 'sampletag']
            ].map(
                filePath => Path.join(TEMPLATE_DIRECTORY, ...filePath)
            ),
            templates: {
                logoFile: Path.join('img', 'highcharts-logo.svg'),
                systemName: 'Highcharts',
                theme: 'highsoft'
            }
        };

        LogLib.message('Generating', TARGET_DIRECTORY + '...');

        Gulp
            .src(SOURCE_GLOBS, { read: false })
            .pipe(gulpJSDoc(jsDocConfig, function (error) {
                if (error) {
                    reject(error);
                } else {
                    LogLib.success('Created', TARGET_DIRECTORY);
                    resolve();
                }
            }));
    });
}

Gulp.task('jsdoc-classes', jsDocClasses);<|MERGE_RESOLUTION|>--- conflicted
+++ resolved
@@ -61,17 +61,7 @@
     'js/modules/sonification/*.js',
     'js/modules/sunburst.src.js',
     'js/modules/timeline.src.js',
-<<<<<<< HEAD
-    'js/modules/networkgraph/*.js',
-    'js/modules/sonification/*.js',
-    'js/annotations/annotations.src.js',
-=======
     'js/annotations/annotations.src.js'
-    /*
-    'js/annotations/eventEmitterMixin.js',
-    'js/annotations/MockPoint.js',
-    'js/annotations/ControlPoint.js',
->>>>>>> f21e6c5a
     'js/annotations/controllable/controllableMixin.js',
     'js/annotations/ControlPoint.js',
     'js/annotations/navigationBindings.js'
