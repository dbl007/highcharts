/* *
 *
 *  Data module
 *
 *  (c) 2012-2020 Torstein Honsi
 *
 *  License: www.highcharts.com/license
 *
 *  !!!!!!! SOURCE GETS TRANSPILED BY TYPESCRIPT. EDIT TS FILE ONLY. !!!!!!!
 *
 * */

'use strict';

/* *
 *
 *  Imports
 *
 * */

import type DataEventEmitter from '../DataEventEmitter';
import type DataJSON from '../DataJSON';
import type StoreType from './StoreType';

import DataParser from '../Parsers/DataParser.js';
import DataTableRow from '../DataTableRow.js';
import DataTable from '../DataTable.js';
import U from '../../Core/Utilities.js';
const {
    addEvent,
    fireEvent,
    merge,
    pick
} = U;

/* *
 *
 *  Class
 *
 * */

/**
 * Abstract class providing an interface for managing a DataStore
 */
abstract class DataStore<TEventObject extends DataStore.EventObject>
implements DataEventEmitter<TEventObject>, DataJSON.Class {
    /* *
     *
     *  Static Properties
     *
     * */

    /**
     * Registry as a record object with store names and their class.
     */
    private static readonly registry = {} as Record<string, StoreType>;

    /**
     * Regular expression to extract the store name (group 1) from the
     * stringified class type.
     */
    private static readonly nameRegExp = /^function\s+(\w*?)(?:DataStore)?\s*\(/;

    /* *
     *
     *  Static Functions
     *
     * */


    /**
     * Adds a dataStore class to the registry. The store has to provide the
     * `DataStore.options` property and the `DataStore.load` method to
     * modify the DataTable.
     *
     * @param {DataStore} dataStore
     * Store class (aka class constructor) to register.
     *
     * @return {boolean}
     * Returns true, if the registration was successful. False is returned, if
     * their is already a store registered with this name.
     */
    public static addStore(dataStore: StoreType): boolean {
        const name = DataStore.getName(dataStore),
            registry = DataStore.registry;

        if (
            typeof name === 'undefined' ||
            registry[name]
        ) {
            return false;
        }

        registry[name] = dataStore;

        return true;
    }

    /**
     * Returns all registered dataStore names.
     *
     * @return {Array<string>}
     * All registered store names.
     */
    public static getAllStoreNames(): Array<string> {
        return Object.keys(DataStore.registry);
    }

    /**
     * Returns a copy of the dataStore registry as record object with
     * dataStore names and their dataStore class.
     *
     * @return {Record<string,DataStoreRegistryType>}
     * Copy of the dataStore registry.
     */
    public static getAllStores(): Record<string, StoreType> {
        return merge(DataStore.registry);
    }

    /**
     * Extracts the name from a given dataStore class.
     *
     * @param {DataStore} dataStore
     * DataStore class to extract the name from.
     *
     * @return {string}
     * DataStore name, if the extraction was successful, otherwise an empty
     * string.
     */
    private static getName(dataStore: (NewableFunction|StoreType)): string {
        return (
            dataStore.toString().match(DataStore.nameRegExp) ||
            ['', '']
        )[1];
    }

    /**
     * Returns a dataStore class (aka class constructor) of the given dataStore
     * name.
     *
     * @param {string} name
     * Registered class name of the class type.
     *
     * @return {DataStoreRegistryType|undefined}
     * Class type, if the class name was found, otherwise `undefined`.
     */
    public static getStore(name: string): (StoreType|undefined) {
        return DataStore.registry[name];
    }

    /* *
    *
    *  Constructors
    *
    * */

    /**
     * Constructor for the DataStore class.
     *
     * @param {DataTable} table
     * Optional DataTable to use in the DataStore.
     *
     * @param {DataStore.Metadata} metadata
     * Optional metadata to use in the DataStore.
     */
    public constructor(
        table: DataTable = new DataTable(),
        metadata: DataStore.Metadata = { columns: {} }
    ) {
        this.table = table;
        this.metadata = metadata;
    }

    /* *
    *
    *  Properties
    *
    * */

    /**
     * The DataParser responsible for handling converting the provided data to
     * a DataStore.
     */
    public abstract readonly parser: DataParser<DataParser.EventObject>;

    /**
     * Metadata to describe the store and the content of columns.
     */
    public metadata: DataStore.Metadata;

    /**
     * DataTable managed by this DataStore instance.
     */
    public table: DataTable;

    /* *
     *
     *  Functions
     *
     * */

    /**
     * Method for adding metadata for a single column.
     *
     * @param {string} name
     * The name of the column to be described.
     *
     * @param {DataStore.MetaColumn} columnMeta
     * The metadata to apply to the column.
     */
    public describeColumn(
        name: string,
        columnMeta: DataStore.MetaColumn
    ): void {
        const store = this,
            columns = store.metadata.columns;

        columns[name] = merge(columns[name] || {}, columnMeta);
    }

    /**
     * Method for applying columns meta information to the whole datastore.
     *
     * @param {Record<string, DataStore.MetaColumn>} columns
     * Pairs of column names and MetaColumn objects.
     */
    public describeColumns(columns: Record<string, DataStore.MetaColumn>): void {
        const store = this,
            columnNames = Object.keys(columns);

        let columnName: (string|undefined);

        while (typeof (columnName = columnNames.pop()) === 'string') {
            store.describeColumn(columnName, columns[columnName]);
        }
    }

    /**
     * Emits an event on the store to all registered callbacks of this event.
     *
     * @param {DataStore.EventObject} [e]
     * Event object containing additional event information.
     */
    public emit(e: TEventObject): void {
        fireEvent(this, e.type, e);
    }

    /**
     * Returns the order of columns.
     *
     * @param {boolean} [usePresentationState]
     * Whether to use the column order of the presentation state of the table.
     *
     * @return {Array<string>}
     * Order of columns.
     */
    public getColumnOrder(usePresentationState?: boolean): Array<string> {
        const store = this,
            metadata = store.metadata,
            columns = metadata.columns,
            columnNames = Object.keys(columns),
            columnOrder: Array<string> = [];

        let columnName: string;

        for (let i = 0, iEnd = columnNames.length; i < iEnd; ++i) {
            columnName = columnNames[i];
            columnOrder[pick(columns[columnName].index, i)] = columnName;
        }

        return columnOrder;
    }

    /**
     * Retrieves the columns of the the dataTable,
     * applies column order from meta.
     *
     * @param {boolean} [includeIdColumn]
     * Whether to include the `id` column in the returned array.
     *
     * @param {boolean} [usePresentationOrder]
     * Whether to use the column order of the presentation state of the table.
     *
     * @return {{}}
     * An object with the properties `columnNames` and `columnValues`
     */
    protected getColumnsForExport(
        includeIdColumn?: boolean,
        usePresentationOrder?: boolean
    ): DataStore.ColumnsForExportObject {
        const table = this.table,
            columnsRecord = table.getColumns(),
            columnNames = (
                includeIdColumn ?
                    Object.keys(columnsRecord) :
                    Object.keys(columnsRecord).slice(1)
            );

        const columnOrder = this.getColumnOrder(usePresentationOrder);

        if (columnOrder.length) {
            columnNames.sort((a, b): number => {
                if (columnOrder.indexOf(a) < columnOrder.indexOf(b)) {
                    return 1;
                }
                if (columnOrder.indexOf(a) > columnOrder.indexOf(b)) {
                    return -1;
                }
                return 0;
            });
        }

        return ({
<<<<<<< HEAD
            columnNames: columnNames.map((name): string => {
                const { title } = this.whatIs(name) || {};
                return title || name;
            }),
            columnValues: columnNames.map(function (name): DataTableRow.CellType[] {
                return columnsRecord[name];
            })
=======
            columnNames,
            columnValues: columnNames.map(
                (name: string): DataTableRow.CellType[] => columnsRecord[name]
            )
>>>>>>> 6932b093
        });
    }

    /**
     * The default load method, which fires the `afterLoad` event
     * @emits DataStore#afterLoad
     */
    public load(): void {
        fireEvent(this, 'afterLoad', { table: this.table });
    }

    /**
     * Registers a callback for a specific store event.
     *
     * @param {string} type
     * Event type as a string.
     *
     * @param {DataEventEmitter.EventCallback} callback
     * Function to register for the store callback.
     *
     * @return {Function}
     * Function to unregister callback from the store event.
     */
    public on(
        type: TEventObject['type'],
        callback: DataEventEmitter.EventCallback<this, TEventObject>
    ): Function {
        return addEvent(this, type, callback);
    }

    /**
     * Sets the index and order of columns.
     *
     * @param {Array<string>} columnNames
     * Order of columns.
     */
    public setColumnOrder(columnNames: Array<string>): void {
        const store = this;

        for (let i = 0, iEnd = columnNames.length; i < iEnd; ++i) {
            store.describeColumn(columnNames[i], { index: i });
        }
    }

    /**
     * Converts the class instance to a class JSON.
     *
     * @return {DataStore.ClassJSON}
     * Class JSON of this DataStore instance.
     */
    public toJSON(): DataStore.ClassJSON {
        return {
            $class: DataStore.getName(this.constructor),
            metadata: merge(this.metadata),
            table: this.table.toJSON()
        };
    }

    /**
     * Method for retriving metadata from a single column.
     *
     * @param {string} name
     * The identifier for the column that should be described
     *
     * @return {DataStore.MetaColumn | undefined}
     * Returns a MetaColumn object if found.
     */
    public whatIs(name: string): (DataStore.MetaColumn | undefined) {
        return this.metadata.columns[name];
    }

}

/* *
 *
 *  Namespace
 *
 * */

namespace DataStore {

    /**
     * Interface of the class JSON to convert to class instances.
     */
    export interface ClassJSON extends DataJSON.ClassJSON {
        table: DataTable.ClassJSON;
        metadata: DataStore.Metadata;
    }

    /**
     * The default event object for a datastore
     */
    export interface EventObject extends DataEventEmitter.EventObject {
        readonly table: DataTable;
    }

    /**
     * Object with columns for object.
     */
    export interface ColumnsForExportObject {
        columnNames: Array<string>;
        columnValues: Array<Array<DataTableRow.CellType>>;
        columnHeaderFormatter?: Function;
    }

    /**
     * Metadata entry containing the name of the column
     * and a metadata object
     */
    export interface MetaColumn extends DataJSON.JSONObject {
        dataType?: string;
        // validator: Function;
        defaultValue?: DataJSON.JSONPrimitive;
        index?: number;
        title?: string;
    }

    /**
     * Metadata
     */
    export interface Metadata extends DataJSON.JSONObject {
        columns: Record<string, MetaColumn>;
    }

}

/* *
 *
 *  Registry
 *
 * */

declare module './StoreType' {
    interface StoreTypeRegistry {
        '': typeof DataStore;
    }
}

/* *
 *
 *  Export
 *
 * */

export default DataStore;<|MERGE_RESOLUTION|>--- conflicted
+++ resolved
@@ -311,20 +311,10 @@
         }
 
         return ({
-<<<<<<< HEAD
-            columnNames: columnNames.map((name): string => {
-                const { title } = this.whatIs(name) || {};
-                return title || name;
-            }),
-            columnValues: columnNames.map(function (name): DataTableRow.CellType[] {
-                return columnsRecord[name];
-            })
-=======
             columnNames,
             columnValues: columnNames.map(
                 (name: string): DataTableRow.CellType[] => columnsRecord[name]
             )
->>>>>>> 6932b093
         });
     }
 
