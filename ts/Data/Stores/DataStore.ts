/* *
 *
 *  Data module
 *
 *  (c) 2012-2020 Torstein Honsi
 *
 *  License: www.highcharts.com/license
 *
 *  !!!!!!! SOURCE GETS TRANSPILED BY TYPESCRIPT. EDIT TS FILE ONLY. !!!!!!!
 *
 * */

'use strict';

/* *
 *
 *  Imports
 *
 * */

import type DataEventEmitter from '../DataEventEmitter';
import type JSON from '../../Core/JSON';
import type StoreType from './StoreType';

import DataParser from '../Parsers/DataParser.js';
import DataTable from '../DataTable.js';
import U from '../../Core/Utilities.js';
const {
    addEvent,
    fireEvent,
    merge,
    pick
} = U;

/* *
 *
 *  Class
 *
 * */

/**
 * Abstract class providing an interface for managing a DataStore.
 *
 * @private
 */
abstract class DataStore<TEventObject extends DataStore.Event> implements DataEventEmitter<TEventObject> {
    /* *
     *
     *  Static Properties
     *
     * */

    /**
     * Registry as a record object with store names and their class.
     */
    private static readonly registry = {} as Record<string, StoreType>;

    /**
     * Regular expression to extract the store name (group 1) from the
     * stringified class type.
     */
    private static readonly nameRegExp = /^function\s+(\w*?)(?:DataStore)?\s*\(/;

    /* *
     *
     *  Static Functions
     *
     * */

    /**
     * Adds a store class to the registry. The store has to provide the
     * `DataStore.options` property and the `DataStore.load` method to
     * modify the table.
     *
     * @param {DataStore} dataStore
     * Store class (aka class constructor) to register.
     *
     * @return {boolean}
     * Returns true, if the registration was successful. False is returned, if
     * their is already a store registered with this name.
     */
    public static addStore(dataStore: StoreType): boolean {
        const name = DataStore.getName(dataStore),
            registry = DataStore.registry;

        if (
            typeof name === 'undefined' ||
            registry[name]
        ) {
            return false;
        }

        registry[name] = dataStore;

        return true;
    }

    /**
     * Returns all registered dataStore names.
     *
     * @return {Array<string>}
     * All registered store names.
     */
    public static getAllStoreNames(): Array<string> {
        return Object.keys(DataStore.registry);
    }

    /**
     * Returns a copy of the dataStore registry as record object with
     * dataStore names and their dataStore class.
     *
     * @return {Record<string,DataStoreRegistryType>}
     * Copy of the dataStore registry.
     */
    public static getAllStores(): Record<string, StoreType> {
        return merge(DataStore.registry);
    }

    /**
     * Extracts the name from a given dataStore class.
     *
     * @param {DataStore} dataStore
     * DataStore class to extract the name from.
     *
     * @return {string}
     * DataStore name, if the extraction was successful, otherwise an empty
     * string.
     */
    private static getName(dataStore: (NewableFunction|StoreType)): string {
        return (
            dataStore.toString().match(DataStore.nameRegExp) ||
            ['', '']
        )[1];
    }

    /**
     * Returns a dataStore class (aka class constructor) of the given dataStore
     * name.
     *
     * @param {string} name
     * Registered class name of the class type.
     *
     * @return {DataStoreRegistryType|undefined}
     * Class type, if the class name was found, otherwise `undefined`.
     */
    public static getStore(name: string): (StoreType|undefined) {
        return DataStore.registry[name];
    }

    /* *
    *
    *  Constructors
    *
    * */

    /**
     * Constructor for the store class.
     *
     * @param {DataTable} table
     * Optional table to use in the store.
     *
     * @param {DataStore.Metadata} metadata
     * Optional metadata to use in the store.
     */
    public constructor(
        table: DataTable = new DataTable(),
        metadata: DataStore.Metadata = { columns: {} }
    ) {
        this.table = table;
        this.metadata = metadata;
    }

    /* *
    *
    *  Properties
    *
    * */

    /**
     * The DataParser responsible for handling converting the provided data to
     * a DataStore.
     */
    public abstract readonly parser: DataParser<DataParser.Event>;

    /**
     * Metadata to describe the store and the content of columns.
     */
    public metadata: DataStore.Metadata;

    /**
     * Table managed by this DataStore instance.
     */
    public table: DataTable;

    /* *
     *
     *  Functions
     *
     * */

    /**
     * Method for adding metadata for a single column.
     *
     * @param {string} name
     * The name of the column to be described.
     *
     * @param {DataStore.MetaColumn} columnMeta
     * The metadata to apply to the column.
     */
    public describeColumn(
        name: string,
        columnMeta: DataStore.MetaColumn
    ): void {
        const store = this,
            columns = store.metadata.columns;

        columns[name] = merge(columns[name] || {}, columnMeta);
    }

    /**
     * Method for applying columns meta information to the whole datastore.
     *
     * @param {Record<string, DataStore.MetaColumn>} columns
     * Pairs of column names and MetaColumn objects.
     */
    public describeColumns(columns: Record<string, DataStore.MetaColumn>): void {
        const store = this,
            columnNames = Object.keys(columns);

        let columnName: (string|undefined);

        while (typeof (columnName = columnNames.pop()) === 'string') {
            store.describeColumn(columnName, columns[columnName]);
        }
    }

    /**
     * Emits an event on the store to all registered callbacks of this event.
     *
     * @param {DataStore.Event} [e]
     * Event object containing additional event information.
     */
    public emit(e: TEventObject): void {
        fireEvent(this, e.type, e);
    }

    /**
     * Returns the order of columns.
     *
     * @param {boolean} [usePresentationState]
     * Whether to use the column order of the presentation state of the table.
     *
     * @return {Array<string>}
     * Order of columns.
     */
    public getColumnOrder(usePresentationState?: boolean): Array<string> {
        const store = this,
            metadata = store.metadata,
            columns = metadata.columns,
            columnNames = Object.keys(columns),
            columnOrder: Array<string> = [];

        let columnName: string;

        for (let i = 0, iEnd = columnNames.length; i < iEnd; ++i) {
            columnName = columnNames[i];
            columnOrder[pick(columns[columnName].index, i)] = columnName;
        }

        return columnOrder;
    }

    /**
     * Retrieves the columns of the the dataTable,
     * applies column order from meta.
     *
     * @param {boolean} [usePresentationOrder]
     * Whether to use the column order of the presentation state of the table.
     *
     * @return {{}}
     * An object with the properties `columnNames` and `columnValues`
     */
    protected getColumnsForExport(
        usePresentationOrder?: boolean
    ): DataStore.ColumnsForExportObject {
        const table = this.table,
            columnsRecord = table.getColumns(),
            columnNames = table.getColumnNames();

        const columnOrder = this.getColumnOrder(usePresentationOrder);

        if (columnOrder.length) {
            columnNames.sort((a, b): number => {
                if (columnOrder.indexOf(a) < columnOrder.indexOf(b)) {
                    return 1;
                }
                if (columnOrder.indexOf(a) > columnOrder.indexOf(b)) {
                    return -1;
                }
                return 0;
            });
        }

        return ({
            columnNames,
            columnValues: columnNames.map(
                (name: string): DataTable.Column => columnsRecord[name]
            )
        });
    }

    /**
     * The default load method, which fires the `afterLoad` event
     * @emits DataStore#afterLoad
     */
    public load(): void {
        fireEvent(this, 'afterLoad', { table: this.table });
    }

    /**
     * Registers a callback for a specific store event.
     *
     * @param {string} type
     * Event type as a string.
     *
     * @param {DataEventEmitter.EventCallback} callback
     * Function to register for the store callback.
     *
     * @return {Function}
     * Function to unregister callback from the store event.
     */
    public on(
        type: TEventObject['type'],
        callback: DataEventEmitter.EventCallback<this, TEventObject>
    ): Function {
        return addEvent(this, type, callback);
    }

    /**
     * Sets the index and order of columns.
     *
     * @param {Array<string>} columnNames
     * Order of columns.
     */
    public setColumnOrder(columnNames: Array<string>): void {
        const store = this;

        for (let i = 0, iEnd = columnNames.length; i < iEnd; ++i) {
            store.describeColumn(columnNames[i], { index: i });
        }
    }

    /**
<<<<<<< HEAD
     * Converts the class instance to a class JSON.
     *
     * @return {DataStore.ClassJSON}
     * Class JSON of this DataStore instance.
     */
    public toJSON(): DataStore.ClassJSON {
        return {
            $class: DataStore.getName(this.constructor),
            metadata: merge(this.metadata),
            table: this.table.toJSON(),
            parser: this.parser.toJSON(),
            options: merge({})
        };
    }

    /**
=======
>>>>>>> db6a2ef6
     * Method for retriving metadata from a single column.
     *
     * @param {string} name
     * The identifier for the column that should be described
     *
     * @return {DataStore.MetaColumn | undefined}
     * Returns a MetaColumn object if found.
     */
    public whatIs(name: string): (DataStore.MetaColumn | undefined) {
        return this.metadata.columns[name];
    }

}

/* *
 *
 *  Namespace
 *
 * */

namespace DataStore {

    /**
<<<<<<< HEAD
     * Interface of the class JSON to convert to class instances.
     */
    export interface ClassJSON extends DataJSON.ClassJSON {
        table: DataTable.ClassJSON;
        metadata: DataStore.Metadata;
        options: DataJSON.JSONObject;
        parser: DataJSON.ClassJSON;
    }

    /**
=======
>>>>>>> db6a2ef6
     * The default event object for a datastore
     */
    export interface Event extends DataEventEmitter.Event {
        readonly table: DataTable;
    }

    /**
     * Object with columns for object.
     */
    export interface ColumnsForExportObject {
        columnNames: Array<string>;
        columnValues: Array<DataTable.Column>;
        columnHeaderFormatter?: Function;
    }

    /**
     * Metadata entry containing the name of the column
     * and a metadata object
     */
    export interface MetaColumn extends JSON.Object {
        dataType?: string;
        // validator: Function;
        defaultValue?: JSON.Primitive;
        index?: number;
        title?: string;
    }

    /**
     * Metadata
     */
    export interface Metadata extends JSON.Object {
        columns: Record<string, MetaColumn>;
    }

}

/* *
 *
 *  Registry
 *
 * */

declare module './StoreType' {
    interface StoreTypeRegistry {
        // '': typeof DataStore;
    }
}

/* *
 *
 *  Export
 *
 * */

export default DataStore;<|MERGE_RESOLUTION|>--- conflicted
+++ resolved
@@ -351,25 +351,6 @@
     }
 
     /**
-<<<<<<< HEAD
-     * Converts the class instance to a class JSON.
-     *
-     * @return {DataStore.ClassJSON}
-     * Class JSON of this DataStore instance.
-     */
-    public toJSON(): DataStore.ClassJSON {
-        return {
-            $class: DataStore.getName(this.constructor),
-            metadata: merge(this.metadata),
-            table: this.table.toJSON(),
-            parser: this.parser.toJSON(),
-            options: merge({})
-        };
-    }
-
-    /**
-=======
->>>>>>> db6a2ef6
      * Method for retriving metadata from a single column.
      *
      * @param {string} name
@@ -393,19 +374,6 @@
 namespace DataStore {
 
     /**
-<<<<<<< HEAD
-     * Interface of the class JSON to convert to class instances.
-     */
-    export interface ClassJSON extends DataJSON.ClassJSON {
-        table: DataTable.ClassJSON;
-        metadata: DataStore.Metadata;
-        options: DataJSON.JSONObject;
-        parser: DataJSON.ClassJSON;
-    }
-
-    /**
-=======
->>>>>>> db6a2ef6
      * The default event object for a datastore
      */
     export interface Event extends DataEventEmitter.Event {
