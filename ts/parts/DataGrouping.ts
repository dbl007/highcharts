/* *
 *
 *  (c) 2010-2019 Torstein Honsi
 *
 *  License: www.highcharts.com/license
 *
 *  !!!!!!! SOURCE GETS TRANSPILED BY TYPESCRIPT. EDIT TS FILE ONLY. !!!!!!!
 *
 * */

'use strict';

import H from './Globals.js';

/**
 * Internal types
 * @private
 */
declare global {
    namespace Highcharts {
<<<<<<< HEAD
        type DataGroupingApproximationValue = (
            'average'|'averages'|'ohlc'|'open'|'high'|'low'|'close'|'sum'|
            'windbarb'
        );
=======
>>>>>>> 6eddda1d
        interface Axis {
            getGroupPixelWidth(): number;
            setDataGrouping(
                dataGrouping?: (boolean|DataGroupingOptionsObject),
                redraw?: boolean
            ): void;
        }
        interface ColumnSeriesOptions {
            groupPixelWidth?: number;
        }
        interface ColumnRangeSeriesOptions {
            groupPixelWidth?: number;
        }
        interface DataGrounpingApproximationsArray extends Array<number> {
            hasNulls?: boolean;
        }
        interface DataGroupingApproximationsDictionary
            extends Dictionary<(Function|undefined)>
        {
            average: (
                arr: DataGrounpingApproximationsArray
            ) => (null|number|undefined);
            averages: (
                ...arrs: DataGrounpingApproximationsArray
            ) => (Array<(null|number|undefined)>|undefined);
            close: (
                arr: DataGrounpingApproximationsArray
            ) => (null|number|undefined);
            high: (
                arr: DataGrounpingApproximationsArray
            ) => (null|number|undefined);
            low: (
                arr: DataGrounpingApproximationsArray
            ) => (null|number|undefined);
            open: (
                arr: DataGrounpingApproximationsArray
            ) => (null|number|undefined);
            sum: (
                arr: DataGrounpingApproximationsArray
            ) => (null|number|undefined);
            ohlc: (
                open: DataGrounpingApproximationsArray,
                high: DataGrounpingApproximationsArray,
                low: DataGrounpingApproximationsArray,
                close: DataGrounpingApproximationsArray
            ) => ([number, number, number, number]|undefined);
            range: (
                low: DataGrounpingApproximationsArray,
                high: DataGrounpingApproximationsArray
            ) => ([number, number]|null|undefined);
        }
        interface DataGroupingFunctionsObject {
            approximations: DataGroupingApproximationsDictionary;
            groupData: Series['groupData'];
        }
        interface DataGroupingInfoObject {
            length: number;
            options?: SeriesOptionsType;
            start: number;
        }
        interface DataGroupingOptionsObject {
            approximation?: (DataGroupingApproximationValue|Function);
            dateTimeLabelFormats?: Dictionary<Array<string>>;
            enabled?: boolean;
            forced?: boolean;
            groupAll?: boolean;
            groupPixelWidth?: number;
            smoothed?: boolean;
            units?: Array<[string, (Array<number>|null)]>;
        }
        interface DataGroupingResultObject {
            groupedXData: Array<number>;
            groupedYData: (
                Array<(number|null|undefined)>|
                Array<Array<(number|null|undefined)>>
            );
            groupMap: Array<DataGroupingInfoObject>;
        }
        interface Series {
            cropStart?: number;
            currentDataGrouping?: TimeTicksInfoObject;
            dataGroupInfo?: DataGroupingInfoObject;
            forceCrop?: boolean;
            groupedData?: (Array<Point>|null);
            groupMap?: Array<DataGroupingInfoObject>;
            groupPixelWidth?: number;
            hasGroupedData?: boolean;
            hasProcessed?: boolean;
            preventGraphAnimation?: boolean;
            destroyGroupedData(): void;
            generatePoints(): void;
            getDGApproximation(): string;
            groupData(
                xData: Array<number>,
                yData: (Array<number>|Array<Array<number>>),
                groupPosition: Array<number>,
                approximation: (string|Function)
            ): DataGroupingResultObject;
        }
        interface TimeTicksInfoObject {
            gapSize?: number;
        }
        let approximations: DataGroupingApproximationsDictionary;
        let dataGrouping: DataGroupingFunctionsObject;
        let defaultDataGroupingUnits: Array<[string, (Array<number>|null)]>;
        type DataGroupingApproximationValue = (
            'average'|'averages'|'ohlc'|'open'|'high'|'low'|'close'|'sum'
        );
    }
}

/**
 * @typedef {"average"|"averages"|"open"|"high"|"low"|"close"|"sum"} Highcharts.DataGroupingApproximationValue
 */

/**
 * @interface Highcharts.DataGroupingInfoObject
 *//**
 * @name Highcharts.DataGroupingInfoObject#length
 * @type {number}
 *//**
 * @name Highcharts.DataGroupingInfoObject#options
 * @type {Highcharts.SeriesOptionsType|undefined}
 *//**
 * @name Highcharts.DataGroupingInfoObject#start
 * @type {number}
 */

import U from './Utilities.js';
const {
    defined,
    extend,
    isNumber
} = U;

import './Axis.js';
import './Series.js';
import './Tooltip.js';

var addEvent = H.addEvent,
    arrayMax = H.arrayMax,
    arrayMin = H.arrayMin,
    Axis = H.Axis,
    correctFloat = H.correctFloat,
    defaultPlotOptions = H.defaultPlotOptions,
    format = H.format,
    merge = H.merge,
    pick = H.pick,
    Point = H.Point,
    Series = H.Series,
    Tooltip = H.Tooltip;

/* ************************************************************************** *
 *  Start data grouping module                                                *
 * ************************************************************************** */

/* eslint-disable no-invalid-this, valid-jsdoc */

/**
 * Define the available approximation types. The data grouping
 * approximations takes an array or numbers as the first parameter. In case
 * of ohlc, four arrays are sent in as four parameters. Each array consists
 * only of numbers. In case null values belong to the group, the property
 * .hasNulls will be set to true on the array.
 *
 * @product highstock
 *
 * @private
 * @name Highcharts.approximations
 * @type {Highcharts.Dictionary<Function>}
 */
var approximations: Highcharts.DataGroupingApproximationsDictionary =
H.approximations = {
    sum: function (
        arr: Highcharts.DataGrounpingApproximationsArray
    ): (null|number|undefined) {
        var len = arr.length,
            ret;

        // 1. it consists of nulls exclusive
        if (!len && arr.hasNulls) {
            ret = null;
        // 2. it has a length and real values
        } else if (len) {
            ret = 0;
            while (len--) {
                ret += arr[len];
            }
        }
        // 3. it has zero length, so just return undefined
        // => doNothing()

        return ret;
    },
    average: function (
        arr: Highcharts.DataGrounpingApproximationsArray
    ): (null|number|undefined) {
        var len = arr.length,
            ret = approximations.sum(arr);

        // If we have a number, return it divided by the length. If not,
        // return null or undefined based on what the sum method finds.
        if (isNumber(ret) && len) {
            ret = correctFloat((ret as any) / len);
        }

        return ret;
    },
    // The same as average, but for series with multiple values, like area
    // ranges.
    averages: function (): (Array<(null|number|undefined)>|undefined) { // #5479
        var ret = [] as Array<(null|number|undefined)>;

        [].forEach.call(arguments, function (
            arr: Highcharts.DataGrounpingApproximationsArray
        ): void {
            ret.push(approximations.average(arr));
        });

        // Return undefined when first elem. is undefined and let
        // sum method handle null (#7377)
        return ret[0] === undefined ? undefined : ret;
    },
    open: function (
        arr: Highcharts.DataGrounpingApproximationsArray
    ): (null|number|undefined) {
        return arr.length ? arr[0] : ((arr as any).hasNulls ? null : undefined);
    },
    high: function (
        arr: Highcharts.DataGrounpingApproximationsArray
    ): (null|number|undefined) {
        return arr.length ?
            arrayMax(arr) :
            (arr.hasNulls ? null : undefined);
    },
    low: function (
        arr: Highcharts.DataGrounpingApproximationsArray
    ): (null|number|undefined) {
        return arr.length ?
            arrayMin(arr) :
            (arr.hasNulls ? null : undefined);
    },
    close: function (
        arr: Highcharts.DataGrounpingApproximationsArray
    ): (null|number|undefined) {
        return arr.length ?
            arr[arr.length - 1] :
            (arr.hasNulls ? null : undefined);
    },
    // ohlc and range are special cases where a multidimensional array is
    // input and an array is output
    ohlc: function (
        open: Highcharts.DataGrounpingApproximationsArray,
        high: Highcharts.DataGrounpingApproximationsArray,
        low: Highcharts.DataGrounpingApproximationsArray,
        close: Highcharts.DataGrounpingApproximationsArray
    ): ([number, number, number, number]|undefined) {
        open = approximations.open(open) as any;
        high = approximations.high(high) as any;
        low = approximations.low(low) as any;
        close = approximations.close(close) as any;

        if (
            isNumber(open) ||
            isNumber(high) ||
            isNumber(low) ||
            isNumber(close)
        ) {
            return [open, high, low, close] as any;
        }
        // else, return is undefined
    },
    range: function (
        low: Highcharts.DataGrounpingApproximationsArray,
        high: Highcharts.DataGrounpingApproximationsArray
    ): ([number, number]|null|undefined) {
        low = approximations.low(low) as any;
        high = approximations.high(high) as any;
        if (isNumber(low) || isNumber(high)) {
            return [low, high] as any;
        }
        if (low === null && high === null) {
            return null;
        }
        // else, return is undefined
    }
};

var groupData = function (
    this: Highcharts.Series,
    xData: Array<number>,
    yData: (
        Array<(number|null|undefined)>|
        Array<Array<(number|null|undefined)>>
    ),
    groupPositions: Array<number>,
    approximation: (string|Function)
): Highcharts.DataGroupingResultObject {
    var series = this,
        data = series.data,
        dataOptions = series.options && series.options.data,
        groupedXData = [],
        groupedYData = [],
        groupMap = [],
        dataLength = xData.length,
        pointX,
        pointY,
        groupedY,
        // when grouping the fake extended axis for panning,
        // we don't need to consider y
        handleYData = !!yData,
        values = [] as Array<Highcharts.DataGrounpingApproximationsArray>,
        approximationFn,
        pointArrayMap = series.pointArrayMap,
        pointArrayMapLength = pointArrayMap && pointArrayMap.length,
        extendedPointArrayMap = ['x'].concat(pointArrayMap || ['y']),
        pos = 0,
        start = 0,
        valuesLen,
        i,
        j;

    /**
     * @private
     */
    function getApproximation(approx: (string|Function)): Function {
        if (typeof approx === 'function') {
            return approx;
        }
        if (approximations[approx]) {
            return approximations[approx] as any;
        }
        return approximations[
            (series.getDGApproximation && series.getDGApproximation()) ||
            'average'
        ] as any;
    }
    approximationFn = getApproximation(approximation);

    // Calculate values array size from pointArrayMap length
    if (pointArrayMapLength) {
        (pointArrayMap as any).forEach(function (): void {
            values.push([]);
        });
    } else {
        values.push([]);
    }
    valuesLen = pointArrayMapLength || 1;

    // Start with the first point within the X axis range (#2696)
    for (i = 0; i <= dataLength; i++) {
        if (xData[i] >= groupPositions[0]) {
            break;
        }
    }

    for (i; i <= dataLength; i++) {

        // when a new group is entered, summarize and initialize
        // the previous group
        while (
            (
                groupPositions[pos + 1] !== undefined &&
                xData[i] >= groupPositions[pos + 1]
            ) ||
            i === dataLength
        ) { // get the last group

            // get group x and y
            pointX = groupPositions[pos];
            series.dataGroupInfo = {
                start: (series.cropStart as any) + start,
                length: values[0].length
            };
            groupedY = approximationFn.apply(series, values);

            // By default, let options of the first grouped point be passed over
            // to the grouped point. This allows preserving properties like
            // `name` and `color` or custom properties. Implementers can
            // override this from the approximation function, where they can
            // write custom options to `this.dataGroupInfo.options`.
            if (series.pointClass && !defined(series.dataGroupInfo.options)) {
                // Convert numbers and arrays into objects
                series.dataGroupInfo.options = merge(
                    series.pointClass.prototype
                        .optionsToObject.call(
                            { series: series },
                            (series.options.data as any)[
                                (series.cropStart as any) + start
                            ]
                        )
                );

                // Make sure the raw data (x, y, open, high etc) is not copied
                // over and overwriting approximated data.
                extendedPointArrayMap.forEach(function (key: string): void {
                    delete ((series.dataGroupInfo as any).options as any)[key];
                });
            }

            // push the grouped data
            if (groupedY !== undefined) {
                groupedXData.push(pointX);
                groupedYData.push(groupedY);
                groupMap.push(series.dataGroupInfo);
            }

            // reset the aggregate arrays
            start = i;
            for (j = 0; j < valuesLen; j++) {
                values[j].length = 0; // faster than values[j] = []
                values[j].hasNulls = false;
            }

            // Advance on the group positions
            pos += 1;

            // don't loop beyond the last group
            if (i === dataLength) {
                break;
            }
        }

        // break out
        if (i === dataLength) {
            break;
        }

        // for each raw data point, push it to an array that contains all values
        // for this specific group
        if (pointArrayMap) {

            var index = (series.cropStart as any) + i,
                point = (data && data[index]) ||
                    series.pointClass.prototype.applyOptions.apply({
                        series: series
                    }, [(dataOptions as any)[index]]),
                val;

            for (j = 0; j < (pointArrayMapLength as any); j++) {
                val = (point as any)[pointArrayMap[j]];
                if (isNumber(val)) {
                    values[j].push(val);
                } else if (val === null) {
                    values[j].hasNulls = true;
                }
            }

        } else {
            pointY = handleYData ? yData[i] : null;

            if (isNumber(pointY)) {
                values[0].push(pointY as any);
            } else if (pointY === null) {
                values[0].hasNulls = true;
            }
        }
    }

    return {
        groupedXData: groupedXData,
        groupedYData: groupedYData,
        groupMap: groupMap
    };
};

var dataGrouping = {
    approximations: approximations,
    groupData: groupData
};


// -----------------------------------------------------------------------------
// The following code applies to implementation of data grouping on a Series

var seriesProto = Series.prototype,
    baseProcessData = seriesProto.processData,
    baseGeneratePoints = seriesProto.generatePoints,
    /** @ignore */
    commonOptions = {
        // enabled: null, // (true for stock charts, false for basic),
        // forced: undefined,
        groupPixelWidth: 2,
        // the first one is the point or start value, the second is the start
        // value if we're dealing with range, the third one is the end value if
        // dealing with a range
        dateTimeLabelFormats: {
            millisecond: [
                '%A, %b %e, %H:%M:%S.%L',
                '%A, %b %e, %H:%M:%S.%L',
                '-%H:%M:%S.%L'
            ],
            second: [
                '%A, %b %e, %H:%M:%S',
                '%A, %b %e, %H:%M:%S',
                '-%H:%M:%S'
            ],
            minute: [
                '%A, %b %e, %H:%M',
                '%A, %b %e, %H:%M',
                '-%H:%M'
            ],
            hour: [
                '%A, %b %e, %H:%M',
                '%A, %b %e, %H:%M',
                '-%H:%M'
            ],
            day: [
                '%A, %b %e, %Y',
                '%A, %b %e',
                '-%A, %b %e, %Y'
            ],
            week: [
                'Week from %A, %b %e, %Y',
                '%A, %b %e',
                '-%A, %b %e, %Y'
            ],
            month: [
                '%B %Y',
                '%B',
                '-%B %Y'
            ],
            year: [
                '%Y',
                '%Y',
                '-%Y'
            ]
        }
        // smoothed = false, // enable this for navigator series only
    },
    specificOptions = { // extends common options
        line: {},
        spline: {},
        area: {},
        areaspline: {},
        column: {
            groupPixelWidth: 10
        },
        columnrange: {
            groupPixelWidth: 10
        },
        candlestick: {
            groupPixelWidth: 10
        },
        ohlc: {
            groupPixelWidth: 5
        }
    } as Highcharts.PlotOptions,

    // units are defined in a separate array to allow complete overriding in
    // case of a user option
    defaultDataGroupingUnits = H.defaultDataGroupingUnits = [
        [
            'millisecond', // unit name
            [1, 2, 5, 10, 20, 25, 50, 100, 200, 500] // allowed multiples
        ], [
            'second',
            [1, 2, 5, 10, 15, 30]
        ], [
            'minute',
            [1, 2, 5, 10, 15, 30]
        ], [
            'hour',
            [1, 2, 3, 4, 6, 8, 12]
        ], [
            'day',
            [1]
        ], [
            'week',
            [1]
        ], [
            'month',
            [1, 3, 6]
        ], [
            'year',
            null
        ]
    ];


// Set default approximations to the prototypes if present. Properties are
// inherited down. Can be overridden for individual series types.
seriesProto.getDGApproximation = function (this: Highcharts.Series): string {
    if (H.seriesTypes.arearange && this instanceof H.seriesTypes.arearange) {
        return 'range';
    }
    if (H.seriesTypes.ohlc && this instanceof H.seriesTypes.ohlc) {
        return 'ohlc';
    }
    if (H.seriesTypes.column && this instanceof H.seriesTypes.column) {
        return 'sum';
    }
    return 'average';
};

/**
 * Takes parallel arrays of x and y data and groups the data into intervals
 * defined by groupPositions, a collection of starting x values for each group.
 *
 * @private
 * @function Highcharts.Series#groupData
 *
 * @param {Array<number>} xData
 *
 * @param {Array<number>|Array<Array<number>>} yData
 *
 * @param {boolean} groupPositions
 *
 * @param {string|Function} approximation
 *
 * @return {void}
 */
seriesProto.groupData = groupData;

// Extend the basic processData method, that crops the data to the current zoom
// range, with data grouping logic.
seriesProto.processData = function (this: Highcharts.Series): any {
    var series = this,
        chart = series.chart,
        options = series.options,
        dataGroupingOptions = options.dataGrouping,
        groupingEnabled = series.allowDG !== false && dataGroupingOptions &&
            pick(dataGroupingOptions.enabled, chart.options.isStock),
        visible = (
            series.visible || !(chart.options.chart as any).ignoreHiddenSeries
        ),
        hasGroupedData,
        skip,
        lastDataGrouping = this.currentDataGrouping,
        currentDataGrouping,
        croppedData,
        revertRequireSorting = false;

    // Run base method
    series.forceCrop = groupingEnabled; // #334
    series.groupPixelWidth = null as any; // #2110
    series.hasProcessed = true; // #2692

    // Data needs to be sorted for dataGrouping
    if (groupingEnabled && !series.requireSorting) {
        series.requireSorting = revertRequireSorting = true;
    }

    // Skip if processData returns false or if grouping is disabled (in that
    // order)
    skip = (
        baseProcessData.apply(series, arguments as any) === false ||
        !groupingEnabled
    );

    // Revert original requireSorting value if changed
    if (revertRequireSorting) {
        series.requireSorting = false;
    }

    if (!skip) {
        series.destroyGroupedData();

        var i,
            processedXData = (dataGroupingOptions as any).groupAll ?
                series.xData :
                series.processedXData,
            processedYData = (dataGroupingOptions as any).groupAll ?
                series.yData :
                series.processedYData,
            plotSizeX = chart.plotSizeX,
            xAxis = series.xAxis,
            ordinal = xAxis.options.ordinal,
            groupPixelWidth = series.groupPixelWidth =
                xAxis.getGroupPixelWidth && xAxis.getGroupPixelWidth();

        // Execute grouping if the amount of points is greater than the limit
        // defined in groupPixelWidth
        if (groupPixelWidth) {
            hasGroupedData = true;

            // Force recreation of point instances in series.translate, #5699
            series.isDirty = true;
            series.points = null as any; // #6709

            var extremes = xAxis.getExtremes(),
                xMin = extremes.min,
                xMax = extremes.max,
                groupIntervalFactor = (
                    ordinal &&
                    xAxis.getGroupIntervalFactor(xMin, xMax, series)
                ) || 1,
                interval =
                    (groupPixelWidth * (xMax - xMin) / (plotSizeX as any)) *
                    groupIntervalFactor,
                groupPositions = xAxis.getTimeTicks(
                    xAxis.normalizeTimeTickInterval(
                        interval,
                        (dataGroupingOptions as any).units ||
                        defaultDataGroupingUnits
                    ),
                    // Processed data may extend beyond axis (#4907)
                    Math.min(xMin, (processedXData as any)[0]),
                    Math.max(
                        xMax,
                        (processedXData as any)[
                            (processedXData as any).length - 1
                        ]
                    ),
                    xAxis.options.startOfWeek as any,
                    processedXData as any,
                    series.closestPointRange as any
                ),
                groupedData = seriesProto.groupData.apply(
                    series,
                    [
                        processedXData as any,
                        processedYData as any,
                        groupPositions,
                        (dataGroupingOptions as any).approximation
                    ]
                ),
                groupedXData = groupedData.groupedXData,
                groupedYData = groupedData.groupedYData,
                gapSize = 0;

            // Prevent the smoothed data to spill out left and right, and make
            // sure data is not shifted to the left
            if ((dataGroupingOptions as any).smoothed && groupedXData.length) {
                i = groupedXData.length - 1;
                groupedXData[i] = Math.min(groupedXData[i], xMax);
                while (i-- && i > 0) {
                    groupedXData[i] += interval / 2;
                }
                groupedXData[0] = Math.max(groupedXData[0], xMin);
            }

            // Record what data grouping values were used
            for (i = 1; i < groupPositions.length; i++) {
                // The grouped gapSize needs to be the largest distance between
                // the group to capture varying group sizes like months or DST
                // crossing (#10000). Also check that the gap is not at the
                // start of a segment.
                if (!(groupPositions.info as any).segmentStarts ||
                    (groupPositions.info as any).segmentStarts.indexOf(i) === -1
                ) {
                    gapSize = Math.max(
                        groupPositions[i] - groupPositions[i - 1],
                        gapSize
                    );
                }
            }
            currentDataGrouping = groupPositions.info;
            (currentDataGrouping as any).gapSize = gapSize;
            series.closestPointRange = (groupPositions.info as any).totalRange;
            series.groupMap = groupedData.groupMap;

            // Make sure the X axis extends to show the first group (#2533)
            // But only for visible series (#5493, #6393)
            if (
                defined(groupedXData[0]) &&
                groupedXData[0] < (xAxis.min as any) &&
                visible
            ) {
                if (
                    (
                        !defined(xAxis.options.min) &&
                        (xAxis.min as any) <= (xAxis.dataMin as any)
                    ) ||
                    xAxis.min === xAxis.dataMin
                ) {
                    xAxis.min = groupedXData[0];
                }
                xAxis.dataMin = groupedXData[0];
            }

            // We calculated all group positions but we should render
            // only the ones within the visible range
            if ((dataGroupingOptions as any).groupAll) {
                croppedData = series.cropData(
                    groupedXData,
                    groupedYData as any,
                    xAxis.min as any,
                    xAxis.max as any,
                    1 // Ordinal xAxis will remove left-most points otherwise
                );
                groupedXData = croppedData.xData;
                groupedYData = croppedData.yData;
            }
            // Set series props
            series.processedXData = groupedXData;
            series.processedYData = groupedYData as any;
        } else {
            series.groupMap = null as any;
        }
        series.hasGroupedData = hasGroupedData;
        series.currentDataGrouping = currentDataGrouping;

        series.preventGraphAnimation =
            (lastDataGrouping && lastDataGrouping.totalRange) !==
            (currentDataGrouping && currentDataGrouping.totalRange);
    }
};

// Destroy the grouped data points. #622, #740
seriesProto.destroyGroupedData = function (this: Highcharts.Series): void {

    var groupedData = this.groupedData;

    // clear previous groups
    (groupedData || []).forEach(function (
        point: Highcharts.Point,
        i: number
    ): void {
        if (point) {
            (groupedData as any)[i] = point.destroy ? point.destroy() : null;
        }
    });
    this.groupedData = null;
};

// Override the generatePoints method by adding a reference to grouped data
seriesProto.generatePoints = function (this: Highcharts.Series): void {

    baseGeneratePoints.apply(this);

    // Record grouped data in order to let it be destroyed the next time
    // processData runs
    this.destroyGroupedData(); // #622
    this.groupedData = this.hasGroupedData ? this.points : null;
};

// Override point prototype to throw a warning when trying to update grouped
// points.
addEvent(Point, 'update', function (
    this: Highcharts.Point
): (boolean|undefined) {
    if (this.dataGroup) {
        H.error(24, false, this.series.chart);
        return false;
    }
});

// Extend the original method, make the tooltip's header reflect the grouped
// range.
addEvent(Tooltip, 'headerFormatter', function (
    this: Highcharts.Tooltip,
    e: Highcharts.Dictionary<any>
): void {
    var tooltip = this,
        time = this.chart.time,
        labelConfig = e.labelConfig,
        series = labelConfig.series as Highcharts.Series,
        options = series.options,
        tooltipOptions = series.tooltipOptions,
        dataGroupingOptions = options.dataGrouping,
        xDateFormat = tooltipOptions.xDateFormat,
        xDateFormatEnd,
        xAxis = series.xAxis,
        currentDataGrouping: (Highcharts.TimeTicksInfoObject|undefined),
        dateTimeLabelFormats,
        labelFormats,
        formattedKey,
        formatString = (tooltipOptions as any)[
            (e.isFooter ? 'footer' : 'header') + 'Format'
        ];

    // apply only to grouped series
    if (
        xAxis &&
        xAxis.options.type === 'datetime' &&
        dataGroupingOptions &&
        isNumber(labelConfig.key)
    ) {

        // set variables
        currentDataGrouping = series.currentDataGrouping;
        dateTimeLabelFormats = dataGroupingOptions.dateTimeLabelFormats ||
            // Fallback to commonOptions (#9693)
            commonOptions.dateTimeLabelFormats;

        // if we have grouped data, use the grouping information to get the
        // right format
        if (currentDataGrouping) {
            labelFormats =
                dateTimeLabelFormats[(currentDataGrouping as any).unitName];
            if ((currentDataGrouping as any).count === 1) {
                xDateFormat = labelFormats[0];
            } else {
                xDateFormat = labelFormats[1];
                xDateFormatEnd = labelFormats[2];
            }
        // if not grouped, and we don't have set the xDateFormat option, get the
        // best fit, so if the least distance between points is one minute, show
        // it, but if the least distance is one day, skip hours and minutes etc.
        } else if (!xDateFormat && dateTimeLabelFormats) {
            xDateFormat = tooltip.getXDateFormat(
                labelConfig,
                tooltipOptions,
                xAxis
            );
        }

        // now format the key
        formattedKey = time.dateFormat(xDateFormat as any, labelConfig.key);
        if (xDateFormatEnd) {
            formattedKey += time.dateFormat(
                xDateFormatEnd,
                labelConfig.key + (currentDataGrouping as any).totalRange - 1
            );
        }

        // Replace default header style with class name
        if (series.chart.styledMode) {
            formatString = this.styledModeFormat(formatString);
        }

        // return the replaced format
        e.text = format(
            formatString, {
                point: extend(labelConfig.point, { key: formattedKey }),
                series: series
            },
            time
        );

        e.preventDefault();

    }
});

// Destroy grouped data on series destroy
addEvent(Series, 'destroy', seriesProto.destroyGroupedData);


// Handle default options for data grouping. This must be set at runtime because
// some series types are defined after this.
addEvent(Series, 'afterSetOptions', function (
    this: Highcharts.Series,
    e: { options: Highcharts.SeriesOptions }
): void {

    var options = e.options,
        type = this.type,
        plotOptions: Highcharts.PlotOptions =
            this.chart.options.plotOptions as any,
        defaultOptions: Highcharts.DataGroupingOptionsObject =
            (defaultPlotOptions[type] as any).dataGrouping,
        // External series, for example technical indicators should also
        // inherit commonOptions which are not available outside this module
        baseOptions = this.useCommonDataGrouping && commonOptions;

    if (specificOptions[type] || baseOptions) { // #1284
        if (!defaultOptions) {
            defaultOptions = merge(commonOptions, specificOptions[type]);
        }

        options.dataGrouping = merge(
            baseOptions,
            defaultOptions,
            plotOptions.series && plotOptions.series.dataGrouping, // #1228
            // Set by the StockChart constructor:
            (plotOptions[type] as any).dataGrouping,
            this.userOptions.dataGrouping
        );
    }
});

// When resetting the scale reset the hasProccessed flag to avoid taking
// previous data grouping of neighbour series into accound when determining
// group pixel width (#2692).
addEvent(Axis, 'afterSetScale', function (this: Highcharts.Axis): void {
    this.series.forEach(function (series: Highcharts.Series): void {
        series.hasProcessed = false;
    });
});

// Get the data grouping pixel width based on the greatest defined individual
// width of the axis' series, and if whether one of the axes need grouping.
Axis.prototype.getGroupPixelWidth = function (this: Highcharts.Axis): number {

    var series = this.series,
        len = series.length,
        i,
        groupPixelWidth = 0,
        doGrouping = false,
        dataLength,
        dgOptions;

    // If multiple series are compared on the same x axis, give them the same
    // group pixel width (#334)
    i = len;
    while (i--) {
        dgOptions = series[i].options.dataGrouping;
        if (dgOptions) {
            groupPixelWidth = Math.max(
                groupPixelWidth,
                // Fallback to commonOptions (#9693)
                pick(dgOptions.groupPixelWidth, commonOptions.groupPixelWidth)
            );

        }
    }

    // If one of the series needs grouping, apply it to all (#1634)
    i = len;
    while (i--) {
        dgOptions = series[i].options.dataGrouping;

        if (dgOptions && series[i].hasProcessed) { // #2692

            dataLength = (series[i].processedXData || series[i].data).length;

            // Execute grouping if the amount of points is greater than the
            // limit defined in groupPixelWidth
            if (
                series[i].groupPixelWidth ||
                dataLength >
                ((this.chart.plotSizeX as any) / groupPixelWidth) ||
                (dataLength && dgOptions.forced)
            ) {
                doGrouping = true;
            }
        }
    }

    return doGrouping ? groupPixelWidth : 0;
};

/**
 * Highstock only. Force data grouping on all the axis' series.
 *
 * @product highstock
 *
 * @function Highcharts.Axis#setDataGrouping
 *
 * @param {boolean|Highcharts.PlotSeriesDataGroupingOptions} [dataGrouping]
 *        A `dataGrouping` configuration. Use `false` to disable data grouping
 *        dynamically.
 *
 * @param {boolean} [redraw=true]
 *        Whether to redraw the chart or wait for a later call to
 *        {@link Chart#redraw}.
 *
 * @return {void}
 */
Axis.prototype.setDataGrouping = function (
    this: Highcharts.Axis,
    dataGrouping?: (boolean|Highcharts.DataGroupingOptionsObject),
    redraw?: boolean
): void {
    var i;

    redraw = pick(redraw, true);

    if (!dataGrouping) {
        dataGrouping = {
            forced: false,
            units: null as any
        } as Highcharts.DataGroupingOptionsObject;
    }

    // Axis is instantiated, update all series
    if (this instanceof Axis) {
        i = this.series.length;
        while (i--) {
            this.series[i].update({
                dataGrouping: dataGrouping as any
            }, false);
        }

    // Axis not yet instanciated, alter series options
    } else {
        (this as any).chart.options.series.forEach(function (
            seriesOptions: any
        ): void {
            seriesOptions.dataGrouping = dataGrouping;
        }, false);
    }

    // Clear ordinal slope, so we won't accidentaly use the old one (#7827)
    this.ordinalSlope = null as any;

    if (redraw) {
        this.chart.redraw();
    }
};

H.dataGrouping = dataGrouping;
export default dataGrouping;

/* eslint-enable no-invalid-this, valid-jsdoc */

/**
 * Data grouping is the concept of sampling the data values into larger
 * blocks in order to ease readability and increase performance of the
 * JavaScript charts. Highstock by default applies data grouping when
 * the points become closer than a certain pixel value, determined by
 * the `groupPixelWidth` option.
 *
 * If data grouping is applied, the grouping information of grouped
 * points can be read from the [Point.dataGroup](
 * /class-reference/Highcharts.Point#dataGroup). If point options other than
 * the data itself are set, for example `name` or `color` or custom properties,
 * the grouping logic doesn't know how to group it. In this case the options of
 * the first point instance are copied over to the group point. This can be
 * altered through a custom `approximation` callback function.
 *
 * @product   highstock
 * @apioption plotOptions.series.dataGrouping
 */

/**
 * The method of approximation inside a group. When for example 30 days
 * are grouped into one month, this determines what value should represent
 * the group. Possible values are "average", "averages", "open", "high",
 * "low", "close" and "sum". For OHLC and candlestick series the approximation
 * is "ohlc" by default, which finds the open, high, low and close values
 * within all the grouped data. For ranges, the approximation is "range",
 * which finds the low and high values. For multi-dimensional data,
 * like ranges and OHLC, "averages" will compute the average for each
 * dimension.
 *
 * Custom aggregate methods can be added by assigning a callback function
 * as the approximation. This function takes a numeric array as the
 * argument and should return a single numeric value or `null`. Note
 * that the numeric array will never contain null values, only true
 * numbers. Instead, if null values are present in the raw data, the
 * numeric array will have an `.hasNulls` property set to `true`. For
 * single-value data sets the data is available in the first argument
 * of the callback function. For OHLC data sets, all the open values
 * are in the first argument, all high values in the second etc.
 *
 * Since v4.2.7, grouping meta data is available in the approximation
 * callback from `this.dataGroupInfo`. It can be used to extract information
 * from the raw data.
 *
 * Defaults to `average` for line-type series, `sum` for columns, `range`
 * for range series and `ohlc` for OHLC and candlestick.
 *
 * @sample {highstock} stock/plotoptions/series-datagrouping-approximation
 *         Approximation callback with custom data
 *
 * @type       {Highcharts.DataGroupingApproximationValue|Function}
 * @product    highstock
 * @apioption  plotOptions.series.dataGrouping.approximation
 */

/**
 * Datetime formats for the header of the tooltip in a stock chart.
 * The format can vary within a chart depending on the currently selected
 * time range and the current data grouping.
 *
 * The default formats are:
 *
 * <pre>{
 *     millisecond: [
 *         '%A, %b %e, %H:%M:%S.%L', '%A, %b %e, %H:%M:%S.%L', '-%H:%M:%S.%L'
 *     ],
 *     second: ['%A, %b %e, %H:%M:%S', '%A, %b %e, %H:%M:%S', '-%H:%M:%S'],
 *     minute: ['%A, %b %e, %H:%M', '%A, %b %e, %H:%M', '-%H:%M'],
 *     hour: ['%A, %b %e, %H:%M', '%A, %b %e, %H:%M', '-%H:%M'],
 *     day: ['%A, %b %e, %Y', '%A, %b %e', '-%A, %b %e, %Y'],
 *     week: ['Week from %A, %b %e, %Y', '%A, %b %e', '-%A, %b %e, %Y'],
 *     month: ['%B %Y', '%B', '-%B %Y'],
 *     year: ['%Y', '%Y', '-%Y']
 * }</pre>
 *
 * For each of these array definitions, the first item is the format
 * used when the active time span is one unit. For instance, if the
 * current data applies to one week, the first item of the week array
 * is used. The second and third items are used when the active time
 * span is more than two units. For instance, if the current data applies
 * to two weeks, the second and third item of the week array are used,
 *  and applied to the start and end date of the time span.
 *
 * @type      {object}
 * @product   highstock
 * @apioption plotOptions.series.dataGrouping.dateTimeLabelFormats
 */

/**
 * Enable or disable data grouping.
 *
 * @type      {boolean}
 * @default   true
 * @product   highstock
 * @apioption plotOptions.series.dataGrouping.enabled
 */

/**
 * When data grouping is forced, it runs no matter how small the intervals
 * are. This can be handy for example when the sum should be calculated
 * for values appearing at random times within each hour.
 *
 * @type      {boolean}
 * @default   false
 * @product   highstock
 * @apioption plotOptions.series.dataGrouping.forced
 */

/**
 * The approximate pixel width of each group. If for example a series
 * with 30 points is displayed over a 600 pixel wide plot area, no grouping
 * is performed. If however the series contains so many points that
 * the spacing is less than the groupPixelWidth, Highcharts will try
 * to group it into appropriate groups so that each is more or less
 * two pixels wide. If multiple series with different group pixel widths
 * are drawn on the same x axis, all series will take the greatest width.
 * For example, line series have 2px default group width, while column
 * series have 10px. If combined, both the line and the column will
 * have 10px by default.
 *
 * @type      {number}
 * @default   2
 * @product   highstock
 * @apioption plotOptions.series.dataGrouping.groupPixelWidth
 */

/**
 * By default only points within the visible range are grouped. Enabling this
 * option will force data grouping to calculate all grouped points for a given
 * dataset. That option prevents for example a column series from calculating
 * a grouped point partially. The effect is similar to
 * [Series.getExtremesFromAll](#plotOptions.series.getExtremesFromAll) but does
 * not affect yAxis extremes.
 *
 * @sample {highstock} stock/plotoptions/series-datagrouping-groupall/
 *         Two series with the same data but different groupAll setting
 *
 * @type      {boolean}
 * @default   false
 * @since     6.1.0
 * @product   highstock
 * @apioption plotOptions.series.dataGrouping.groupAll
 */

/**
 * Normally, a group is indexed by the start of that group, so for example
 * when 30 daily values are grouped into one month, that month's x value
 * will be the 1st of the month. This apparently shifts the data to
 * the left. When the smoothed option is true, this is compensated for.
 * The data is shifted to the middle of the group, and min and max
 * values are preserved. Internally, this is used in the Navigator series.
 *
 * @type      {boolean}
 * @default   false
 * @product   highstock
 * @apioption plotOptions.series.dataGrouping.smoothed
 */

/**
 * An array determining what time intervals the data is allowed to be
 * grouped to. Each array item is an array where the first value is
 * the time unit and the second value another array of allowed multiples.
 * Defaults to:
 *
 * <pre>units: [[
 *     'millisecond', // unit name
 *     [1, 2, 5, 10, 20, 25, 50, 100, 200, 500] // allowed multiples
 * ], [
 *     'second',
 *     [1, 2, 5, 10, 15, 30]
 * ], [
 *     'minute',
 *     [1, 2, 5, 10, 15, 30]
 * ], [
 *     'hour',
 *     [1, 2, 3, 4, 6, 8, 12]
 * ], [
 *     'day',
 *     [1]
 * ], [
 *     'week',
 *     [1]
 * ], [
 *     'month',
 *     [1, 3, 6]
 * ], [
 *     'year',
 *     null
 * ]]</pre>
 *
 * @type      {Array<Array<string,(Array<number>|null)>>}
 * @product   highstock
 * @apioption plotOptions.series.dataGrouping.units
 */

/**
 * The approximate pixel width of each group. If for example a series
 * with 30 points is displayed over a 600 pixel wide plot area, no grouping
 * is performed. If however the series contains so many points that
 * the spacing is less than the groupPixelWidth, Highcharts will try
 * to group it into appropriate groups so that each is more or less
 * two pixels wide. Defaults to `10`.
 *
 * @sample {highstock} stock/plotoptions/series-datagrouping-grouppixelwidth/
 *         Two series with the same data density but different groupPixelWidth
 *
 * @type      {number}
 * @default   10
 * @product   highstock
 * @apioption plotOptions.column.dataGrouping.groupPixelWidth
 */

''; // required by JSDoc parsing

/* ************************************************************************** *
 *  End data grouping module                                                  *
 * ************************************************************************** */<|MERGE_RESOLUTION|>--- conflicted
+++ resolved
@@ -18,13 +18,6 @@
  */
 declare global {
     namespace Highcharts {
-<<<<<<< HEAD
-        type DataGroupingApproximationValue = (
-            'average'|'averages'|'ohlc'|'open'|'high'|'low'|'close'|'sum'|
-            'windbarb'
-        );
-=======
->>>>>>> 6eddda1d
         interface Axis {
             getGroupPixelWidth(): number;
             setDataGrouping(
@@ -131,7 +124,8 @@
         let dataGrouping: DataGroupingFunctionsObject;
         let defaultDataGroupingUnits: Array<[string, (Array<number>|null)]>;
         type DataGroupingApproximationValue = (
-            'average'|'averages'|'ohlc'|'open'|'high'|'low'|'close'|'sum'
+            'average'|'averages'|'ohlc'|'open'|'high'|'low'|'close'|'sum'|
+            'windbarb'
         );
     }
 }
