/* *
 *
 *  (c) 2010-2019 Torstein Honsi
 *
 *  License: www.highcharts.com/license
 *
 *  !!!!!!! SOURCE GETS TRANSPILED BY TYPESCRIPT. EDIT TS FILE ONLY. !!!!!!!
 *
 * */

'use strict';

import Highcharts from './Globals.js';

/**
 * Internal types
 * @private
 */
declare global {
    namespace Highcharts {
        class Point {
            public constructor();
            public color?: ColorType;
            public colorIndex: number;
            public formatPrefix: string;
            public id: string;
            public isNew?: boolean;
            public isNull: boolean;
            public marker?: PointMarkerOptionsObject;
            public nonZonedColor?: (
                ColorString|GradientColorObject|PatternObject
            );
            public options: PointOptionsObject;
            public percentage?: number;
            public series: Series;
            public shapeArgs?: SVGAttributes;
            public shapeType?: string;
            public startXPos?: number;
            public state?: string;
            public total?: number;
            public visible: boolean;
            public x: (number|null);
            public y?: (number|null);
            public animateBeforeDestroy(): void;
            public applyOptions(options: PointOptionsType, x?: number): Point;
            public destroy(): void;
            public destroyElements(kinds?: Dictionary<number>): void;
            public getClassName(): string;
            public getGraphicalProps(
                kinds?: Dictionary<number>
            ): PointGraphicalProps;
            public firePointEvent(
                eventType: string,
                eventArgs?: (Dictionary<any>|Event),
                defaultFunction?: (EventCallbackFunction<Point>|Function)
            ): void;
            public getLabelConfig(): PointLabelObject;
            public getZone(): SeriesZonesOptions;
            public hasNewShapeType (this: Point): boolean|undefined;
            public init(
                series: Series,
                options: PointOptionsType,
                x?: number
            ): Point;
            public isValid?(): boolean;
            public optionsToObject(options: PointOptionsType): Dictionary<any>;
            public resolveColor(): void;
            public setNestedProperty<T>(object: T, value: any, key: string): T;
            public tooltipFormatter(pointFormat: string): string;
        }
        interface PointGraphicalProps {
            singular: Array<string>;
            plural: Array<string>;
        }
        interface PlotSeriesPointOptions {
            events?: PointEventsOptionsObject;
        }
        interface PointClickCallbackFunction {
            (this: Point, event: PointClickEventObject): void;
        }
        interface PointClickEventObject extends PointerEventObject {
            point: Point;
        }
        interface PointEventsOptionsObject {
            click?: PointClickCallbackFunction;
            mouseOut?: PointMouseOutCallbackFunction;
            mouseOver?: PointMouseOverCallbackFunction;
            remove?: PointRemoveCallbackFunction;
            select?: PointSelectCallbackFunction;
            unselect?: PointUnselectCallbackFunction;
            update?: PointUpdateCallbackFunction;
        }
        interface PointLabelObject {
            x?: string;
            y?: (number|null);
            color?: ColorType;
            colorIndex: number;
            key?: string;
            series: Series;
            point: Point;
            percentage?: number;
            total?: number;
        }
        interface PointMarkerOptionsObject {
            enabled?: boolean;
            enabledThreshold?: number;
            fillColor?: ColorType;
            height?: number;
            lineColor?: ColorType;
            lineWidth?: number;
            radius?: number;
            radiusPlus?: number;
            states?: PointStatesOptionsObject;
            symbol?: string;
            width?: number;
        }
        interface PointMouseOutCallbackFunction {
            (this: Point, event: PointerEvent): void;
        }
        interface PointMouseOverCallbackFunction {
            (this: Point, event: PointerEvent): void;
        }
        interface PointOptionsObject {
            className?: string;
            color?: ColorType;
            colorIndex?: number;
            drilldown?: string;
            events?: PointEventsOptionsObject;
            id?: string;
            index?: number;
            labelrank?: number;
            legendIndex?: number;
            marker?: PointMarkerOptionsObject;
            name?: string;
            selected?: boolean;
            states?: PointStatesOptionsObject;
            x?: number;
            y?: (null|number);
        }
        interface PointRemoveCallbackFunction {
            (this: Point, event: Event): void;
        }
        interface PointStatesHoverOptionsObject {
            animation?: (boolean|AnimationOptionsObject);
            enabled?: boolean;
            fillColor?: ColorType;
            lineColor?: ColorType;
            lineWidth?: number;
            lineWidthPlus?: number;
            radius?: number;
            radiusPlus?: number;
        }
        interface PointStatesInactiveOptionsObject {
            opacity?: number;
        }
        interface PointStatesNormalOptionsObject {
            animation?: (boolean|AnimationOptionsObject);
        }
        interface PointStatesOptionsObject {
            hover?: PointStatesHoverOptionsObject;
            inactive?: PointStatesInactiveOptionsObject;
            normal?: PointStatesNormalOptionsObject;
            select?: PointStatesSelectOptionsObject;
        }
        interface PointStatesSelectOptionsObject {
            enabled?: boolean;
            fillColor?: ColorType;
            lineColor?: ColorType;
            lineWidth?: number;
            radius?: number;
        }
        interface PointUpdateCallbackFunction {
            (this: Point, event: PointUpdateEventObject): void;
        }
        interface PointUpdateEventObject {
            options?: PointOptionsType;
        }
        interface Series {
            _hasPointLabels?: boolean;
            _hasPointMarkers?: boolean;
        }
        interface SeriesOptions {
            data?: Array<PointOptionsType>;
            marker?: PointMarkerOptionsObject;
            point?: PlotSeriesPointOptions;
        }
        interface SeriesPointOptions {
            events?: PointEventsOptionsObject;
        }
        type PointOptionsType = (
            number|string|Array<(number|string)>|PointOptionsObject|null
        );
    }
}

/**
 * Function callback when a series point is clicked. Return false to cancel the
 * action.
 *
 * @callback Highcharts.PointClickCallbackFunction
 *
 * @param {Highcharts.Point} this
 *        The point where the event occured.
 *
 * @param {Highcharts.PointClickEventObject} event
 *        Event arguments.
 */

/**
 * Common information for a click event on a series point.
 *
 * @interface Highcharts.PointClickEventObject
 * @extends Highcharts.PointerEventObject
 *//**
 * Clicked point.
 * @name Highcharts.PointClickEventObject#point
 * @type {Highcharts.Point}
 */

/**
 * Events for each single point.
 * @interface Highcharts.PointEventsOptionsObject
 *//**
 * Fires when a point is clicked. One parameter, event, is passed to the
 * function, containing common event information.
 *
 * If the `series.allowPointSelect` option is true, the default action for the
 * point's click event is to toggle the point's select state. Returning `false`
 * cancels this action.
 * @name Highcharts.PointEventsOptionsObject#click
 * @type {Highcharts.PointClickCallbackFunction|undefined}
 *//**
 * Fires when the mouse leaves the area close to the point. One parameter,
 * `event`, is passed to the function, containing common event information.
 * @name Highcharts.PointEventsOptionsObject#mouseOut
 * @type {Highcharts.PointMouseOutCallbackFunction|undefined}
 *//**
 * Fires when the mouse enters the area close to the point. One parameter,
 * `event`, is passed to the function, containing common event information.
 * @name Highcharts.PointEventsOptionsObject#mouseOver
 * @type {Highcharts.PointMouseOverCallbackFunction|undefined}
 *//**
 * Fires when the point is removed using the `.remove()` method. One parameter,
 * `event`, is passed to the function. Returning `false` cancels the operation.
 * @name Highcharts.PointEventsOptionsObject#remove
 * @type {Highcharts.PointRemoveCallbackFunction|undefined}
 *//**
 * Fires when the point is updated programmatically through the `.update()``
 * method. One parameter, `event`, is passed to the function. The new point
 * options can be accessed through event.options. Returning `false` cancels the
 * operation.
 * @name Highcharts.PointEventsOptionsObject#update
 * @type {Highcharts.PointUpdateCallbackFunction|undefined}
 */

/**
 * Configuration hash for the data label and tooltip formatters.
 *
 * @interface Highcharts.PointLabelObject
 *//**
 * The point's current color.
 * @name Highcharts.PointLabelObject#color
 * @type {Highcharts.ColorString|Highcharts.GradientColorObject|Highcharts.PatternObject|undefined}
 *//**
 * The point's current color index, used in styled mode instead of `color`. The
 * color index is inserted in class names used for styling.
 * @name Highcharts.PointLabelObject#colorIndex
 * @type {number}
 *//**
 * The name of the related point.
 * @name Highcharts.PointLabelObject#key
 * @type {string|undefined}
 *//**
 * The percentage for related points in a stacked series or pies.
 * @name Highcharts.PointLabelObject#percentage
 * @type {number}
 *//**
 * The related point.
 * @name Highcharts.PointLabelObject#point
 * @type {Highcharts.Point}
 *//**
 * The related series.
 * @name Highcharts.PointLabelObject#series
 * @type {Highcharts.Series}
 *//**
 * The total of values in either a stack for stacked series, or a pie in a pie
 * series.
 * @name Highcharts.PointLabelObject#total
 * @type {number|undefined}
 *//**
 * For categorized axes this property holds the category name for the point. For
 * other axes it holds the X value.
 * @name Highcharts.PointLabelObject#x
 * @type {number|string|undefined}
 *//**
 * The y value of the point.
 * @name Highcharts.PointLabelObject#y
 * @type {number|undefined}
 */

/**
 * States for a single point marker.
 *
 * @interface Highcharts.PointMarkerStatesOptionsObject
 *//**
 * The hover state for a single point marker.
 * @name Highcharts.PointMarkerStatesOptionsObject#hover
 * @type {Highcharts.PointStatesHoverOptionsObject}
 *//**
 * @name Highcharts.PointMarkerStatesOptionsObject#inactive
 * @type {Highcharts.PointStatesInactiveOptionsObject}
 *//**
 * The normal state of a single point marker. Currently only used for setting
 * animation when returning to normal state from hover.
 * @name Highcharts.PointMarkerStatesOptionsObject#normal
 * @type {Highcharts.PointStatesNormalOptionsObject}
 *//**
 * The appearance of the point marker when selected. In order to allow a point
 * to be selected, set the `series.allowPointSelect` option to true.
 * @name Highcharts.PointMarkerStatesOptionsObject#select
 * @type {Highcharts.PointStatesSelectOptionsObject}
 */

/**
 * @interface Highcharts.PointMarkerOptionsObject
 *//**
 * Enable or disable the point marker. If `undefined`, the markers are hidden
 * when the data is dense, and shown for more widespread data points.
 * @name Highcharts.PointMarkerOptionsObject#enabled
 * @type {boolean|undefined}
 *//**
 * The threshold for how dense the point markers should be before they are
 * hidden, given that `enabled` is not defined. The number indicates the
 * horizontal distance between the two closest points in the series, as
 * multiples of the `marker.radius`. In other words, the default value of 2
 * means points are hidden if overlapping horizontally.
 * @name Highcharts.PointMarkerOptionsObject#enabledThreshold
 * @type {number|undefined}
 *//**
 * The fill color of the point marker. When `undefined`, the series' or point's
 * color is used.
 * @name Highcharts.PointMarkerOptionsObject#fillColor
 * @type {ColorString|GradientColorObject|PatternObject|undefined}
 *//**
 * Image markers only. Set the image width explicitly. When using this option,
 * a `width` must also be set.
 * @name Highcharts.PointMarkerOptionsObject#height
 * @type {number|undefined}
 *//**
 * The color of the point marker's outline. When `undefined`, the series' or
 * point's color is used.
 * @name Highcharts.PointMarkerOptionsObject#lineColor
 * @type {ColorString|undefined}
 *//**
 * The width of the point marker's outline.
 * @name Highcharts.PointMarkerOptionsObject#lineWidth
 * @type {number|undefined}
 *//**
 * The radius of the point marker.
 * @name Highcharts.PointMarkerOptionsObject#radius
 * @type {number|undefined}
 *//**
 * States for a single point marker.
 * @name Highcharts.PointMarkerOptionsObject#states
 * @type {PointStatesOptionsObject|undefined}
 *//**
 * A predefined shape or symbol for the marker. When undefined, the symbol is
 * pulled from options.symbols. Other possible values are "circle", "square",
 * "diamond", "triangle" and "triangle-down".
 *
 * Additionally, the URL to a graphic can be given on this form:
 * "url(graphic.png)". Note that for the image to be applied to exported charts,
 * its URL needs to be accessible by the export server.
 *
 * Custom callbacks for symbol path generation can also be added to
 * `Highcharts.SVGRenderer.prototype.symbols`.
 * @name Highcharts.PointMarkerOptionsObject#symbol
 * @type {string|undefined}
 *//**
 * Image markers only. Set the image width explicitly. When using this option, a
 * `height` must also be set.
 * @name Highcharts.PointMarkerOptionsObject#width
 * @type {number|undefined}
 */

/**
 * Gets fired when the mouse leaves the area close to the point.
 *
 * @callback Highcharts.PointMouseOutCallbackFunction
 *
 * @param {Highcharts.Point} this
 *        Point where the event occured.
 *
 * @param {global.PointerEvent} event
 *        Event that occured.
 */

/**
 * Gets fired when the mouse enters the area close to the point.
 *
 * @callback Highcharts.PointMouseOverCallbackFunction
 *
 * @param {Highcharts.Point} this
 *        Point where the event occured.
 *
 * @param {global.Event} event
 *        Event that occured.
 */

/**
 * The generic point options for all series.
 *
 * In TypeScript you have to extend `PointOptionsObject` with an additional
 * declaration to allow custom data options:
 *
 * ```
 * declare interface PointOptionsObject {
 *     customProperty: string;
 * }
 * ```
 *
 * @interface Highcharts.PointOptionsObject
 *//**
 * An additional, individual class name for the data point's graphic
 * representation.
 * @name Highcharts.PointOptionsObject#className
 * @type {string|undefined}
 *//**
 * Individual color for the point. By default the color is pulled from the
 * global colors array. In styled mode, the color option doesn't take effect.
 * Instead, use colorIndex.
 * @name Highcharts.PointOptionsObject#color
 * @type {Highcharts.ColorString|Highcharts.GradientColorObject|Highcharts.PatternObject|undefined}
 *//**
 * A specific color index to use for the point, so its graphic representations
 * are given the class name highcharts-color-{n}. In styled mode this will
 * change the color of the graphic. In non-styled mode, the color by is set by
 * the fill attribute, so the change in class name won't have a visual effect by
 * default.
 * @name Highcharts.PointOptionsObject#colorIndex
 * @type {number|undefined}
 *//**
 * The id of a series in the drilldown.series array to use for a drilldown for
 * this point.
 * @name Highcharts.PointOptionsObject#drilldown
 * @type {string|undefined}
 *//**
 * The individual point events.
 * @name Highcharts.PointOptionsObject#events
 * @type {Highcharts.PointEventsOptionsObject|undefined}
 *//**
 * An id for the point. This can be used after render time to get a pointer to
 * the point object through `chart.get()`.
 * @name Highcharts.PointOptionsObject#id
 * @type {string|undefined}
 *//**
 * Options for the point markers of line-like series.
 * @name Highcharts.PointOptionsObject#marker
 * @type {Highcharts.PointMarkerOptionsObject|undefined}
 *//**
 * The name of the point as shown in the legend, tooltip, dataLabels etc.
 * @name Highcharts.PointOptionsObject#name
 * @type {string|undefined}
 *//**
 * Whether the data point is selected initially.
 * @name Highcharts.PointOptionsObject#selected
 * @type {boolean|undefined}
 *//**
 * The x value of the point. For datetime axes, the X value is the timestamp in
 * milliseconds since 1970.
 * @name Highcharts.PointOptionsObject#x
 * @type {number|undefined}
 *//**
 * The y value of the point.
 * @name Highcharts.PointOptionsObject#y
 * @type {number|null|undefined}
 */

/**
 * Possible option types for a data point.
 *
 * @typedef {number|string|Array<(number|string)>|Highcharts.PointOptionsObject|null} Highcharts.PointOptionsType
 */

/**
 * Gets fired when the point is removed using the `.remove()` method.
 *
 * @callback Highcharts.PointRemoveCallbackFunction
 *
 * @param {Highcharts.Point} this
 *        Point where the event occured.
 *
 * @param {global.Event} event
 *        Event that occured.
 */

/**
 * The hover state for a single point marker.
 * @interface Highcharts.PointStatesHoverOptionsObject
 *//**
 * Animation when hovering over the point marker.
 * @name Highcharts.PointStatesHoverOptionsObject#animation
 * @type {boolean|Highcharts.AnimationOptionsObject}
 *//**
 * Enable or disable the point marker.
 * @name Highcharts.PointStatesHoverOptionsObject#enabled
 * @type {boolean|undefined}
 *//**
 * The fill color of the marker in hover state. When `undefined`, the series' or
 * point's fillColor for normal state is used.
 * @name Highcharts.PointStatesHoverOptionsObject#fillColor
 * @type {Highcharts.ColorString|Highcharts.GradientColorObject|Highcharts.PatternObject|undefined}
 *//**
 * The color of the point marker's outline. When `undefined`, the series' or
 * point's lineColor for normal state is used.
 * @name Highcharts.PointStatesHoverOptionsObject#lineColor
 * @type {Highcharts.ColorString|Highcharts.GradientColorObject|Highcharts.PatternObject|undefined}
 *//**
 * The width of the point marker's outline. When `undefined`, the series' or
 * point's lineWidth for normal state is used.
 * @name Highcharts.PointStatesHoverOptionsObject#lineWidth
 * @type {number|undefined}
 *//**
 * The additional line width for a hovered point.
 * @name Highcharts.PointStatesHoverOptionsObject#lineWidthPlus
 * @type {number|undefined}
 *//**
 * The radius of the point marker. In hover state, it defaults to the normal
 * state's radius + 2 as per the radiusPlus option.
 * @name Highcharts.PointStatesHoverOptionsObject#radius
 * @type {number|undefined}
 *//**
 * The number of pixels to increase the radius of the hovered point.
 * @name Highcharts.PointStatesHoverOptionsObject#radiusPlus
 * @type {number|undefined}
 */

/**
 * @interface Highcharts.PointStatesInactiveOptionsObject
 *//**
 * Opacity of inactive markers.
 * @name Highcharts.PointStatesInactiveOptionsObject#opacity
 * @type {number|undefined}
 */

/**
 * The normal state of a single point marker. Currently only used for setting
 * animation when returning to normal state from hover.
 *
 * @interface Highcharts.PointStatesNormalOptionsObject
 *//**
 * Animation when returning to normal state after hovering.
 * @name Highcharts.PointStatesNormalOptionsObject#animation
 * @type {boolean|Highcharts.AnimationOptionsObject|undefined}
 */

/**
 * States for a single point marker.
 *
 * @interface Highcharts.PointStatesOptionsObject
 *//**
 * The hover state for a single point marker.
 * @name Highcharts.PointStatesOptionsObject#hover
 * @type {Highcharts.PointStatesHoverOptionsObject|undefined}
 *//**
 * The hover state for a single point marker.
 * @name Highcharts.PointStatesOptionsObject#inactive
 * @type {Highcharts.PointStatesInactiveOptionsObject|undefined}
 *//**
 * The hover state for a single point marker.
 * @name Highcharts.PointStatesOptionsObject#normal
 * @type {Highcharts.PointStatesNormalOptionsObject|undefined}
 *//**
 * The hover state for a single point marker.
 * @name Highcharts.PointStatesOptionsObject#select
 * @type {Highcharts.PointStatesSelectOptionsObject|undefined}
 */

/**
 * The appearance of the point marker when selected. In order to allow a point
 * to be selected, set the `series.allowPointSelect` option to true.
 *
 * @interface Highcharts.PointStatesSelectOptionsObject
 *//**
 * Enable or disable visible feedback for selection.
 * @name Highcharts.PointStatesSelectOptionsObject#enabled
 * @type {boolean|undefined}
 *//**
 * The fill color of the point marker.
 * @name Highcharts.PointStatesSelectOptionsObject#fillColor
 * @type {Highcharts.ColorString|Highcharts.GradientColorObject|Highcharts.PatternObject|undefined}
 *//**
 * The color of the point marker's outline. When `undefined`, the series' or
 * point's color is used.
 * @name Highcharts.PointStatesSelectOptionsObject#lineColor
 * @type {Highcharts.ColorString|Highcharts.GradientColorObject|Highcharts.PatternObject|undefined}
 *//**
 * The width of the point marker's outline.
 * @name Highcharts.PointStatesSelectOptionsObject#lineWidth
 * @type {number|undefined}
 *//**
 * The radius of the point marker. In hover state, it defaults to the normal
 * state's radius + 2.
 * @name Highcharts.PointStatesSelectOptionsObject#radius
 * @type {number|undefined}
 */

/**
 * Gets fired when the point is updated programmatically through the `.update()`
 * method.
 *
 * @callback Highcharts.PointUpdateCallbackFunction
 *
 * @param {Highcharts.Point} this
 *        Point where the event occured.
 *
 * @param {Highcharts.PointUpdateEventObject} event
 *        Event that occured.
 */

/**
 * Information about the update event.
 *
 * @interface Highcharts.PointUpdateEventObject
 * @extends global.Event
 *//**
 * Options data of the update event.
 * @name Highcharts.PointUpdateEventObject#options
 * @type {Highcharts.PointOptionsType}
 */

import U from './Utilities.js';
const {
    defined,
    erase,
    extend,
    isArray,
    isNumber,
    isObject,
<<<<<<< HEAD
    syncTimeout
=======
    pick
>>>>>>> fa40d34b
} = U;

var Point: typeof Highcharts.Point,
    H = Highcharts,
    animObject = H.animObject,
    fireEvent = H.fireEvent,
    format = H.format,
    uniqueKey = H.uniqueKey,
    removeEvent = H.removeEvent;

/* eslint-disable no-invalid-this, valid-jsdoc */

/**
 * The Point object. The point objects are generated from the `series.data`
 * configuration objects or raw numbers. They can be accessed from the
 * `Series.points` array. Other ways to instantiate points are through {@link
 * Highcharts.Series#addPoint} or {@link Highcharts.Series#setData}.
 *
 * @class
 * @name Highcharts.Point
 */
Highcharts.Point = Point = function (): any {} as any;
Highcharts.Point.prototype = {

    /**
     * Initialize the point. Called internally based on the `series.data`
     * option.
     *
     * @function Highcharts.Point#init
     *
     * @param {Highcharts.Series} series
     *        The series object containing this point.
     *
     * @param {Highcharts.PointOptionsType} options
     *        The data in either number, array or object format.
     *
     * @param {number} [x]
     *        Optionally, the X value of the point.
     *
     * @return {Highcharts.Point}
     *         The Point instance.
     *
     * @fires Highcharts.Point#event:afterInit
     */
    init: function (
        this: Highcharts.Point,
        series: Highcharts.Series,
        options: Highcharts.PointOptionsType,
        x?: number
    ): Highcharts.Point {

        /**
         * The series object associated with the point.
         *
         * @name Highcharts.Point#series
         * @type {Highcharts.Series}
         */
        this.series = series;

        this.applyOptions(options, x);

        // Add a unique ID to the point if none is assigned
        this.id = defined(this.id) ? this.id : uniqueKey();

        this.resolveColor();

        series.chart.pointCount++;

        fireEvent(this, 'afterInit');

        return this;
    },

    /**
     * @private
     * @function Highcharts.Point#resolveColor
     * @return {void}
     */
    resolveColor: function (this: Highcharts.Point): void {
        var series = this.series,
            colors,
            optionsChart =
                series.chart.options.chart as Highcharts.ChartOptions,
            colorCount = optionsChart.colorCount,
            styledMode = series.chart.styledMode,
            colorIndex: number;

        /**
         * The point's current color.
         *
         * @name Highcharts.Point#color
         * @type {Highcharts.ColorString|Highcharts.GradientColorObject|Highcharts.PatternObject|undefined}
         */
        if (!styledMode && !(this.options as any).color) {
            this.color = series.color; // #3445
        }

        if (series.options.colorByPoint) {
            if (!styledMode) {
                colors = series.options.colors || series.chart.options.colors;
                this.color = this.color || (colors as any)[series.colorCounter];
                colorCount = (colors as any).length;
            }
            colorIndex = series.colorCounter;
            series.colorCounter++;
            // loop back to zero
            if (series.colorCounter === colorCount) {
                series.colorCounter = 0;
            }
        } else {
            colorIndex = series.colorIndex as any;
        }

        /**
         * The point's current color index, used in styled mode instead of
         * `color`. The color index is inserted in class names used for styling.
         *
         * @name Highcharts.Point#colorIndex
         * @type {number}
         */
        this.colorIndex = pick(this.colorIndex, colorIndex);
    },

    /**
     * Apply the options containing the x and y data and possible some extra
     * properties. Called on point init or from point.update.
     *
     * @private
     * @function Highcharts.Point#applyOptions
     *
     * @param {Highcharts.PointOptionsType} options
     *        The point options as defined in series.data.
     *
     * @param {number} [x]
     *        Optionally, the x value.
     *
     * @return {Highcharts.Point}
     *         The Point instance.
     */
    applyOptions: function (
        this: Highcharts.Point,
        options: Highcharts.PointOptionsType,
        x?: number
    ): Highcharts.Point {
        var point = this,
            series = point.series,
            pointValKey = series.options.pointValKey || series.pointValKey;

        options = Point.prototype.optionsToObject.call(this, options);

        // copy options directly to point
        extend(point, options as any);

        /**
         * The point's options as applied in the initial configuration, or
         * extended through `Point.update`.
         *
         * In TypeScript you have to extend `PointOptionsObject` via an
         * additional interface to allow custom data options:
         *
         * ```
         * declare interface PointOptionsObject {
         *     customProperty: string;
         * }
         * ```
         *
         * @name Highcharts.Point#options
         * @type {Highcharts.PointOptionsObject}
         */
        point.options = point.options ?
            extend(point.options, options as any) :
            options;

        // Since options are copied into the Point instance, some accidental
        // options must be shielded (#5681)
        if ((options as Highcharts.ColumnPoint).group) {
            delete (point as Highcharts.ColumnPoint).group;
        }
        if (options.dataLabels) {
            delete point.dataLabels;
        }

        /**
         * The y value of the point.
         * @name Highcharts.Point#y
         * @type {number|undefined}
         */
        // For higher dimension series types. For instance, for ranges, point.y
        // is mapped to point.low.
        if (pointValKey) {
            point.y = (point as any)[pointValKey];
        }
        point.isNull = pick(
            point.isValid && !point.isValid(),
            point.x === null || !isNumber(point.y)
        ); // #3571, check for NaN

        point.formatPrefix = point.isNull ? 'null' : 'point'; // #9233, #10874

        // The point is initially selected by options (#5777)
        if (point.selected) {
            point.state = 'select';
        }

        /**
         * The x value of the point.
         * @name Highcharts.Point#x
         * @type {number}
         */
        // If no x is set by now, get auto incremented value. All points must
        // have an x value, however the y value can be null to create a gap in
        // the series
        if (
            'name' in point &&
            x === undefined &&
            series.xAxis &&
            series.xAxis.hasNames
        ) {
            point.x = series.xAxis.nameToX(point);
        }
        if (point.x === undefined && series) {
            if (x === undefined) {
                point.x = (series.autoIncrement as any)(point);
            } else {
                point.x = x;
            }
        }

        return point;
    },

    /**
     * Set a value in an object, on the property defined by key. The key
     * supports nested properties using dot notation. The function modifies the
     * input object and does not make a copy.
     *
     * @function Highcharts.Point#setNestedProperty<T>
     *
     * @param {T} object
     *        The object to set the value on.
     *
     * @param {*} value
     *        The value to set.
     *
     * @param {string} key
     *        Key to the property to set.
     *
     * @return {T}
     *         The modified object.
     */
    setNestedProperty: function<T> (
        this: Highcharts.Point,
        object: T,
        value: any,
        key: string
    ): T {
        var nestedKeys = key.split('.');

        nestedKeys.reduce(function (
            result: any,
            key: string,
            i: number,
            arr: Array<string>
        ): T {
            var isLastKey = arr.length - 1 === i;

            result[key] = (
                isLastKey ?
                    value :
                    isObject(result[key], true) ?
                        result[key] :
                        {}
            );
            return result[key];
        }, object);
        return object;
    },

    /**
     * Transform number or array configs into objects. Also called for object
     * configs. Used internally to unify the different configuration formats for
     * points. For example, a simple number `10` in a line series will be
     * transformed to `{ y: 10 }`, and an array config like `[1, 10]` in a
     * scatter series will be transformed to `{ x: 1, y: 10 }`.
     *
     * @function Highcharts.Point#optionsToObject
     *
     * @param {Highcharts.PointOptionsType} options
     *        The input option.
     *
     * @return {Highcharts.Dictionary<*>}
     *         Transformed options.
     */
    optionsToObject: function (
        this: Highcharts.Point,
        options: Highcharts.PointOptionsType
    ): Highcharts.Dictionary<any> {
        var ret = {} as Highcharts.Dictionary<any>,
            series = this.series,
            keys = series.options.keys,
            pointArrayMap = keys || series.pointArrayMap || ['y'],
            valueCount = pointArrayMap.length,
            firstItemType,
            i = 0,
            j = 0;

        if (isNumber(options) || options === null) {
            ret[pointArrayMap[0]] = options;

        } else if (isArray(options)) {
            // with leading x value
            if (!keys && (options as any).length > valueCount) {
                firstItemType = typeof (options as any)[0];
                if (firstItemType === 'string') {
                    ret.name = (options as any)[0];
                } else if (firstItemType === 'number') {
                    ret.x = (options as any)[0];
                }
                i++;
            }
            while (j < valueCount) {
                // Skip undefined positions for keys
                if (!keys || (options as any)[i] !== undefined) {
                    if (pointArrayMap[j].indexOf('.') > 0) {
                        // Handle nested keys, e.g. ['color.pattern.image']
                        // Avoid function call unless necessary.
                        H.Point.prototype.setNestedProperty(
                            ret, (options as any)[i], pointArrayMap[j]
                        );
                    } else {
                        ret[pointArrayMap[j]] = (options as any)[i];
                    }
                }
                i++;
                j++;
            }
        } else if (typeof options === 'object') {
            ret = options;

            // This is the fastest way to detect if there are individual point
            // dataLabels that need to be considered in drawDataLabels. These
            // can only occur in object configs.
            if ((options as any).dataLabels) {
                series._hasPointLabels = true;
            }

            // Same approach as above for markers
            if ((options as any).marker) {
                series._hasPointMarkers = true;
            }
        }
        return ret;
    },

    /**
     * Get the CSS class names for individual points. Used internally where the
     * returned value is set on every point.
     *
     * @function Highcharts.Point#getClassName
     *
     * @return {string}
     *         The class names.
     */
    getClassName: function (this: Highcharts.Point): string {
        return 'highcharts-point' +
            (this.selected ? ' highcharts-point-select' : '') +
            (this.negative ? ' highcharts-negative' : '') +
            (this.isNull ? ' highcharts-null-point' : '') +
            (this.colorIndex !== undefined ? ' highcharts-color-' +
                this.colorIndex : '') +
            (this.options.className ? ' ' + this.options.className : '') +
            (this.zone && this.zone.className ? ' ' +
                this.zone.className.replace('highcharts-negative', '') : '');
    },

    /**
     * In a series with `zones`, return the zone that the point belongs to.
     *
     * @function Highcharts.Point#getZone
     *
     * @return {Highcharts.PlotSeriesZonesOptions}
     *         The zone item.
     */
    getZone: function (
        this: Highcharts.Point
    ): Highcharts.SeriesZonesOptions {
        var series = this.series,
            zones = series.zones,
            zoneAxis = series.zoneAxis || 'y',
            i = 0,
            zone;

        zone = zones[i];
        while ((this as any)[zoneAxis] >= (zone.value as any)) {
            zone = zones[++i];
        }

        // For resetting or reusing the point (#8100)
        if (!this.nonZonedColor) {
            this.nonZonedColor = this.color;
        }

        if (zone && zone.color && !this.options.color) {
            this.color = zone.color;
        } else {
            this.color = this.nonZonedColor;
        }

        return zone;
    },

    /**
     * Utility to check if point has new shape type. Used in column series and
     * all others that are based on column series.
     *
     * @return boolean|undefined
     */
    hasNewShapeType: function (
        this: Highcharts.Point
    ): boolean|undefined {
        return this.graphic &&
            this.graphic.element.nodeName !== this.shapeType;
    },

    /**
     * Destroy a point to clear memory. Its reference still stays in
     * `series.data`.
     *
     * @private
     * @function Highcharts.Point#destroy
     * @return {void}
     */
    destroy: function (this: Highcharts.Point): void {
        var point = this,
            series = point.series,
            chart = series.chart,
            dataSorting = series.options.dataSorting,
            hoverPoints = chart.hoverPoints,
            globalAnimation = point.series.chart.renderer.globalAnimation,
            animation = animObject(globalAnimation),
            prop;

        /**
         * Allow to call after animation.
         * @private
         */
        function destroyPoint(): void {
            if (hoverPoints) {
                point.setState();
                erase(hoverPoints, point);
                if (!hoverPoints.length) {
                    chart.hoverPoints = null as any;
                }

            }
            if (point === chart.hoverPoint) {
                point.onMouseOut();
            }

            // Remove all events and elements
            if (point.graphic || point.dataLabel || point.dataLabels) {
                removeEvent(point);
                point.destroyElements();
            }

            for (prop in point) { // eslint-disable-line guard-for-in
                (point as any)[prop] = null;
            }
        }

        // Remove properties after animation
        if (!dataSorting || !dataSorting.enabled) {
            destroyPoint();

        } else {
            this.animateBeforeDestroy();
            syncTimeout(destroyPoint, (animation as any).duration);
        }

        chart.pointCount--;

        if (point.legendItem) { // pies have legend items
            chart.legend.destroyItem(point);
        }
    },

    /**
     * Animate SVG elements associated with the point.
     *
     * @private
     * @function Highcharts.Point#animateBeforeDestroy
     * @return {void}
     */
    animateBeforeDestroy: function (
        this: Highcharts.Point
    ): void {
        var point = this,
            animateParams = { x: point.startXPos },
            isDataLabel,
            graphicalProps = point.getGraphicalProps();

        graphicalProps.singular.forEach(function (prop: string): void {
            isDataLabel = prop === 'dataLabel';

            (point as any)[prop] = (point as any)[prop].animate(
                isDataLabel ? {
                    x: (point as any)[prop].startXPos,
                    y: (point as any)[prop].startYPos,
                    opacity: 0
                } : animateParams
            );
        });

        graphicalProps.plural.forEach(function (plural: any): void {
            (point as any)[plural].forEach(function (item: any): void {
                if (item.element) {
                    item.animate(extend(
                        { x: point.startXPos },
                        (item.startYPos ? {
                            x: item.startXPos,
                            y: item.startYPos
                        } : {})
                    ));
                }
            });
        });
    },

    /**
     * Destroy SVG elements associated with the point.
     *
     * @private
     * @function Highcharts.Point#destroyElements
     * @param {Highcharts.Dictionary<number>} [kinds]
     * @return {void}
     */
    destroyElements: function (
        this: Highcharts.Point,
        kinds?: Highcharts.Dictionary<number>
    ): void {
        var point = this,
            props = point.getGraphicalProps(kinds);

        props.singular.forEach(function (prop: string): void {
            (point as any)[prop] = (point as any)[prop].destroy();
        });

        props.plural.forEach(function (plural: any): void {
            (point as any)[plural].forEach(function (item: any): void {
                if (item.element) {
                    item.destroy();
                }
            });

            delete (point as any)[plural];
        });
    },

    /**
     * Get props of all existing graphical point elements.
     *
     * @private
     * @function Highcharts.Point#getGraphicalProps
     * @param {Highcharts.Dictionary<number>} [kinds]
     * @return {Highcharts.PointGraphicalProps}
     */
    getGraphicalProps: function (
        this: Highcharts.Point,
        kinds?: Highcharts.Dictionary<number>
    ): Highcharts.PointGraphicalProps {
        var point = this,
            props = [],
            prop,
            i,
            graphicalProps: Highcharts.PointGraphicalProps =
                { singular: [], plural: [] };

        kinds = kinds || { graphic: 1, dataLabel: 1 };

        if (kinds.graphic) {
            props.push('graphic', 'shadowGroup');
        }
        if (kinds.dataLabel) {
            props.push('dataLabel', 'dataLabelUpper', 'connector');
        }

        i = props.length;
        while (i--) {
            prop = props[i];
            if ((point as any)[prop]) {
                graphicalProps.singular.push(prop);
            }
        }

        ['dataLabel', 'connector'].forEach(function (prop: string): void {
            var plural = prop + 's';
            if ((kinds as any)[prop] && (point as any)[plural]) {
                graphicalProps.plural.push(plural);
            }
        });

        return graphicalProps;
    },

    /**
     * Return the configuration hash needed for the data label and tooltip
     * formatters.
     *
     * @function Highcharts.Point#getLabelConfig
     *
     * @return {Highcharts.PointLabelObject}
     *         Abstract object used in formatters and formats.
     */
    getLabelConfig: function (
        this: Highcharts.Point
    ): Highcharts.PointLabelObject {
        return {
            x: this.category,
            y: this.y,
            color: this.color,
            colorIndex: this.colorIndex,
            key: this.name || this.category,
            series: this.series,
            point: this,
            percentage: this.percentage,
            total: this.total || this.stackTotal
        };
    },

    /**
     * Extendable method for formatting each point's tooltip line.
     *
     * @function Highcharts.Point#tooltipFormatter
     *
     * @param {string} pointFormat
     *        The point format.
     *
     * @return {string}
     *         A string to be concatenated in to the common tooltip text.
     */
    tooltipFormatter: function (
        this: Highcharts.Point,
        pointFormat: string
    ): string {

        // Insert options for valueDecimals, valuePrefix, and valueSuffix
        var series = this.series,
            seriesTooltipOptions = series.tooltipOptions,
            valueDecimals = pick(seriesTooltipOptions.valueDecimals, ''),
            valuePrefix = seriesTooltipOptions.valuePrefix || '',
            valueSuffix = seriesTooltipOptions.valueSuffix || '';

        // Replace default point style with class name
        if (series.chart.styledMode) {
            pointFormat =
                (series.chart.tooltip as any).styledModeFormat(pointFormat);
        }

        // Loop over the point array map and replace unformatted values with
        // sprintf formatting markup
        (series.pointArrayMap || ['y']).forEach(function (key: string): void {
            key = '{point.' + key; // without the closing bracket
            if (valuePrefix || valueSuffix) {
                pointFormat = pointFormat.replace(
                    RegExp(key + '}', 'g'),
                    valuePrefix + key + '}' + valueSuffix
                );
            }
            pointFormat = pointFormat.replace(
                RegExp(key + '}', 'g'),
                key + ':,.' + valueDecimals + 'f}'
            );
        });

        return format(pointFormat, {
            point: this,
            series: this.series
        }, series.chart.time);
    },

    /**
     * Fire an event on the Point object.
     *
     * @private
     * @function Highcharts.Point#firePointEvent
     *
     * @param {string} eventType
     *        Type of the event.
     *
     * @param {Highcharts.Dictionary<any>|Event} [eventArgs]
     *        Additional event arguments.
     *
     * @param {Highcharts.EventCallbackFunction<Highcharts.Point>|Function} [defaultFunction]
     *        Default event handler.
     *
     * @fires Highcharts.Point#event:*
     */
    firePointEvent: function (
        this: Highcharts.Point,
        eventType: string,
        eventArgs?: (Highcharts.Dictionary<any>|Event),
        defaultFunction?: (
            Highcharts.EventCallbackFunction<Highcharts.Point>|Function
        )
    ): void {
        var point = this,
            series = this.series,
            seriesOptions = series.options;

        // load event handlers on demand to save time on mouseover/out
        if ((seriesOptions.point as any).events[eventType] ||
            (
                point.options &&
                point.options.events &&
                (point.options.events as any)[eventType]
            )
        ) {
            this.importEvents();
        }

        // add default handler if in selection mode
        if (eventType === 'click' && seriesOptions.allowPointSelect) {
            defaultFunction = function (event: MouseEvent): void {
                // Control key is for Windows, meta (= Cmd key) for Mac, Shift
                // for Opera.
                if (point.select) { // #2911
                    point.select(
                        null as any,
                        event.ctrlKey || event.metaKey || event.shiftKey
                    );
                }
            };
        }

        fireEvent(this, eventType, eventArgs, defaultFunction);
    },

    /**
     * For categorized axes this property holds the category name for the
     * point. For other axes it holds the X value.
     *
     * @name Highcharts.Point#category
     * @type {number|string}
     */

    /**
     * The name of the point. The name can be given as the first position of the
     * point configuration array, or as a `name` property in the configuration:
     *
     * @example
     * // Array config
     * data: [
     *     ['John', 1],
     *     ['Jane', 2]
     * ]
     *
     * // Object config
     * data: [{
     *        name: 'John',
     *        y: 1
     * }, {
     *     name: 'Jane',
     *     y: 2
     * }]
     *
     * @name Highcharts.Point#name
     * @type {string}
     */

    /**
     * The percentage for points in a stacked series or pies.
     *
     * @name Highcharts.Point#percentage
     * @type {number}
     */

    /**
     * The total of values in either a stack for stacked series, or a pie in a
     * pie series.
     *
     * @name Highcharts.Point#total
     * @type {number}
     */

    /**
     * For certain series types, like pie charts, where individual points can
     * be shown or hidden.
     *
     * @name Highcharts.Point#visible
     * @type {boolean}
     */
    visible: true
} as any;<|MERGE_RESOLUTION|>--- conflicted
+++ resolved
@@ -637,11 +637,8 @@
     isArray,
     isNumber,
     isObject,
-<<<<<<< HEAD
-    syncTimeout
-=======
+    syncTimeout,
     pick
->>>>>>> fa40d34b
 } = U;
 
 var Point: typeof Highcharts.Point,
