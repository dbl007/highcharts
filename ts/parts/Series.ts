/* *
 *
 *  (c) 2010-2020 Torstein Honsi
 *
 *  License: www.highcharts.com/license
 *
 *  !!!!!!! SOURCE GETS TRANSPILED BY TYPESCRIPT. EDIT TS FILE ONLY. !!!!!!!
 *
 * */

'use strict';

<<<<<<< HEAD
import type SVGPath from '../parts/SVGPath';
=======
import LegendSymbolMixin from '../mixins/legend-symbol.js';
>>>>>>> 28bfd585
import H from './Globals.js';
import './Options.js';
import Point from './Point.js';
import './SvgRenderer.js';
import U from './Utilities.js';

/**
 * Internal types
 * @private
 */
declare global {
    namespace Highcharts {
        class LinePoint extends Point {
            public options: LinePointOptions;
            public series: LineSeries;
        }
        class LineSeries extends Series {
            public data: Array<LinePoint>;
            public options: LineSeriesOptions;
            public pointClass: typeof LinePoint;
            public points: Array<LinePoint>;
        }
        class Series {
            public constructor(chart?: Chart, options?: SeriesOptionsType);
            public _i: number;
            public animationTimeout?: number;
            public area?: SVGElement;
            public axisTypes: Array<string>;
            public basePointRange?: number;
            public buildingKdTree?: boolean;
            public chart: Chart;
            public clips?: Array<SVGElement>;
            public closestPointRange?: number;
            public closestPointRangePx?: number;
            public coll: 'series';
            public color?: (ColorString|GradientColorObject|PatternObject);
            public colorCounter: number;
            public colorIndex?: number;
            public cropped?: boolean;
            public cropShoulder: number;
            public data: Array<Point>;
            public dataMax?: number;
            public dataMin?: number;
            public directTouch: boolean;
            public drawLegendSymbol: (
                LegendSymbolMixin['drawLineMarker']|
                LegendSymbolMixin['drawRectangle']
            );
            public enabledDataSorting?: boolean;
            public eventOptions: Dictionary<EventCallbackFunction<Series>>;
            public eventsToUnbind: Array<Function>;
            public fillColor?: (ColorString|GradientColorObject|PatternObject);
            public finishedAnimating?: boolean;
            public getExtremesFromAll?: boolean;
            public graph?: SVGElement;
            public graphPath?: SVGPath;
            public group?: SVGElement;
            public hasCartesianSeries?: Chart['hasCartesianSeries'];
            public hasRendered?: boolean;
            public hcEvents: Dictionary<Array<EventWrapperObject<Series>>>;
            public id?: string;
            public isCartesian: boolean;
            public isDirty: boolean;
            public isDirtyData: boolean;
            public isRadialSeries?: boolean;
            public kdAxisArray: Array<string>;
            public kdTree?: KDNode;
            public linkedSeries: Array<Series>;
            public markerGroup?: SVGElement;
            public name: string;
            public optionalAxis?: string;
            public options: SeriesOptionsType;
            public parallelArrays: Array<string>;
            public pointClass: typeof Point;
            public pointInterval?: number;
            public points: Array<Point>;
            public pointValKey?: string;
            public processedXData: Array<number>;
            public processedYData: (Array<number>|Array<Array<number>>);
            public requireSorting: boolean;
            public selected: boolean;
            public sharedClipKey?: string;
            public sorted: boolean;
            public state: string;
            public stickyTracking: boolean;
            public symbol?: string;
            public tooltipOptions: TooltipOptions;
            public type: string;
            public userOptions: SeriesOptionsType;
            public visible: boolean;
            public xAxis: Axis;
            public xData?: Array<number>;
            public xIncrement?: (number|null);
            public yAxis: Axis;
            public yData?: (
                Array<(number|null|undefined)>|
                Array<Array<(number|null|undefined)>>
            );
            public zoneAxis?: string;
            public zones: Array<SeriesZonesOptions>;
            public afterAnimate(): void;
            public animate(init?: boolean): void;
            public applyExtremes(): DataExtremesObject;
            public applyZones(): void;
            public autoIncrement(): void;
            public bindAxes(): void;
            public buildKDTree(e?: PointerEventObject): void;
            public cropData(
                xData: Array<number>,
                yData: (
                    Array<(number|null|undefined)>|
                    Array<Array<(number|null|undefined)>>
                ),
                min: number,
                max: number,
                cropShoulder?: number
            ): SeriesCropDataObject;
            public destroy(keepEventsForUpdate?: boolean): void;
            public drawGraph(): void;
            public drawPoints(): void;
            public findPointIndex(
                optionsObject: PointOptionsObject,
                fromIndex: number
            ): (number|undefined);
            public generatePoints(): void;
            public getClipBox(
                animation?: (boolean|AnimationOptionsObject),
                finalBox?: boolean
            ): Dictionary<number>;
            public getColor(): void;
            public getPointsCollection(): Array<Point>;
            public getCyclic(
                prop: string,
                value?: any,
                defaults?: Dictionary<any>
            ): void;
            public getExtremes(
                yData?: (Array<number>|Array<Array<number>>),
                forceExtremesFromAll?: boolean
            ): DataExtremesObject;
            public getName(): string;
            public getGraphPath(
                points: Array<Point>,
                nullsAsZeroes?: boolean,
                connectCliffs?: boolean
            ): SVGPath;
            public getPlotBox(): SeriesPlotBoxObject;
            public getProcessedData(
                forceExtremesFromAll?: boolean
            ): SeriesProcessedDataObject;
            public getSymbol(): void;
            public getValidPoints(
                points?: Array<Point>,
                insideOnly?: boolean,
                allowNull?: boolean
            ): Array<Point>;
            public getXExtremes(xData: Array<number>): RangeObject;
            public getFirstValidPoint (
                this: Highcharts.Series,
                data: Array<PointOptionsType>
            ): PointOptionsType;
            public getZonesGraphs(
                props: Array<Array<string>>
            ): Array<Array<string>>;
            public hasData(): boolean;
            public init(chart: Chart, options: SeriesOptionsType): void;
            public insert(collection: Array<Series>): number;
            public invertGroups(inverted?: boolean): void;
            public is (type: string): boolean;
            public isPointInside (point: Dictionary<number>|Point): boolean;
            public markerAttribs(point: Point, state?: string): SVGAttributes;
            public plotGroup(
                prop: string,
                name: string,
                visibility: string,
                zIndex?: number,
                parent?: SVGElement
            ): SVGElement;
            public pointAttribs(point?: Point, state?: string): SVGAttributes;
            public pointPlacementToXValue(): number;
            public processData(force?: boolean): (boolean|undefined);
            public redraw(): void;
            public redrawPoints(): void;
            public removeEvents(keepEventsForUpdate?: boolean): void;
            public render(): void;
            public searchKDTree(
                point: KDPointSearchObject,
                compareX?: boolean,
                e?: PointerEventObject
            ): (Point|undefined);
            public searchPoint(
                e: PointerEventObject,
                compareX?: boolean
            ): (Point|undefined);
            public setClip(animation?: (boolean|AnimationOptionsObject)): void;
            public setData(
                data: Array<PointOptionsType>,
                redraw?: boolean,
                animation?: (boolean|AnimationOptionsObject),
                updatePoints?: boolean
            ): void;
            public setDataSortingOptions(): void;
            public setOptions(
                itemOptions: SeriesOptionsType
            ): this['options'];
            public sortData(
                data: Array<PointOptionsType>
            ): Array<PointOptionsObject>;
            public toYData(point: Point): Array<number>;
            public translate(): void;
            public updateData(
                data: Array<PointOptionsType>,
                animation?: (boolean|AnimationOptionsObject)
            ): boolean;
            public updateParallelArrays(point: Point, i: (number|string)): void;
        }
        interface Chart {
            runTrackerClick?: boolean;
        }
        interface DataExtremesObject {
            dataMin?: number;
            dataMax?: number;
        }
        interface DataSortingOptionsObject {
            enabled?: boolean;
            matchByName?: boolean;
            sortKey?: string;
        }
        interface KDNode {
            [side: string]: (KDNode|Point|undefined);
            left?: KDNode;
            point: Point;
            right?: KDNode;
        }
        interface KDPointSearchObject {
            clientX: number;
            plotY?: number;
        }
        interface LinePointOptions extends PointOptionsObject {
        }
        interface LineSeriesOptions extends SeriesOptions {
            states?: SeriesStatesOptionsObject<LineSeries>;
        }
        interface Point {
            category?: string;
            clientX?: number;
            dataGroup?: DataGroupingInfoObject;
            dist?: number;
            distX?: number;
            hasImage?: boolean;
            index?: number;
            isInside?: boolean;
            low?: number;
            negative?: boolean;
            options: PointOptionsObject;
            plotX?: number;
            plotY?: number;
            stackTotal?: number;
            stackY?: (number|null);
            yBottom?: number;
            zone?: SeriesZonesOptions;
        }
        interface SeriesAfterAnimateCallbackFunction {
            (this: Series, event: SeriesAfterAnimateEventObject): void;
        }
        interface SeriesAfterAnimateEventObject {
            target: Series;
            type: 'afterAnimate';
        }
        interface SeriesCheckboxClickCallbackFunction {
            (this: Series, event: SeriesCheckboxClickEventObject): void;
        }
        interface SeriesCheckboxClickEventObject {
            checked: boolean;
            item: Series;
            target: Series;
            type: 'checkboxClick';
        }
        interface SeriesClickCallbackFunction {
            (this: Series, event: SeriesClickEventObject): void;
        }
        interface SeriesClickEventObject extends Event {
            point: Point;
        }
        interface SeriesCropDataObject {
            end: number;
            start: number;
            xData: Array<number>;
            yData: (Array<number>|Array<Array<number>>);
        }
        interface SeriesEventsOptions {
            afterAnimate?: SeriesAfterAnimateCallbackFunction;
            checkboxClick?: SeriesCheckboxClickCallbackFunction;
            click?: SeriesClickCallbackFunction;
            hide?: SeriesHideCallbackFunction;
            legendItemClick?: SeriesLegendItemClickCallbackFunction;
            mouseOut?: SeriesMouseOutCallbackFunction;
            mouseOver?: SeriesMouseOverCallbackFunction;
            show?: SeriesShowCallbackFunction;
        }
        interface SeriesHideCallbackFunction {
            (this: Series, event: Event): void;
        }
        interface SeriesLegendItemClickCallbackFunction {
            (this: Series, event: SeriesLegendItemClickEventObject): void;
        }
        interface SeriesLegendItemClickEventObject {
            browserEvent: PointerEvent;
            preventDefault: Function;
            target: Series;
            type: 'checkboxClick';
        }
        interface SeriesMouseOutCallbackFunction {
            (this: Series, event: PointerEvent): void;
        }
        interface SeriesMouseOverCallbackFunction {
            (this: Series, event: PointerEvent): void;
        }
        interface SeriesOptions {
            allAreas?: boolean;
            allowPointSelect?: boolean;
            animation?: (boolean|AnimationOptionsObject);
            animationLimit?: number;
            boostThreshold?: number;
            borderColor?: ColorType;
            borderWidth?: number;
            className?: string;
            clip?: boolean;
            color?: ColorType;
            colorAxis?: boolean;
            colorByPoint?: boolean;
            colorIndex?: number;
            colors?: Array<ColorType>;
            connectEnds?: boolean;
            connectNulls?: boolean;
            crisp?: boolean|number;
            cropThreshold?: number;
            cursor?: (string|CursorValue);
            dashStyle?: DashStyleValue;
            data?: Array<PointOptionsType>;
            dataGrouping?: DataGroupingOptionsObject;
            dataLabels?: (
                DataLabelsOptions|Array<DataLabelsOptions>
            );
            dataSorting?: DataSortingOptionsObject;
            description?: string;
            enableMouseTracking?: boolean;
            events?: SeriesEventsOptions;
            findNearestPointBy?: SeriesFindNearestPointByValue;
            getExtremesFromAll?: boolean;
            grouping?: boolean;
            id?: string;
            index?: number;
            includeInDataExport?: boolean;
            isInternal?: boolean;
            joinBy?: (string|Array<string>);
            kdNow?: boolean;
            keys?: Array<string>;
            legendIndex?: number;
            linecap?: SeriesLinecapValue;
            lineColor?: ColorType;
            lineWidth?: number;
            linkedTo?: string;
            marker?: PointMarkerOptionsObject;
            name?: string;
            navigatorOptions?: SeriesOptions;
            negativeColor?: ColorType;
            negativeFillColor?: ColorType;
            opacity?: number;
            point?: PlotSeriesPointOptions;
            pointDescriptionFormatter?: Function;
            pointInterval?: number;
            pointIntervalUnit?: SeriesPointIntervalUnitValue;
            pointPlacement?: (number|string);
            pointRange?: (number|null);
            pointStart?: number;
            pointValKey?: string;
            selected?: boolean;
            shadow?: (boolean|Partial<ShadowOptionsObject>);
            showCheckbox?: boolean;
            showInLegend?: boolean;
            showInNavigator?: boolean;
            skipKeyboardNavigation?: boolean;
            softThreshold?: boolean;
            stack?: (number|string);
            stacking?: OptionsStackingValue;
            startFromThreshold?: boolean;
            states?: SeriesStatesOptionsObject<Series>;
            step?: SeriesStepValue;
            stickyTracking?: boolean;
            supportingColor?: ColorType;
            threshold?: number;
            turboThreshold?: number;
            type?: string;
            visible?: boolean;
            xAxis?: (number|string);
            yAxis?: (number|string);
            zIndex?: number;
            zoneAxis?: string;
            zones?: Array<SeriesZonesOptions>;
        }
        interface SeriesPlotBoxObject {
            scaleX: number;
            scaleY: number;
            translateX: number;
            translateY: number;
        }
        interface SeriesProcessedDataObject {
            xData: Array<number>;
            yData: (Array<number>|Array<Array<number>>);
            cropped: (boolean|undefined);
            cropStart: number;
            closestPointRange: (number|undefined);
        }
        interface SeriesShowCallbackFunction {
            (this: Series, event: Event): void;
        }
        interface SeriesStatesHoverHaloOptions {
            attributes?: SVGAttributes;
            opacity?: number;
            size?: number;
        }
        interface SeriesStatesHoverOptionsObject {
            animation?: (boolean|AnimationOptionsObject);
            enabled?: boolean;
            halo?: (boolean|SeriesStatesHoverHaloOptions);
            lineWidth?: SeriesOptions['lineWidth'];
            lineWidthPlus?: number;
            opacity?: SeriesOptions['opacity'];
        }
        interface SeriesStatesInactiveOptionsObject {
        }
        interface SeriesStatesOptionsObject<TSeries extends Series> {
            hover?: (
                SeriesStatesHoverOptionsObject&
                SeriesStateOptionsObject<TSeries>
            );
            inactive?: (
                SeriesStatesInactiveOptionsObject&
                SeriesStateOptionsObject<TSeries>
            );
            normal?: SeriesStateOptionsObject<TSeries>;
            select?: (
                SeriesStatesHoverOptionsObject&
                SeriesStateOptionsObject<TSeries>
            );
        }
        interface SeriesTypesDictionary {
            line: typeof LineSeries;
        }
        interface SeriesZonesOptions {
            className?: string;
            color?: (ColorString|GradientColorObject|PatternObject);
            dashStyle?: DashStyleValue;
            fillColor?: (ColorString|GradientColorObject|PatternObject);
            value?: number;
        }
        type SeriesLinecapValue = ('butt'|'round'|'square'|string);
        type SeriesFindNearestPointByValue = ('x'|'xy');
        type SeriesOptionsType = SeriesOptions;
        type SeriesPointIntervalUnitValue = ('day'|'month'|'year');
        type SeriesStepValue = ('center'|'left'|'right');
        type SeriesStateOptionsObject<TSeries extends Series> = (
            Omit<TSeries['options'], ('states'|'data')>
        );
        type SeriesStateValue = keyof SeriesStatesOptionsObject<Series>;
    }
}

/**
 * This is a placeholder type of the possible series options for
 * [Highcharts](../highcharts/series), [Highstock](../highstock/series),
 * [Highmaps](../highmaps/series), and [Gantt](../gantt/series).
 *
 * In TypeScript is this dynamically generated to reference all possible types
 * of series options.
 *
 * @ignore-declaration
 * @typedef {Highcharts.SeriesOptions|Highcharts.Dictionary<*>} Highcharts.SeriesOptionsType
 */

/**
 * Options for `dataSorting`.
 *
 * @interface Highcharts.DataSortingOptionsObject
 * @since 8.0.0
 *//**
 * Enable or disable data sorting for the series.
 * @name Highcharts.DataSortingOptionsObject#enabled
 * @type {boolean|undefined}
 *//**
 * Whether to allow matching points by name in an update.
 * @name Highcharts.DataSortingOptionsObject#matchByName
 * @type {boolean|undefined}
 *//**
 * Determines what data value should be used to sort by.
 * @name Highcharts.DataSortingOptionsObject#sortKey
 * @type {string|undefined}
 */

/**
 * Function callback when a series has been animated.
 *
 * @callback Highcharts.SeriesAfterAnimateCallbackFunction
 *
 * @param {Highcharts.Series} this
 *        The series where the event occured.
 *
 * @param {Highcharts.SeriesAfterAnimateEventObject} event
 *        Event arguments.
 */

/**
 * Event information regarding completed animation of a series.
 *
 * @interface Highcharts.SeriesAfterAnimateEventObject
 *//**
 * Animated series.
 * @name Highcharts.SeriesAfterAnimateEventObject#target
 * @type {Highcharts.Series}
 *//**
 * Event type.
 * @name Highcharts.SeriesAfterAnimateEventObject#type
 * @type {"afterAnimate"}
 */

/**
 * Function callback when the checkbox next to the series' name in the legend is
 * clicked.
 *
 * @callback Highcharts.SeriesCheckboxClickCallbackFunction
 *
 * @param {Highcharts.Series} this
 *        The series where the event occured.
 *
 * @param {Highcharts.SeriesCheckboxClickEventObject} event
 *        Event arguments.
 */

/**
 * Event information regarding check of a series box.
 *
 * @interface Highcharts.SeriesCheckboxClickEventObject
 *//**
 * Whether the box has been checked.
 * @name Highcharts.SeriesCheckboxClickEventObject#checked
 * @type {boolean}
 *//**
 * Related series.
 * @name Highcharts.SeriesCheckboxClickEventObject#item
 * @type {Highcharts.Series}
 *//**
 * Related series.
 * @name Highcharts.SeriesCheckboxClickEventObject#target
 * @type {Highcharts.Series}
 *//**
 * Event type.
 * @name Highcharts.SeriesCheckboxClickEventObject#type
 * @type {"checkboxClick"}
 */

/**
 * Function callback when a series is clicked. Return false to cancel toogle
 * actions.
 *
 * @callback Highcharts.SeriesClickCallbackFunction
 *
 * @param {Highcharts.Series} this
 *        The series where the event occured.
 *
 * @param {Highcharts.SeriesClickEventObject} event
 *        Event arguments.
 */

/**
 * Common information for a click event on a series.
 *
 * @interface Highcharts.SeriesClickEventObject
 * @extends global.Event
 *//**
 * Nearest point on the graph.
 * @name Highcharts.SeriesClickEventObject#point
 * @type {Highcharts.Point}
 */

/**
 * Gets fired when the series is hidden after chart generation time, either by
 * clicking the legend item or by calling `.hide()`.
 *
 * @callback Highcharts.SeriesHideCallbackFunction
 *
 * @param {Highcharts.Series} this
 *        The series where the event occured.
 *
 * @param {global.Event} event
 *        The event that occured.
 */

/**
 * The SVG value used for the `stroke-linecap` and `stroke-linejoin` of a line
 * graph.
 *
 * @typedef {"butt"|"round"|"square"|string} Highcharts.SeriesLinecapValue
 */

/**
 * Gets fired when the legend item belonging to the series is clicked. The
 * default action is to toggle the visibility of the series. This can be
 * prevented by returning `false` or calling `event.preventDefault()`.
 *
 * @callback Highcharts.SeriesLegendItemClickCallbackFunction
 *
 * @param {Highcharts.Series} this
 *        The series where the event occured.
 *
 * @param {Highcharts.SeriesLegendItemClickEventObject} event
 *        The event that occured.
 */

/**
 * Information about the event.
 *
 * @interface Highcharts.SeriesLegendItemClickEventObject
 *//**
 * Related browser event.
 * @name Highcharts.SeriesLegendItemClickEventObject#browserEvent
 * @type {global.PointerEvent}
 *//**
 * Prevent the default action of toggle the visibility of the series.
 * @name Highcharts.SeriesLegendItemClickEventObject#preventDefault
 * @type {Function}
 *//**
 * Related series.
 * @name Highcharts.SeriesCheckboxClickEventObject#target
 * @type {Highcharts.Series}
 *//**
 * Event type.
 * @name Highcharts.SeriesCheckboxClickEventObject#type
 * @type {"checkboxClick"}
 */

/**
 * Gets fired when the mouse leaves the graph.
 *
 * @callback Highcharts.SeriesMouseOutCallbackFunction
 *
 * @param {Highcharts.Series} this
 *        Series where the event occured.
 *
 * @param {global.PointerEvent} event
 *        Event that occured.
 */

/**
 * Gets fired when the mouse enters the graph.
 *
 * @callback Highcharts.SeriesMouseOverCallbackFunction
 *
 * @param {Highcharts.Series} this
 *        Series where the event occured.
 *
 * @param {global.PointerEvent} event
 *        Event that occured.
 */

/**
 * Translation and scale for the plot area of a series.
 *
 * @interface Highcharts.SeriesPlotBoxObject
 *//**
 * @name Highcharts.SeriesPlotBoxObject#scaleX
 * @type {number}
 *//**
 * @name Highcharts.SeriesPlotBoxObject#scaleY
 * @type {number}
 *//**
 * @name Highcharts.SeriesPlotBoxObject#translateX
 * @type {number}
 *//**
 * @name Highcharts.SeriesPlotBoxObject#translateY
 * @type {number}
 */

/**
 * Gets fired when the series is shown after chart generation time, either by
 * clicking the legend item or by calling `.show()`.
 *
 * @callback Highcharts.SeriesShowCallbackFunction
 *
 * @param {Highcharts.Series} this
 *        Series where the event occured.
 *
 * @param {global.Event} event
 *        Event that occured.
 */

/**
 * Possible key values for the series state options.
 *
 * @typedef {"hover"|"inactive"|"normal"|"select"} Highcharts.SeriesStateValue
 */

''; // detach doclets above

<<<<<<< HEAD
import LegendSymbolMixin from '../mixins/legend-symbol.js';
import Point from './Point.js';
import SVGElement from './SVGElement.js';
import U from './Utilities.js';
=======
>>>>>>> 28bfd585
const {
    addEvent,
    animObject,
    arrayMax,
    arrayMin,
    clamp,
    correctFloat,
    defined,
    erase,
    error,
    extend,
    find,
    fireEvent,
    getNestedProperty,
    isArray,
    isFunction,
    isNumber,
    isString,
    merge,
    objectEach,
    pick,
    removeEvent,
    seriesType,
    splat,
    syncTimeout
} = U;

<<<<<<< HEAD
import './Options.js';
=======
>>>>>>> 28bfd585

var defaultOptions = H.defaultOptions,
    defaultPlotOptions = H.defaultPlotOptions,
    seriesTypes = H.seriesTypes,
    win = H.win;

/**
 * This is the base series prototype that all other series types inherit from.
 * A new series is initialized either through the
 * [series](https://api.highcharts.com/highcharts/series)
 * option structure, or after the chart is initialized, through
 * {@link Highcharts.Chart#addSeries}.
 *
 * The object can be accessed in a number of ways. All series and point event
 * handlers give a reference to the `series` object. The chart object has a
 * {@link Highcharts.Chart#series|series} property that is a collection of all
 * the chart's series. The point objects and axis objects also have the same
 * reference.
 *
 * Another way to reference the series programmatically is by `id`. Add an id
 * in the series configuration options, and get the series object by
 * {@link Highcharts.Chart#get}.
 *
 * Configuration options for the series are given in three levels. Options for
 * all series in a chart are given in the
 * [plotOptions.series](https://api.highcharts.com/highcharts/plotOptions.series)
 * object. Then options for all series of a specific type
 * are given in the plotOptions of that type, for example `plotOptions.line`.
 * Next, options for one single series are given in the series array, or as
 * arguments to `chart.addSeries`.
 *
 * The data in the series is stored in various arrays.
 *
 * - First, `series.options.data` contains all the original config options for
 *   each point whether added by options or methods like `series.addPoint`.
 *
 * - Next, `series.data` contains those values converted to points, but in case
 *   the series data length exceeds the `cropThreshold`, or if the data is
 *   grouped, `series.data` doesn't contain all the points. It only contains the
 *   points that have been created on demand.
 *
 * - Then there's `series.points` that contains all currently visible point
 *   objects. In case of cropping, the cropped-away points are not part of this
 *   array. The `series.points` array starts at `series.cropStart` compared to
 *   `series.data` and `series.options.data`. If however the series data is
 *   grouped, these can't be correlated one to one.
 *
 * - `series.xData` and `series.processedXData` contain clean x values,
 *   equivalent to `series.data` and `series.points`.
 *
 * - `series.yData` and `series.processedYData` contain clean y values,
 *   equivalent to `series.data` and `series.points`.
 *
 * @class
 * @name Highcharts.Series
 *
 * @param {Highcharts.Chart} chart
 *        The chart instance.
 *
 * @param {Highcharts.SeriesOptionsType|object} options
 *        The series options.
 *//**
 * The line series is the base type and is therefor the series base prototype.
 *
 * @private
 * @class
 * @name Highcharts.seriesTypes.line
 *
 * @augments Highcharts.Series
 */
H.Series = seriesType<Highcharts.LineSeries>(
    'line',

    /**
     * Series options for specific data and the data itself. In TypeScript you
     * have to cast the series options to specific series types, to get all
     * possible options for a series.
     *
     * @example
     * // TypeScript example
     * Highcharts.chart('container', {
     *     series: [{
     *         color: '#06C',
     *         data: [[0, 1], [2, 3]]
     *     } as Highcharts.SeriesLineOptions ]
     * });
     *
     * @type      {Array<*>}
     * @apioption series
     */

    /**
     * An id for the series. This can be used after render time to get a pointer
     * to the series object through `chart.get()`.
     *
     * @sample {highcharts} highcharts/plotoptions/series-id/
     *         Get series by id
     *
     * @type      {string}
     * @since     1.2.0
     * @apioption series.id
     */

    /**
     * The index of the series in the chart, affecting the internal index in the
     * `chart.series` array, the visible Z index as well as the order in the
     * legend.
     *
     * @type      {number}
     * @since     2.3.0
     * @apioption series.index
     */

    /**
     * The sequential index of the series in the legend.
     *
     * @see [legend.reversed](#legend.reversed),
     *      [yAxis.reversedStacks](#yAxis.reversedStacks)
     *
     * @sample {highcharts|highstock} highcharts/series/legendindex/
     *         Legend in opposite order
     *
     * @type      {number}
     * @apioption series.legendIndex
     */
    /**
     * The name of the series as shown in the legend, tooltip etc.
     *
     * @sample {highcharts} highcharts/series/name/
     *         Series name
     * @sample {highmaps} maps/demo/category-map/
     *         Series name
     *
     * @type      {string}
     * @apioption series.name
     */

    /**
     * This option allows grouping series in a stacked chart. The stack option
     * can be a string or anything else, as long as the grouped series' stack
     * options match each other after conversion into a string.
     *
     * @sample {highcharts} highcharts/series/stack/
     *         Stacked and grouped columns
     *
     * @type      {number|string}
     * @since     2.1
     * @product   highcharts highstock
     * @apioption series.stack
     */

    /**
     * The type of series, for example `line` or `column`. By default, the
     * series type is inherited from [chart.type](#chart.type), so unless the
     * chart is a combination of series types, there is no need to set it on the
     * series level.
     *
     * @sample {highcharts} highcharts/series/type/
     *         Line and column in the same chart
     * @sample highcharts/series/type-dynamic/
     *         Dynamic types with button selector
     * @sample {highmaps} maps/demo/mapline-mappoint/
     *         Multiple types in the same map
     *
     * @type      {string}
     * @apioption series.type
     */

    /**
     * When using dual or multiple x axes, this number defines which xAxis the
     * particular series is connected to. It refers to either the
     * {@link #xAxis.id|axis id}
     * or the index of the axis in the xAxis array, with 0 being the first.
     *
     * @type      {number|string}
     * @default   0
     * @product   highcharts highstock
     * @apioption series.xAxis
     */

    /**
     * When using dual or multiple y axes, this number defines which yAxis the
     * particular series is connected to. It refers to either the
     * {@link #yAxis.id|axis id}
     * or the index of the axis in the yAxis array, with 0 being the first.
     *
     * @sample {highcharts} highcharts/series/yaxis/
     *         Apply the column series to the secondary Y axis
     *
     * @type      {number|string}
     * @default   0
     * @product   highcharts highstock
     * @apioption series.yAxis
     */

    /**
     * Define the visual z index of the series.
     *
     * @sample {highcharts} highcharts/plotoptions/series-zindex-default/
     *         With no z index, the series defined last are on top
     * @sample {highcharts} highcharts/plotoptions/series-zindex/
     *         With a z index, the series with the highest z index is on top
     * @sample {highstock} highcharts/plotoptions/series-zindex-default/
     *         With no z index, the series defined last are on top
     * @sample {highstock} highcharts/plotoptions/series-zindex/
     *         With a z index, the series with the highest z index is on top
     *
     * @type      {number}
     * @product   highcharts highstock
     * @apioption series.zIndex
     */

    null as any,

    /**
     * General options for all series types.
     *
     * @optionparent plotOptions.series
     */
    { // base series options

        /**
         * The SVG value used for the `stroke-linecap` and `stroke-linejoin`
         * of a line graph. Round means that lines are rounded in the ends and
         * bends.
         *
         * @type       {Highcharts.SeriesLinecapValue}
         * @default    round
         * @since      3.0.7
         * @apioption  plotOptions.line.linecap
         */

        /**
         * Pixel width of the graph line.
         *
         * @see In styled mode, the line stroke-width can be set with the
         *      `.highcharts-graph` class name.
         *
         * @sample {highcharts} highcharts/plotoptions/series-linewidth-general/
         *         On all series
         * @sample {highcharts} highcharts/plotoptions/series-linewidth-specific/
         *         On one single series
         *
         * @product highcharts highstock
         *
         * @private
         */
        lineWidth: 2,

        /**
         * For some series, there is a limit that shuts down initial animation
         * by default when the total number of points in the chart is too high.
         * For example, for a column chart and its derivatives, animation does
         * not run if there is more than 250 points totally. To disable this
         * cap, set `animationLimit` to `Infinity`.
         *
         * @type      {number}
         * @apioption plotOptions.series.animationLimit
         */

        /**
         * Allow this series' points to be selected by clicking on the graphic
         * (columns, point markers, pie slices, map areas etc).
         *
         * The selected points can be handled by point select and unselect
         * events, or collectively by the [getSelectedPoints
         * ](/class-reference/Highcharts.Chart#getSelectedPoints) function.
         *
         * And alternative way of selecting points is through dragging.
         *
         * @sample {highcharts} highcharts/plotoptions/series-allowpointselect-line/
         *         Line
         * @sample {highcharts} highcharts/plotoptions/series-allowpointselect-column/
         *         Column
         * @sample {highcharts} highcharts/plotoptions/series-allowpointselect-pie/
         *         Pie
         * @sample {highcharts} highcharts/chart/events-selection-points/
         *         Select a range of points through a drag selection
         * @sample {highmaps} maps/plotoptions/series-allowpointselect/
         *         Map area
         * @sample {highmaps} maps/plotoptions/mapbubble-allowpointselect/
         *         Map bubble
         *
         * @since 1.2.0
         *
         * @private
         */
        allowPointSelect: false,

        /**
         * When true, each point or column edge is rounded to its nearest pixel
         * in order to render sharp on screen. In some cases, when there are a
         * lot of densely packed columns, this leads to visible difference
         * in column widths or distance between columns. In these cases,
         * setting `crisp` to `false` may look better, even though each column
         * is rendered blurry.
         *
         * @sample {highcharts} highcharts/plotoptions/column-crisp-false/
         *         Crisp is false
         *
         * @since   5.0.10
         * @product highcharts highstock gantt
         *
         * @private
         */
        crisp: true,

        /**
         * If true, a checkbox is displayed next to the legend item to allow
         * selecting the series. The state of the checkbox is determined by
         * the `selected` option.
         *
         * @productdesc {highmaps}
         * Note that if a `colorAxis` is defined, the color axis is represented
         * in the legend, not the series.
         *
         * @sample {highcharts} highcharts/plotoptions/series-showcheckbox-true/
         *         Show select box
         *
         * @since 1.2.0
         *
         * @private
         */
        showCheckbox: false,

        /**
         * Enable or disable the initial animation when a series is displayed.
         * The animation can also be set as a configuration object. Please
         * note that this option only applies to the initial animation of the
         * series itself. For other animations, see [chart.animation](
         * #chart.animation) and the animation parameter under the API methods.
         * The following properties are supported:
         *
         * - `duration`: The duration of the animation in milliseconds.
         *
         * - `easing`: Can be a string reference to an easing function set on
         *   the `Math` object or a function. See the _Custom easing function_
         *   demo below.
         *
         * Due to poor performance, animation is disabled in old IE browsers
         * for several chart types.
         *
         * @sample {highcharts} highcharts/plotoptions/series-animation-disabled/
         *         Animation disabled
         * @sample {highcharts} highcharts/plotoptions/series-animation-slower/
         *         Slower animation
         * @sample {highcharts} highcharts/plotoptions/series-animation-easing/
         *         Custom easing function
         * @sample {highstock} stock/plotoptions/animation-slower/
         *         Slower animation
         * @sample {highstock} stock/plotoptions/animation-easing/
         *         Custom easing function
         * @sample {highmaps} maps/plotoptions/series-animation-true/
         *         Animation enabled on map series
         * @sample {highmaps} maps/plotoptions/mapbubble-animation-false/
         *         Disabled on mapbubble series
         *
         * @type    {boolean|Highcharts.AnimationOptionsObject}
         * @default {highcharts} true
         * @default {highstock} true
         * @default {highmaps} false
         *
         * @private
         */
        animation: {
            /** @internal */
            duration: 1000
        },

        /**
         * An additional class name to apply to the series' graphical elements.
         * This option does not replace default class names of the graphical
         * element.
         *
         * @type      {string}
         * @since     5.0.0
         * @apioption plotOptions.series.className
         */

        /**
         * Disable this option to allow series rendering in the whole plotting
         * area.
         *
         * **Note:** Clipping should be always enabled when
         * [chart.zoomType](#chart.zoomType) is set
         *
         * @sample {highcharts} highcharts/plotoptions/series-clip/
         *         Disabled clipping
         *
         * @default   true
         * @type      {boolean}
         * @since     3.0.0
         * @apioption plotOptions.series.clip
         */

        /**
         * The main color of the series. In line type series it applies to the
         * line and the point markers unless otherwise specified. In bar type
         * series it applies to the bars unless a color is specified per point.
         * The default value is pulled from the `options.colors` array.
         *
         * In styled mode, the color can be defined by the
         * [colorIndex](#plotOptions.series.colorIndex) option. Also, the series
         * color can be set with the `.highcharts-series`,
         * `.highcharts-color-{n}`, `.highcharts-{type}-series` or
         * `.highcharts-series-{n}` class, or individual classes given by the
         * `className` option.
         *
         * @productdesc {highmaps}
         * In maps, the series color is rarely used, as most choropleth maps use
         * the color to denote the value of each point. The series color can
         * however be used in a map with multiple series holding categorized
         * data.
         *
         * @sample {highcharts} highcharts/plotoptions/series-color-general/
         *         General plot option
         * @sample {highcharts} highcharts/plotoptions/series-color-specific/
         *         One specific series
         * @sample {highcharts} highcharts/plotoptions/series-color-area/
         *         Area color
         * @sample {highcharts} highcharts/series/infographic/
         *         Pattern fill
         * @sample {highmaps} maps/demo/category-map/
         *         Category map by multiple series
         *
         * @type      {Highcharts.ColorString|Highcharts.GradientColorObject|Highcharts.PatternObject}
         * @apioption plotOptions.series.color
         */

        /**
         * Styled mode only. A specific color index to use for the series, so
         * its graphic representations are given the class name
         * `highcharts-color-{n}`.
         *
         * @type      {number}
         * @since     5.0.0
         * @apioption plotOptions.series.colorIndex
         */


        /**
         * Whether to connect a graph line across null points, or render a gap
         * between the two points on either side of the null.
         *
         * @sample {highcharts} highcharts/plotoptions/series-connectnulls-false/
         *         False by default
         * @sample {highcharts} highcharts/plotoptions/series-connectnulls-true/
         *         True
         *
         * @type      {boolean}
         * @default   false
         * @product   highcharts highstock
         * @apioption plotOptions.series.connectNulls
         */


        /**
         * You can set the cursor to "pointer" if you have click events attached
         * to the series, to signal to the user that the points and lines can
         * be clicked.
         *
         * In styled mode, the series cursor can be set with the same classes
         * as listed under [series.color](#plotOptions.series.color).
         *
         * @sample {highcharts} highcharts/plotoptions/series-cursor-line/
         *         On line graph
         * @sample {highcharts} highcharts/plotoptions/series-cursor-column/
         *         On columns
         * @sample {highcharts} highcharts/plotoptions/series-cursor-scatter/
         *         On scatter markers
         * @sample {highstock} stock/plotoptions/cursor/
         *         Pointer on a line graph
         * @sample {highmaps} maps/plotoptions/series-allowpointselect/
         *         Map area
         * @sample {highmaps} maps/plotoptions/mapbubble-allowpointselect/
         *         Map bubble
         *
         * @type      {string|Highcharts.CursorValue}
         * @apioption plotOptions.series.cursor
         */

        /**
         * A reserved subspace to store options and values for customized
         * functionality. Here you can add additional data for your own event
         * callbacks and formatter callbacks.
         *
         * @sample {highcharts} highcharts/point/custom/
         *         Point and series with custom data
         *
         * @type      {Highcharts.Dictionary<*>}
         * @apioption plotOptions.series.custom
         */

        /**
         * Name of the dash style to use for the graph, or for some series types
         * the outline of each shape.
         *
         * In styled mode, the
         * [stroke dash-array](https://jsfiddle.net/gh/get/library/pure/highcharts/highcharts/tree/master/samples/highcharts/css/series-dashstyle/)
         * can be set with the same classes as listed under
         * [series.color](#plotOptions.series.color).
         *
         * @sample {highcharts} highcharts/plotoptions/series-dashstyle-all/
         *         Possible values demonstrated
         * @sample {highcharts} highcharts/plotoptions/series-dashstyle/
         *         Chart suitable for printing in black and white
         * @sample {highstock} highcharts/plotoptions/series-dashstyle-all/
         *         Possible values demonstrated
         * @sample {highmaps} highcharts/plotoptions/series-dashstyle-all/
         *         Possible values demonstrated
         * @sample {highmaps} maps/plotoptions/series-dashstyle/
         *         Dotted borders on a map
         *
         * @type      {Highcharts.DashStyleValue}
         * @default   Solid
         * @since     2.1
         * @apioption plotOptions.series.dashStyle
         */

        /**
         * A description of the series to add to the screen reader information
         * about the series.
         *
         * @type      {string}
         * @since     5.0.0
         * @requires  modules/accessibility
         * @apioption plotOptions.series.description
         */

        /**
         * Options for the series data sorting.
         *
         * @type      {Highcharts.DataSortingOptionsObject}
         * @since     8.0.0
         * @product   highcharts highstock
         * @apioption plotOptions.series.dataSorting
         */

        /**
         * Enable or disable data sorting for the series. Use [xAxis.reversed](
         * #xAxis.reversed) to change the sorting order.
         *
         * @sample {highcharts} highcharts/datasorting/animation/
         *         Data sorting in scatter-3d
         * @sample {highcharts} highcharts/datasorting/labels-animation/
         *         Axis labels animation
         * @sample {highcharts} highcharts/datasorting/dependent-sorting/
         *         Dependent series sorting
         * @sample {highcharts} highcharts/datasorting/independent-sorting/
         *         Independent series sorting
         *
         * @type      {boolean}
         * @since     8.0.0
         * @apioption plotOptions.series.dataSorting.enabled
         */

        /**
         * Whether to allow matching points by name in an update. If this option
         * is disabled, points will be matched by order.
         *
         * @sample {highcharts} highcharts/datasorting/match-by-name/
         *         Enabled match by name
         *
         * @type      {boolean}
         * @since     8.0.0
         * @apioption plotOptions.series.dataSorting.matchByName
         */

        /**
         * Determines what data value should be used to sort by.
         *
         * @sample {highcharts} highcharts/datasorting/sort-key/
         *         Sort key as `z` value
         *
         * @type      {string}
         * @since     8.0.0
         * @default   y
         * @apioption plotOptions.series.dataSorting.sortKey
         */

        /**
         * Enable or disable the mouse tracking for a specific series. This
         * includes point tooltips and click events on graphs and points. For
         * large datasets it improves performance.
         *
         * @sample {highcharts} highcharts/plotoptions/series-enablemousetracking-false/
         *         No mouse tracking
         * @sample {highmaps} maps/plotoptions/series-enablemousetracking-false/
         *         No mouse tracking
         *
         * @type      {boolean}
         * @default   true
         * @apioption plotOptions.series.enableMouseTracking
         */

        /**
         * Whether to use the Y extremes of the total chart width or only the
         * zoomed area when zooming in on parts of the X axis. By default, the
         * Y axis adjusts to the min and max of the visible data. Cartesian
         * series only.
         *
         * @type      {boolean}
         * @default   false
         * @since     4.1.6
         * @product   highcharts highstock gantt
         * @apioption plotOptions.series.getExtremesFromAll
         */

        /**
         * An array specifying which option maps to which key in the data point
         * array. This makes it convenient to work with unstructured data arrays
         * from different sources.
         *
         * @see [series.data](#series.line.data)
         *
         * @sample {highcharts|highstock} highcharts/series/data-keys/
         *         An extended data array with keys
         * @sample {highcharts|highstock} highcharts/series/data-nested-keys/
         *         Nested keys used to access object properties
         *
         * @type      {Array<string>}
         * @since     4.1.6
         * @apioption plotOptions.series.keys
         */

        /**
         * The line cap used for line ends and line joins on the graph.
         *
         * @type       {Highcharts.SeriesLinecapValue}
         * @default    round
         * @product    highcharts highstock
         * @apioption  plotOptions.series.linecap
         */

        /**
         * The [id](#series.id) of another series to link to. Additionally,
         * the value can be ":previous" to link to the previous series. When
         * two series are linked, only the first one appears in the legend.
         * Toggling the visibility of this also toggles the linked series.
         *
         * If master series uses data sorting and linked series does not have
         * its own sorting definition, the linked series will be sorted in the
         * same order as the master one.
         *
         * @sample {highcharts|highstock} highcharts/demo/arearange-line/
         *         Linked series
         *
         * @type      {string}
         * @since     3.0
         * @product   highcharts highstock gantt
         * @apioption plotOptions.series.linkedTo
         */

        /**
         * Options for the corresponding navigator series if `showInNavigator`
         * is `true` for this series. Available options are the same as any
         * series, documented at [plotOptions](#plotOptions.series) and
         * [series](#series).
         *
         * These options are merged with options in [navigator.series](
         * #navigator.series), and will take precedence if the same option is
         * defined both places.
         *
         * @see [navigator.series](#navigator.series)
         *
         * @type      {Highcharts.PlotSeriesOptions}
         * @since     5.0.0
         * @product   highstock
         * @apioption plotOptions.series.navigatorOptions
         */

        /**
         * The color for the parts of the graph or points that are below the
         * [threshold](#plotOptions.series.threshold). Note that `zones` takes
         * precedence over the negative color. Using `negativeColor` is
         * equivalent to applying a zone with value of 0.
         *
         * @see In styled mode, a negative color is applied by setting this option
         *      to `true` combined with the `.highcharts-negative` class name.
         *
         * @sample {highcharts} highcharts/plotoptions/series-negative-color/
         *         Spline, area and column
         * @sample {highcharts} highcharts/plotoptions/arearange-negativecolor/
         *         Arearange
         * @sample {highcharts} highcharts/css/series-negative-color/
         *         Styled mode
         * @sample {highstock} highcharts/plotoptions/series-negative-color/
         *         Spline, area and column
         * @sample {highstock} highcharts/plotoptions/arearange-negativecolor/
         *         Arearange
         * @sample {highmaps} highcharts/plotoptions/series-negative-color/
         *         Spline, area and column
         * @sample {highmaps} highcharts/plotoptions/arearange-negativecolor/
         *         Arearange
         *
         * @type      {Highcharts.ColorString|Highcharts.GradientColorObject|Highcharts.PatternObject}
         * @since     3.0
         * @apioption plotOptions.series.negativeColor
         */

        /**
         * Same as
         * [accessibility.pointDescriptionFormatter](#accessibility.pointDescriptionFormatter),
         * but for an individual series. Overrides the chart wide configuration.
         *
         * @type      {Function}
         * @since     5.0.12
         * @apioption plotOptions.series.pointDescriptionFormatter
         */

        /**
         * If no x values are given for the points in a series, `pointInterval`
         * defines the interval of the x values. For example, if a series
         * contains one value every decade starting from year 0, set
         * `pointInterval` to `10`. In true `datetime` axes, the `pointInterval`
         * is set in milliseconds.
         *
         * It can be also be combined with `pointIntervalUnit` to draw irregular
         * time intervals.
         *
         * Please note that this options applies to the _series data_, not the
         * interval of the axis ticks, which is independent.
         *
         * @sample {highcharts} highcharts/plotoptions/series-pointstart-datetime/
         *         Datetime X axis
         * @sample {highstock} stock/plotoptions/pointinterval-pointstart/
         *         Using pointStart and pointInterval
         *
         * @type      {number}
         * @default   1
         * @product   highcharts highstock gantt
         * @apioption plotOptions.series.pointInterval
         */

        /**
         * On datetime series, this allows for setting the
         * [pointInterval](#plotOptions.series.pointInterval) to irregular time
         * units, `day`, `month` and `year`. A day is usually the same as 24
         * hours, but `pointIntervalUnit` also takes the DST crossover into
         * consideration when dealing with local time. Combine this option with
         * `pointInterval` to draw weeks, quarters, 6 months, 10 years etc.
         *
         * Please note that this options applies to the _series data_, not the
         * interval of the axis ticks, which is independent.
         *
         * @sample {highcharts} highcharts/plotoptions/series-pointintervalunit/
         *         One point a month
         * @sample {highstock} highcharts/plotoptions/series-pointintervalunit/
         *         One point a month
         *
         * @type       {string}
         * @since      4.1.0
         * @product    highcharts highstock gantt
         * @validvalue ["day", "month", "year"]
         * @apioption  plotOptions.series.pointIntervalUnit
         */

        /**
         * Possible values: `"on"`, `"between"`, `number`.
         *
         * In a column chart, when pointPlacement is `"on"`, the point will not
         * create any padding of the X axis. In a polar column chart this means
         * that the first column points directly north. If the pointPlacement is
         * `"between"`, the columns will be laid out between ticks. This is
         * useful for example for visualising an amount between two points in
         * time or in a certain sector of a polar chart.
         *
         * Since Highcharts 3.0.2, the point placement can also be numeric,
         * where 0 is on the axis value, -0.5 is between this value and the
         * previous, and 0.5 is between this value and the next. Unlike the
         * textual options, numeric point placement options won't affect axis
         * padding.
         *
         * Note that pointPlacement needs a [pointRange](
         * #plotOptions.series.pointRange) to work. For column series this is
         * computed, but for line-type series it needs to be set.
         *
         * For the `xrange` series type and gantt charts, if the Y axis is a
         * category axis, the `pointPlacement` applies to the Y axis rather than
         * the (typically datetime) X axis.
         *
         * Defaults to `undefined` in cartesian charts, `"between"` in polar
         * charts.
         *
         * @see [xAxis.tickmarkPlacement](#xAxis.tickmarkPlacement)
         *
         * @sample {highcharts|highstock} highcharts/plotoptions/series-pointplacement-between/
         *         Between in a column chart
         * @sample {highcharts|highstock} highcharts/plotoptions/series-pointplacement-numeric/
         *         Numeric placement for custom layout
         * @sample {highcharts|highstock} maps/plotoptions/heatmap-pointplacement/
         *         Placement in heatmap
         *
         * @type      {string|number}
         * @since     2.3.0
         * @product   highcharts highstock gantt
         * @apioption plotOptions.series.pointPlacement
         */

        /**
         * If no x values are given for the points in a series, pointStart
         * defines on what value to start. For example, if a series contains one
         * yearly value starting from 1945, set pointStart to 1945.
         *
         * @sample {highcharts} highcharts/plotoptions/series-pointstart-linear/
         *         Linear
         * @sample {highcharts} highcharts/plotoptions/series-pointstart-datetime/
         *         Datetime
         * @sample {highstock} stock/plotoptions/pointinterval-pointstart/
         *         Using pointStart and pointInterval
         *
         * @type      {number}
         * @default   0
         * @product   highcharts highstock gantt
         * @apioption plotOptions.series.pointStart
         */

        /**
         * Whether to select the series initially. If `showCheckbox` is true,
         * the checkbox next to the series name in the legend will be checked
         * for a selected series.
         *
         * @sample {highcharts} highcharts/plotoptions/series-selected/
         *         One out of two series selected
         *
         * @type      {boolean}
         * @default   false
         * @since     1.2.0
         * @apioption plotOptions.series.selected
         */

        /**
         * Whether to apply a drop shadow to the graph line. Since 2.3 the
         * shadow can be an object configuration containing `color`, `offsetX`,
         * `offsetY`, `opacity` and `width`.
         *
         * @sample {highcharts} highcharts/plotoptions/series-shadow/
         *         Shadow enabled
         *
         * @type      {boolean|Highcharts.ShadowOptionsObject}
         * @default   false
         * @apioption plotOptions.series.shadow
         */

        /**
         * Whether to display this particular series or series type in the
         * legend. Standalone series are shown in legend by default, and linked
         * series are not. Since v7.2.0 it is possible to show series that use
         * colorAxis by setting this option to `true`.
         *
         * @sample {highcharts} highcharts/plotoptions/series-showinlegend/
         *         One series in the legend, one hidden
         *
         * @type      {boolean}
         * @apioption plotOptions.series.showInLegend
         */

        /**
         * Whether or not to show the series in the navigator. Takes precedence
         * over [navigator.baseSeries](#navigator.baseSeries) if defined.
         *
         * @type      {boolean}
         * @since     5.0.0
         * @product   highstock
         * @apioption plotOptions.series.showInNavigator
         */

        /**
         * If set to `true`, the accessibility module will skip past the points
         * in this series for keyboard navigation.
         *
         * @type      {boolean}
         * @since     5.0.12
         * @apioption plotOptions.series.skipKeyboardNavigation
         */

        /**
         * Whether to stack the values of each series on top of each other.
         * Possible values are `undefined` to disable, `"normal"` to stack by
         * value or `"percent"`. When stacking is enabled, data must be sorted
         * in ascending X order. A special stacking option is with the
         * streamgraph series type, where the stacking option is set to
         * `"stream"`. The second one is `"overlap"`, which only applies to
         * waterfall series.
         *
         * @see [yAxis.reversedStacks](#yAxis.reversedStacks)
         *
         * @sample {highcharts} highcharts/plotoptions/series-stacking-line/
         *         Line
         * @sample {highcharts} highcharts/plotoptions/series-stacking-column/
         *         Column
         * @sample {highcharts} highcharts/plotoptions/series-stacking-bar/
         *         Bar
         * @sample {highcharts} highcharts/plotoptions/series-stacking-area/
         *         Area
         * @sample {highcharts} highcharts/plotoptions/series-stacking-percent-line/
         *         Line
         * @sample {highcharts} highcharts/plotoptions/series-stacking-percent-column/
         *         Column
         * @sample {highcharts} highcharts/plotoptions/series-stacking-percent-bar/
         *         Bar
         * @sample {highcharts} highcharts/plotoptions/series-stacking-percent-area/
         *         Area
         * @sample {highcharts} highcharts/plotoptions/series-waterfall-with-normal-stacking
         *         Waterfall with normal stacking
         * @sample {highcharts} highcharts/plotoptions/series-waterfall-with-overlap-stacking
         *         Waterfall with overlap stacking
         * @sample {highstock} stock/plotoptions/stacking/
         *         Area
         *
         * @type       {string}
         * @product    highcharts highstock
         * @validvalue ["normal", "overlap", "percent", "stream"]
         * @apioption  plotOptions.series.stacking
         */

        /**
         * Whether to apply steps to the line. Possible values are `left`,
         * `center` and `right`.
         *
         * @sample {highcharts} highcharts/plotoptions/line-step/
         *         Different step line options
         * @sample {highcharts} highcharts/plotoptions/area-step/
         *         Stepped, stacked area
         * @sample {highstock} stock/plotoptions/line-step/
         *         Step line
         *
         * @type       {string}
         * @since      1.2.5
         * @product    highcharts highstock
         * @validvalue ["left", "center", "right"]
         * @apioption  plotOptions.series.step
         */

        /**
         * The threshold, also called zero level or base level. For line type
         * series this is only used in conjunction with
         * [negativeColor](#plotOptions.series.negativeColor).
         *
         * @see [softThreshold](#plotOptions.series.softThreshold).
         *
         * @type      {number}
         * @default   0
         * @since     3.0
         * @product   highcharts highstock
         * @apioption plotOptions.series.threshold
         */

        /**
         * Set the initial visibility of the series.
         *
         * @sample {highcharts} highcharts/plotoptions/series-visible/
         *         Two series, one hidden and one visible
         * @sample {highstock} stock/plotoptions/series-visibility/
         *         Hidden series
         *
         * @type      {boolean}
         * @default   true
         * @apioption plotOptions.series.visible
         */

        /**
         * Defines the Axis on which the zones are applied.
         *
         * @see [zones](#plotOptions.series.zones)
         *
         * @sample {highcharts} highcharts/series/color-zones-zoneaxis-x/
         *         Zones on the X-Axis
         * @sample {highstock} highcharts/series/color-zones-zoneaxis-x/
         *         Zones on the X-Axis
         *
         * @type      {string}
         * @default   y
         * @since     4.1.0
         * @product   highcharts highstock
         * @apioption plotOptions.series.zoneAxis
         */

        /**
         * General event handlers for the series items. These event hooks can
         * also be attached to the series at run time using the
         * `Highcharts.addEvent` function.
         *
         * @declare Highcharts.SeriesEventsOptionsObject
         *
         * @private
         */
        events: {},

        /**
         * Fires after the series has finished its initial animation, or in case
         * animation is disabled, immediately as the series is displayed.
         *
         * @sample {highcharts} highcharts/plotoptions/series-events-afteranimate/
         *         Show label after animate
         * @sample {highstock} highcharts/plotoptions/series-events-afteranimate/
         *         Show label after animate
         *
         * @type      {Highcharts.SeriesAfterAnimateCallbackFunction}
         * @since     4.0
         * @product   highcharts highstock gantt
         * @context   Highcharts.Series
         * @apioption plotOptions.series.events.afterAnimate
         */

        /**
         * Fires when the checkbox next to the series' name in the legend is
         * clicked. One parameter, `event`, is passed to the function. The state
         * of the checkbox is found by `event.checked`. The checked item is
         * found by `event.item`. Return `false` to prevent the default action
         * which is to toggle the select state of the series.
         *
         * @sample {highcharts} highcharts/plotoptions/series-events-checkboxclick/
         *         Alert checkbox status
         *
         * @type      {Highcharts.SeriesCheckboxClickCallbackFunction}
         * @since     1.2.0
         * @context   Highcharts.Series
         * @apioption plotOptions.series.events.checkboxClick
         */

        /**
         * Fires when the series is clicked. One parameter, `event`, is passed
         * to the function, containing common event information. Additionally,
         * `event.point` holds a pointer to the nearest point on the graph.
         *
         * @sample {highcharts} highcharts/plotoptions/series-events-click/
         *         Alert click info
         * @sample {highstock} stock/plotoptions/series-events-click/
         *         Alert click info
         * @sample {highmaps} maps/plotoptions/series-events-click/
         *         Display click info in subtitle
         *
         * @type      {Highcharts.SeriesClickCallbackFunction}
         * @context   Highcharts.Series
         * @apioption plotOptions.series.events.click
         */

        /**
         * Fires when the series is hidden after chart generation time, either
         * by clicking the legend item or by calling `.hide()`.
         *
         * @sample {highcharts} highcharts/plotoptions/series-events-hide/
         *         Alert when the series is hidden by clicking the legend item
         *
         * @type      {Highcharts.SeriesHideCallbackFunction}
         * @since     1.2.0
         * @context   Highcharts.Series
         * @apioption plotOptions.series.events.hide
         */

        /**
         * Fires when the legend item belonging to the series is clicked. One
         * parameter, `event`, is passed to the function. The default action
         * is to toggle the visibility of the series. This can be prevented
         * by returning `false` or calling `event.preventDefault()`.
         *
         * @sample {highcharts} highcharts/plotoptions/series-events-legenditemclick/
         *         Confirm hiding and showing
         *
         * @type      {Highcharts.SeriesLegendItemClickCallbackFunction}
         * @context   Highcharts.Series
         * @apioption plotOptions.series.events.legendItemClick
         */

        /**
         * Fires when the mouse leaves the graph. One parameter, `event`, is
         * passed to the function, containing common event information. If the
         * [stickyTracking](#plotOptions.series) option is true, `mouseOut`
         * doesn't happen before the mouse enters another graph or leaves the
         * plot area.
         *
         * @sample {highcharts} highcharts/plotoptions/series-events-mouseover-sticky/
         *         With sticky tracking by default
         * @sample {highcharts} highcharts/plotoptions/series-events-mouseover-no-sticky/
         *         Without sticky tracking
         *
         * @type      {Highcharts.SeriesMouseOutCallbackFunction}
         * @context   Highcharts.Series
         * @apioption plotOptions.series.events.mouseOut
         */

        /**
         * Fires when the mouse enters the graph. One parameter, `event`, is
         * passed to the function, containing common event information.
         *
         * @sample {highcharts} highcharts/plotoptions/series-events-mouseover-sticky/
         *         With sticky tracking by default
         * @sample {highcharts} highcharts/plotoptions/series-events-mouseover-no-sticky/
         *         Without sticky tracking
         *
         * @type      {Highcharts.SeriesMouseOverCallbackFunction}
         * @context   Highcharts.Series
         * @apioption plotOptions.series.events.mouseOver
         */

        /**
         * Fires when the series is shown after chart generation time, either
         * by clicking the legend item or by calling `.show()`.
         *
         * @sample {highcharts} highcharts/plotoptions/series-events-show/
         *         Alert when the series is shown by clicking the legend item.
         *
         * @type      {Highcharts.SeriesShowCallbackFunction}
         * @since     1.2.0
         * @context   Highcharts.Series
         * @apioption plotOptions.series.events.show
         */

        /**
         * Options for the point markers of line-like series. Properties like
         * `fillColor`, `lineColor` and `lineWidth` define the visual appearance
         * of the markers. Other series types, like column series, don't have
         * markers, but have visual options on the series level instead.
         *
         * In styled mode, the markers can be styled with the
         * `.highcharts-point`, `.highcharts-point-hover` and
         * `.highcharts-point-select` class names.
         *
         * @declare Highcharts.PointMarkerOptionsObject
         *
         * @private
         */
        marker: {

            /**
             * Enable or disable the point marker. If `undefined`, the markers
             * are hidden when the data is dense, and shown for more widespread
             * data points.
             *
             * @sample {highcharts} highcharts/plotoptions/series-marker-enabled/
             *         Disabled markers
             * @sample {highcharts} highcharts/plotoptions/series-marker-enabled-false/
             *         Disabled in normal state but enabled on hover
             * @sample {highstock} stock/plotoptions/series-marker/
             *         Enabled markers
             *
             * @type      {boolean}
             * @default   {highcharts} undefined
             * @default   {highstock} false
             * @apioption plotOptions.series.marker.enabled
             */

            /**
             * The threshold for how dense the point markers should be before
             * they are hidden, given that `enabled` is not defined. The number
             * indicates the horizontal distance between the two closest points
             * in the series, as multiples of the `marker.radius`. In other
             * words, the default value of 2 means points are hidden if
             * overlapping horizontally.
             *
             * @sample highcharts/plotoptions/series-marker-enabledthreshold
             *         A higher threshold
             *
             * @since 6.0.5
             */
            enabledThreshold: 2,

            /**
             * The fill color of the point marker. When `undefined`, the series'
             * or point's color is used.
             *
             * @sample {highcharts} highcharts/plotoptions/series-marker-fillcolor/
             *         White fill
             *
             * @type      {Highcharts.ColorString|Highcharts.GradientColorObject|Highcharts.PatternObject}
             * @apioption plotOptions.series.marker.fillColor
             */

            /**
             * Image markers only. Set the image width explicitly. When using
             * this option, a `width` must also be set.
             *
             * @sample {highcharts} highcharts/plotoptions/series-marker-width-height/
             *         Fixed width and height
             * @sample {highstock} highcharts/plotoptions/series-marker-width-height/
             *         Fixed width and height
             *
             * @type      {number}
             * @since     4.0.4
             * @apioption plotOptions.series.marker.height
             */

            /**
             * The color of the point marker's outline. When `undefined`, the
             * series' or point's color is used.
             *
             * @sample {highcharts} highcharts/plotoptions/series-marker-fillcolor/
             *         Inherit from series color (undefined)
             *
             * @type {Highcharts.ColorString|Highcharts.GradientColorObject|Highcharts.PatternObject}
             */
            lineColor: '${palette.backgroundColor}',

            /**
             * The width of the point marker's outline.
             *
             * @sample {highcharts} highcharts/plotoptions/series-marker-fillcolor/
             *         2px blue marker
             */
            lineWidth: 0,

            /**
             * The radius of the point marker.
             *
             * @sample {highcharts} highcharts/plotoptions/series-marker-radius/
             *         Bigger markers
             *
             * @default {highstock} 2
             */
            radius: 4,

            /**
             * A predefined shape or symbol for the marker. When undefined, the
             * symbol is pulled from options.symbols. Other possible values are
             * `'circle'`, `'square'`,`'diamond'`, `'triangle'` and
             * `'triangle-down'`.
             *
             * Additionally, the URL to a graphic can be given on this form:
             * `'url(graphic.png)'`. Note that for the image to be applied to
             * exported charts, its URL needs to be accessible by the export
             * server.
             *
             * Custom callbacks for symbol path generation can also be added to
             * `Highcharts.SVGRenderer.prototype.symbols`. The callback is then
             * used by its method name, as shown in the demo.
             *
             * @sample {highcharts} highcharts/plotoptions/series-marker-symbol/
             *         Predefined, graphic and custom markers
             * @sample {highstock} highcharts/plotoptions/series-marker-symbol/
             *         Predefined, graphic and custom markers
             *
             * @type      {string}
             * @apioption plotOptions.series.marker.symbol
             */

            /**
             * Image markers only. Set the image width explicitly. When using
             * this option, a `height` must also be set.
             *
             * @sample {highcharts} highcharts/plotoptions/series-marker-width-height/
             *         Fixed width and height
             * @sample {highstock} highcharts/plotoptions/series-marker-width-height/
             *         Fixed width and height
             *
             * @type      {number}
             * @since     4.0.4
             * @apioption plotOptions.series.marker.width
             */

            /**
             * States for a single point marker.
             *
             * @declare Highcharts.PointStatesOptionsObject
             */
            states: {

                /**
                 * The normal state of a single point marker. Currently only
                 * used for setting animation when returning to normal state
                 * from hover.
                 *
                 * @declare Highcharts.PointStatesNormalOptionsObject
                 */
                normal: {
                    /**
                     * Animation when returning to normal state after hovering.
                     *
                     * @type {boolean|Highcharts.AnimationOptionsObject}
                     */
                    animation: true
                },

                /**
                 * The hover state for a single point marker.
                 *
                 * @declare Highcharts.PointStatesHoverOptionsObject
                 */
                hover: {

                    /**
                     * Animation when hovering over the marker.
                     *
                     * @type {boolean|Highcharts.AnimationOptionsObject}
                     */
                    animation: {
                        /** @internal */
                        duration: 50
                    },

                    /**
                     * Enable or disable the point marker.
                     *
                     * @sample {highcharts} highcharts/plotoptions/series-marker-states-hover-enabled/
                     *         Disabled hover state
                     */
                    enabled: true,

                    /**
                     * The fill color of the marker in hover state. When
                     * `undefined`, the series' or point's fillColor for normal
                     * state is used.
                     *
                     * @type      {Highcharts.ColorString|Highcharts.GradientColorObject|Highcharts.PatternObject}
                     * @apioption plotOptions.series.marker.states.hover.fillColor
                     */

                    /**
                     * The color of the point marker's outline. When
                     * `undefined`, the series' or point's lineColor for normal
                     * state is used.
                     *
                     * @sample {highcharts} highcharts/plotoptions/series-marker-states-hover-linecolor/
                     *         White fill color, black line color
                     *
                     * @type      {Highcharts.ColorString|Highcharts.GradientColorObject|Highcharts.PatternObject}
                     * @apioption plotOptions.series.marker.states.hover.lineColor
                     */

                    /**
                     * The width of the point marker's outline. When
                     * `undefined`, the series' or point's lineWidth for normal
                     * state is used.
                     *
                     * @sample {highcharts} highcharts/plotoptions/series-marker-states-hover-linewidth/
                     *         3px line width
                     *
                     * @type      {number}
                     * @apioption plotOptions.series.marker.states.hover.lineWidth
                     */

                    /**
                     * The radius of the point marker. In hover state, it
                     * defaults to the normal state's radius + 2 as per the
                     * [radiusPlus](#plotOptions.series.marker.states.hover.radiusPlus)
                     * option.
                     *
                     * @sample {highcharts} highcharts/plotoptions/series-marker-states-hover-radius/
                     *         10px radius
                     *
                     * @type      {number}
                     * @apioption plotOptions.series.marker.states.hover.radius
                     */

                    /**
                     * The number of pixels to increase the radius of the
                     * hovered point.
                     *
                     * @sample {highcharts} highcharts/plotoptions/series-states-hover-linewidthplus/
                     *         5 pixels greater radius on hover
                     * @sample {highstock} highcharts/plotoptions/series-states-hover-linewidthplus/
                     *         5 pixels greater radius on hover
                     *
                     * @since 4.0.3
                     */
                    radiusPlus: 2,

                    /**
                     * The additional line width for a hovered point.
                     *
                     * @sample {highcharts} highcharts/plotoptions/series-states-hover-linewidthplus/
                     *         2 pixels wider on hover
                     * @sample {highstock} highcharts/plotoptions/series-states-hover-linewidthplus/
                     *         2 pixels wider on hover
                     *
                     * @since 4.0.3
                     */
                    lineWidthPlus: 1
                },

                /**
                 * The appearance of the point marker when selected. In order to
                 * allow a point to be selected, set the
                 * `series.allowPointSelect` option to true.
                 *
                 * @declare Highcharts.PointStatesSelectOptionsObject
                 */
                select: {

                    /**
                     * Enable or disable visible feedback for selection.
                     *
                     * @sample {highcharts} highcharts/plotoptions/series-marker-states-select-enabled/
                     *         Disabled select state
                     *
                     * @type      {boolean}
                     * @default   true
                     * @apioption plotOptions.series.marker.states.select.enabled
                     */

                    /**
                     * The radius of the point marker. In hover state, it
                     * defaults to the normal state's radius + 2.
                     *
                     * @sample {highcharts} highcharts/plotoptions/series-marker-states-select-radius/
                     *         10px radius for selected points
                     *
                     * @type      {number}
                     * @apioption plotOptions.series.marker.states.select.radius
                     */

                    /**
                     * The fill color of the point marker.
                     *
                     * @sample {highcharts} highcharts/plotoptions/series-marker-states-select-fillcolor/
                     *         Solid red discs for selected points
                     *
                     * @type {Highcharts.ColorString|Highcharts.GradientColorObject|Highcharts.PatternObject}
                     */
                    fillColor: '${palette.neutralColor20}',

                    /**
                     * The color of the point marker's outline. When
                     * `undefined`, the series' or point's color is used.
                     *
                     * @sample {highcharts} highcharts/plotoptions/series-marker-states-select-linecolor/
                     *         Red line color for selected points
                     *
                     * @type {Highcharts.ColorString|Highcharts.GradientColorObject|Highcharts.PatternObject}
                     */
                    lineColor: '${palette.neutralColor100}',

                    /**
                     * The width of the point marker's outline.
                     *
                     * @sample {highcharts} highcharts/plotoptions/series-marker-states-select-linewidth/
                     *         3px line width for selected points
                     */
                    lineWidth: 2
                }
            }
        },

        /**
         * Properties for each single point.
         *
         * @declare Highcharts.PlotSeriesPointOptions
         *
         * @private
         */
        point: {

            /**
             * Fires when a point is clicked. One parameter, `event`, is passed
             * to the function, containing common event information.
             *
             * If the `series.allowPointSelect` option is true, the default
             * action for the point's click event is to toggle the point's
             * select state. Returning `false` cancels this action.
             *
             * @sample {highcharts} highcharts/plotoptions/series-point-events-click/
             *         Click marker to alert values
             * @sample {highcharts} highcharts/plotoptions/series-point-events-click-column/
             *         Click column
             * @sample {highcharts} highcharts/plotoptions/series-point-events-click-url/
             *         Go to URL
             * @sample {highmaps} maps/plotoptions/series-point-events-click/
             *         Click marker to display values
             * @sample {highmaps} maps/plotoptions/series-point-events-click-url/
             *         Go to URL
             *
             * @type      {Highcharts.PointClickCallbackFunction}
             * @context   Highcharts.Point
             * @apioption plotOptions.series.point.events.click
             */

            /**
             * Fires when the mouse leaves the area close to the point. One
             * parameter, `event`, is passed to the function, containing common
             * event information.
             *
             * @sample {highcharts} highcharts/plotoptions/series-point-events-mouseover/
             *         Show values in the chart's corner on mouse over
             *
             * @type      {Highcharts.PointMouseOutCallbackFunction}
             * @context   Highcharts.Point
             * @apioption plotOptions.series.point.events.mouseOut
             */

            /**
             * Fires when the mouse enters the area close to the point. One
             * parameter, `event`, is passed to the function, containing common
             * event information.
             *
             * @sample {highcharts} highcharts/plotoptions/series-point-events-mouseover/
             *         Show values in the chart's corner on mouse over
             *
             * @type      {Highcharts.PointMouseOverCallbackFunction}
             * @context   Highcharts.Point
             * @apioption plotOptions.series.point.events.mouseOver
             */

            /**
             * Fires when the point is removed using the `.remove()` method. One
             * parameter, `event`, is passed to the function. Returning `false`
             * cancels the operation.
             *
             * @sample {highcharts} highcharts/plotoptions/series-point-events-remove/
             *         Remove point and confirm
             *
             * @type      {Highcharts.PointRemoveCallbackFunction}
             * @since     1.2.0
             * @context   Highcharts.Point
             * @apioption plotOptions.series.point.events.remove
             */

            /**
             * Fires when the point is selected either programmatically or
             * following a click on the point. One parameter, `event`, is passed
             * to the function. Returning `false` cancels the operation.
             *
             * @sample {highcharts} highcharts/plotoptions/series-point-events-select/
             *         Report the last selected point
             * @sample {highmaps} maps/plotoptions/series-allowpointselect/
             *         Report select and unselect
             *
             * @type      {Highcharts.PointSelectCallbackFunction}
             * @since     1.2.0
             * @context   Highcharts.Point
             * @apioption plotOptions.series.point.events.select
             */

            /**
             * Fires when the point is unselected either programmatically or
             * following a click on the point. One parameter, `event`, is passed
             * to the function.
             *  Returning `false` cancels the operation.
             *
             * @sample {highcharts} highcharts/plotoptions/series-point-events-unselect/
             *         Report the last unselected point
             * @sample {highmaps} maps/plotoptions/series-allowpointselect/
             *         Report select and unselect
             *
             * @type      {Highcharts.PointUnselectCallbackFunction}
             * @since     1.2.0
             * @context   Highcharts.Point
             * @apioption plotOptions.series.point.events.unselect
             */

            /**
             * Fires when the point is updated programmatically through the
             * `.update()` method. One parameter, `event`, is passed to the
             * function. The new point options can be accessed through
             * `event.options`. Returning `false` cancels the operation.
             *
             * @sample {highcharts} highcharts/plotoptions/series-point-events-update/
             *         Confirm point updating
             *
             * @type      {Highcharts.PointUpdateCallbackFunction}
             * @since     1.2.0
             * @context   Highcharts.Point
             * @apioption plotOptions.series.point.events.update
             */

            /**
             * Events for each single point.
             *
             * @declare Highcharts.PointEventsOptionsObject
             */
            events: {}
        },

        /**
         * Options for the series data labels, appearing next to each data
         * point.
         *
         * Since v6.2.0, multiple data labels can be applied to each single
         * point by defining them as an array of configs.
         *
         * In styled mode, the data labels can be styled with the
         * `.highcharts-data-label-box` and `.highcharts-data-label` class names
         * ([see example](https://www.highcharts.com/samples/highcharts/css/series-datalabels)).
         *
         * @sample {highcharts} highcharts/plotoptions/series-datalabels-enabled
         *         Data labels enabled
         * @sample {highcharts} highcharts/plotoptions/series-datalabels-multiple
         *         Multiple data labels on a bar series
         * @sample {highcharts} highcharts/css/series-datalabels
         *         Style mode example
         *
         * @type    {*|Array<*>}
         * @product highcharts highstock highmaps gantt
         *
         * @private
         */
        dataLabels: {

            /**
             * The alignment of the data label compared to the point. If
             * `right`, the right side of the label should be touching the
             * point. For points with an extent, like columns, the alignments
             * also dictates how to align it inside the box, as given with the
             * [inside](#plotOptions.column.dataLabels.inside)
             * option. Can be one of `left`, `center` or `right`.
             *
             * @sample {highcharts} highcharts/plotoptions/series-datalabels-align-left/
             *         Left aligned
             * @sample {highcharts} highcharts/plotoptions/bar-datalabels-align-inside-bar/
             *         Data labels inside the bar
             *
             * @type {Highcharts.AlignValue|null}
             */
            align: 'center',

            /**
             * Whether to allow data labels to overlap. To make the labels less
             * sensitive for overlapping, the
             * [dataLabels.padding](#plotOptions.series.dataLabels.padding)
             * can be set to 0.
             *
             * @sample {highcharts} highcharts/plotoptions/series-datalabels-allowoverlap-false/
             *         Don't allow overlap
             *
             * @type      {boolean}
             * @default   false
             * @since     4.1.0
             * @apioption plotOptions.series.dataLabels.allowOverlap
             */

            /**
             * The background color or gradient for the data label.
             *
             * @sample {highcharts} highcharts/plotoptions/series-datalabels-box/
             *         Data labels box options
             * @sample {highmaps} maps/plotoptions/series-datalabels-box/
             *         Data labels box options
             *
             * @type      {Highcharts.ColorString|Highcharts.GradientColorObject|Highcharts.PatternObject}
             * @since     2.2.1
             * @apioption plotOptions.series.dataLabels.backgroundColor
             */

            /**
             * The border color for the data label. Defaults to `undefined`.
             *
             * @sample {highcharts} highcharts/plotoptions/series-datalabels-box/
             *         Data labels box options
             *
             * @type      {Highcharts.ColorString|Highcharts.GradientColorObject|Highcharts.PatternObject}
             * @since     2.2.1
             * @apioption plotOptions.series.dataLabels.borderColor
             */

            /**
             * The border radius in pixels for the data label.
             *
             * @sample {highcharts} highcharts/plotoptions/series-datalabels-box/
             *         Data labels box options
             * @sample {highmaps} maps/plotoptions/series-datalabels-box/
             *         Data labels box options
             *
             * @type      {number}
             * @default   0
             * @since     2.2.1
             * @apioption plotOptions.series.dataLabels.borderRadius
             */

            /**
             * The border width in pixels for the data label.
             *
             * @sample {highcharts} highcharts/plotoptions/series-datalabels-box/
             *         Data labels box options
             *
             * @type      {number}
             * @default   0
             * @since     2.2.1
             * @apioption plotOptions.series.dataLabels.borderWidth
             */

            /**
             * A class name for the data label. Particularly in styled mode,
             * this can be used to give each series' or point's data label
             * unique styling. In addition to this option, a default color class
             * name is added so that we can give the labels a contrast text
             * shadow.
             *
             * @sample {highcharts} highcharts/css/data-label-contrast/
             *         Contrast text shadow
             * @sample {highcharts} highcharts/css/series-datalabels/
             *         Styling by CSS
             *
             * @type      {string}
             * @since     5.0.0
             * @apioption plotOptions.series.dataLabels.className
             */

            /**
             * The text color for the data labels. Defaults to `undefined`. For
             * certain series types, like column or map, the data labels can be
             * drawn inside the points. In this case the data label will be
             * drawn with maximum contrast by default. Additionally, it will be
             * given a `text-outline` style with the opposite color, to further
             * increase the contrast. This can be overridden by setting the
             * `text-outline` style to `none` in the `dataLabels.style` option.
             *
             * @sample {highcharts} highcharts/plotoptions/series-datalabels-color/
             *         Red data labels
             * @sample {highmaps} maps/demo/color-axis/
             *         White data labels
             *
             * @type      {Highcharts.ColorString|Highcharts.GradientColorObject|Highcharts.PatternObject}
             * @apioption plotOptions.series.dataLabels.color
             */

            /**
             * Whether to hide data labels that are outside the plot area. By
             * default, the data label is moved inside the plot area according
             * to the
             * [overflow](#plotOptions.series.dataLabels.overflow)
             * option.
             *
             * @type      {boolean}
             * @default   true
             * @since     2.3.3
             * @apioption plotOptions.series.dataLabels.crop
             */

            /**
             * Whether to defer displaying the data labels until the initial
             * series animation has finished.
             *
             * @type      {boolean}
             * @default   true
             * @since     4.0.0
             * @product   highcharts highstock gantt
             * @apioption plotOptions.series.dataLabels.defer
             */

            /**
             * Enable or disable the data labels.
             *
             * @sample {highcharts} highcharts/plotoptions/series-datalabels-enabled/
             *         Data labels enabled
             * @sample {highmaps} maps/demo/color-axis/
             *         Data labels enabled
             *
             * @type      {boolean}
             * @default   false
             * @apioption plotOptions.series.dataLabels.enabled
             */

            /**
             * A declarative filter to control of which data labels to display.
             * The declarative filter is designed for use when callback
             * functions are not available, like when the chart options require
             * a pure JSON structure or for use with graphical editors. For
             * programmatic control, use the `formatter` instead, and return
             * `undefined` to disable a single data label.
             *
             * @example
             * filter: {
             *     property: 'percentage',
             *     operator: '>',
             *     value: 4
             * }
             *
             * @sample {highcharts} highcharts/demo/pie-monochrome
             *         Data labels filtered by percentage
             *
             * @declare   Highcharts.DataLabelsFilterOptionsObject
             * @since     6.0.3
             * @apioption plotOptions.series.dataLabels.filter
             */

            /**
             * The operator to compare by. Can be one of `>`, `<`, `>=`, `<=`,
             * `==`, and `===`.
             *
             * @type       {string}
             * @validvalue [">", "<", ">=", "<=", "==", "==="]
             * @apioption  plotOptions.series.dataLabels.filter.operator
             */

            /**
             * The point property to filter by. Point options are passed
             * directly to properties, additionally there are `y` value,
             * `percentage` and others listed under {@link Highcharts.Point}
             * members.
             *
             * @type      {string}
             * @apioption plotOptions.series.dataLabels.filter.property
             */

            /**
             * The value to compare against.
             *
             * @type      {number}
             * @apioption plotOptions.series.dataLabels.filter.value
             */

            /**
             * A
             * [format string](https://www.highcharts.com/docs/chart-concepts/labels-and-string-formatting)
             * for the data label. Available variables are the same as for
             * `formatter`.
             *
             * @sample {highcharts} highcharts/plotoptions/series-datalabels-format/
             *         Add a unit
             * @sample {highmaps} maps/plotoptions/series-datalabels-format/
             *         Formatted value in the data label
             *
             * @type      {string}
             * @default   y
             * @default   point.value
             * @since     3.0
             * @apioption plotOptions.series.dataLabels.format
             */

            // eslint-disable-next-line valid-jsdoc
            /**
             * Callback JavaScript function to format the data label. Note that
             * if a `format` is defined, the format takes precedence and the
             * formatter is ignored.
             *
             * @sample {highmaps} maps/plotoptions/series-datalabels-format/
             *         Formatted value
             *
             * @type {Highcharts.DataLabelsFormatterCallbackFunction}
             */
            formatter: function (this: Highcharts.PointLabelObject): string {
                const { numberFormatter } = this.series.chart;
                return typeof this.y !== 'number' ? '' : numberFormatter(this.y, -1);
            },

            /**
             * For points with an extent, like columns or map areas, whether to
             * align the data label inside the box or to the actual value point.
             * Defaults to `false` in most cases, `true` in stacked columns.
             *
             * @type      {boolean}
             * @since     3.0
             * @apioption plotOptions.series.dataLabels.inside
             */

            /**
             * Format for points with the value of null. Works analogously to
             * [format](#plotOptions.series.dataLabels.format). `nullFormat` can
             * be applied only to series which support displaying null points.
             *
             * @sample {highcharts} highcharts/plotoptions/series-datalabels-format/
             *         Format data label and tooltip for null point.
             *
             * @type      {boolean|string}
             * @since     7.1.0
             * @apioption plotOptions.series.dataLabels.nullFormat
             */

            /**
             * Callback JavaScript function that defines formatting for points
             * with the value of null. Works analogously to
             * [formatter](#plotOptions.series.dataLabels.formatter).
             * `nullPointFormatter` can be applied only to series which support
             * displaying null points.
             *
             * @sample {highcharts} highcharts/plotoptions/series-datalabels-format/
             *         Format data label and tooltip for null point.
             *
             * @type      {Highcharts.DataLabelsFormatterCallbackFunction}
             * @since     7.1.0
             * @apioption plotOptions.series.dataLabels.nullFormatter
             */

            /**
             * How to handle data labels that flow outside the plot area. The
             * default is `"justify"`, which aligns them inside the plot area.
             * For columns and bars, this means it will be moved inside the bar.
             * To display data labels outside the plot area, set `crop` to
             * `false` and `overflow` to `"allow"`.
             *
             * @type       {Highcharts.DataLabelsOverflowValue}
             * @default    justify
             * @since      3.0.6
             * @apioption  plotOptions.series.dataLabels.overflow
             */

            /**
             * When either the `borderWidth` or the `backgroundColor` is set,
             * this is the padding within the box.
             *
             * @sample {highcharts} highcharts/plotoptions/series-datalabels-box/
             *         Data labels box options
             * @sample {highmaps} maps/plotoptions/series-datalabels-box/
             *         Data labels box options
             *
             * @since 2.2.1
             */
            padding: 5,

            /**
             * Aligns data labels relative to points. If `center` alignment is
             * not possible, it defaults to `right`.
             *
             * @type      {Highcharts.AlignValue}
             * @default   center
             * @apioption plotOptions.series.dataLabels.position
             */

            /**
             * Text rotation in degrees. Note that due to a more complex
             * structure, backgrounds, borders and padding will be lost on a
             * rotated data label.
             *
             * @sample {highcharts} highcharts/plotoptions/series-datalabels-rotation/
             *         Vertical labels
             *
             * @type      {number}
             * @default   0
             * @apioption plotOptions.series.dataLabels.rotation
             */

            /**
             * The shadow of the box. Works best with `borderWidth` or
             * `backgroundColor`. Since 2.3 the shadow can be an object
             * configuration containing `color`, `offsetX`, `offsetY`, `opacity`
             * and `width`.
             *
             * @sample {highcharts} highcharts/plotoptions/series-datalabels-box/
             *         Data labels box options
             *
             * @type      {boolean|Highcharts.ShadowOptionsObject}
             * @default   false
             * @since     2.2.1
             * @apioption plotOptions.series.dataLabels.shadow
             */

            /**
             * The name of a symbol to use for the border around the label.
             * Symbols are predefined functions on the Renderer object.
             *
             * @sample {highcharts} highcharts/plotoptions/series-datalabels-shape/
             *         A callout for annotations
             *
             * @type      {string}
             * @default   square
             * @since     4.1.2
             * @apioption plotOptions.series.dataLabels.shape
             */

            /**
             * Styles for the label. The default `color` setting is
             * `"contrast"`, which is a pseudo color that Highcharts picks up
             * and applies the maximum contrast to the underlying point item,
             * for example the bar in a bar chart.
             *
             * The `textOutline` is a pseudo property that applies an outline of
             * the given width with the given color, which by default is the
             * maximum contrast to the text. So a bright text color will result
             * in a black text outline for maximum readability on a mixed
             * background. In some cases, especially with grayscale text, the
             * text outline doesn't work well, in which cases it can be disabled
             * by setting it to `"none"`. When `useHTML` is true, the
             * `textOutline` will not be picked up. In this, case, the same
             * effect can be acheived through the `text-shadow` CSS property.
             *
             * For some series types, where each point has an extent, like for
             * example tree maps, the data label may overflow the point. There
             * are two strategies for handling overflow. By default, the text
             * will wrap to multiple lines. The other strategy is to set
             * `style.textOverflow` to `ellipsis`, which will keep the text on
             * one line plus it will break inside long words.
             *
             * @sample {highcharts} highcharts/plotoptions/series-datalabels-style/
             *         Bold labels
             * @sample {highcharts} highcharts/plotoptions/pie-datalabels-overflow/
             *         Long labels truncated with an ellipsis in a pie
             * @sample {highcharts} highcharts/plotoptions/pie-datalabels-overflow-wrap/
             *         Long labels are wrapped in a pie
             * @sample {highmaps} maps/demo/color-axis/
             *         Bold labels
             *
             * @type      {Highcharts.CSSObject}
             * @since     4.1.0
             * @apioption plotOptions.series.dataLabels.style
             */
            style: {
                /** @internal */
                fontSize: '11px',
                /** @internal */
                fontWeight: 'bold',
                /** @internal */
                color: 'contrast',
                /** @internal */
                textOutline: '1px contrast'
            },

            /**
             * Options for a label text which should follow marker's shape.
             * Border and background are disabled for a label that follows a
             * path.
             *
             * **Note:** Only SVG-based renderer supports this option. Setting
             * `useHTML` to true will disable this option.
             *
             * @declare   Highcharts.DataLabelsTextPathOptionsObject
             * @since     7.1.0
             * @apioption plotOptions.series.dataLabels.textPath
             */

            /**
             * Presentation attributes for the text path.
             *
             * @type      {Highcharts.SVGAttributes}
             * @since     7.1.0
             * @apioption plotOptions.series.dataLabels.textPath.attributes
             */

            /**
             * Enable or disable `textPath` option for link's or marker's data
             * labels.
             *
             * @type      {boolean}
             * @since     7.1.0
             * @apioption plotOptions.series.dataLabels.textPath.enabled
             */

            /**
             * Whether to
             * [use HTML](https://www.highcharts.com/docs/chart-concepts/labels-and-string-formatting#html)
             * to render the labels.
             *
             * @type      {boolean}
             * @default   false
             * @apioption plotOptions.series.dataLabels.useHTML
             */

            /**
             * The vertical alignment of a data label. Can be one of `top`,
             * `middle` or `bottom`. The default value depends on the data, for
             * instance in a column chart, the label is above positive values
             * and below negative values.
             *
             * @type  {Highcharts.VerticalAlignValue|null}
             * @since 2.3.3
             */
            verticalAlign: 'bottom',

            /**
             * The x position offset of the label relative to the point in
             * pixels.
             *
             * @sample {highcharts} highcharts/plotoptions/series-datalabels-rotation/
             *         Vertical and positioned
             * @sample {highcharts} highcharts/plotoptions/bar-datalabels-align-inside-bar/
             *         Data labels inside the bar
             */
            x: 0,

            /**
             * The Z index of the data labels. The default Z index puts it above
             * the series. Use a Z index of 2 to display it behind the series.
             *
             * @type      {number}
             * @default   6
             * @since     2.3.5
             * @apioption plotOptions.series.dataLabels.z
             */

            /**
             * The y position offset of the label relative to the point in
             * pixels.
             *
             * @sample {highcharts} highcharts/plotoptions/series-datalabels-rotation/
             *         Vertical and positioned
             */
            y: 0
        } as Highcharts.DataLabelsOptions,

        /**
         * When the series contains less points than the crop threshold, all
         * points are drawn, even if the points fall outside the visible plot
         * area at the current zoom. The advantage of drawing all points
         * (including markers and columns), is that animation is performed on
         * updates. On the other hand, when the series contains more points than
         * the crop threshold, the series data is cropped to only contain points
         * that fall within the plot area. The advantage of cropping away
         * invisible points is to increase performance on large series.
         *
         * @since   2.2
         * @product highcharts highstock
         *
         * @private
         */
        cropThreshold: 300,

        /**
         * Opacity of a series parts: line, fill (e.g. area) and dataLabels.
         *
         * @see [states.inactive.opacity](#plotOptions.series.states.inactive.opacity)
         *
         * @since 7.1.0
         *
         * @private
         */
        opacity: 1,

        /**
         * The width of each point on the x axis. For example in a column chart
         * with one value each day, the pointRange would be 1 day (= 24 * 3600
         * * 1000 milliseconds). This is normally computed automatically, but
         * this option can be used to override the automatic value.
         *
         * @product highstock
         *
         * @private
         */
        pointRange: 0,

        /**
         * When this is true, the series will not cause the Y axis to cross
         * the zero plane (or [threshold](#plotOptions.series.threshold) option)
         * unless the data actually crosses the plane.
         *
         * For example, if `softThreshold` is `false`, a series of 0, 1, 2,
         * 3 will make the Y axis show negative values according to the
         * `minPadding` option. If `softThreshold` is `true`, the Y axis starts
         * at 0.
         *
         * @since   4.1.9
         * @product highcharts highstock
         *
         * @private
         */
        softThreshold: true,

        /**
         * @declare Highcharts.SeriesStatesOptionsObject
         *
         * @private
         */
        states: {

            /**
             * The normal state of a series, or for point items in column, pie
             * and similar series. Currently only used for setting animation
             * when returning to normal state from hover.
             *
             * @declare Highcharts.SeriesStatesNormalOptionsObject
             */
            normal: {
                /**
                 * Animation when returning to normal state after hovering.
                 *
                 * @type {boolean|Highcharts.AnimationOptionsObject}
                 */
                animation: true
            },

            /**
             * Options for the hovered series. These settings override the
             * normal state options when a series is moused over or touched.
             *
             * @declare Highcharts.SeriesStatesHoverOptionsObject
             */
            hover: {

                /**
                 * Enable separate styles for the hovered series to visualize
                 * that the user hovers either the series itself or the legend.
                 *
                 * @sample {highcharts} highcharts/plotoptions/series-states-hover-enabled/
                 *         Line
                 * @sample {highcharts} highcharts/plotoptions/series-states-hover-enabled-column/
                 *         Column
                 * @sample {highcharts} highcharts/plotoptions/series-states-hover-enabled-pie/
                 *         Pie
                 *
                 * @type      {boolean}
                 * @default   true
                 * @since     1.2
                 * @apioption plotOptions.series.states.hover.enabled
                 */


                /**
                 * Animation setting for hovering the graph in line-type series.
                 *
                 * @type    {boolean|Highcharts.AnimationOptionsObject}
                 * @since   5.0.8
                 * @product highcharts highstock
                 */
                animation: {

                    /**
                     * The duration of the hover animation in milliseconds. By
                     * default the hover state animates quickly in, and slowly
                     * back to normal.
                     *
                     * @internal
                     */
                    duration: 50
                },

                /**
                 * Pixel width of the graph line. By default this property is
                 * undefined, and the `lineWidthPlus` property dictates how much
                 * to increase the linewidth from normal state.
                 *
                 * @sample {highcharts} highcharts/plotoptions/series-states-hover-linewidth/
                 *         5px line on hover
                 *
                 * @type      {number}
                 * @product   highcharts highstock
                 * @apioption plotOptions.series.states.hover.lineWidth
                 */

                /**
                 * The additional line width for the graph of a hovered series.
                 *
                 * @sample {highcharts} highcharts/plotoptions/series-states-hover-linewidthplus/
                 *         5 pixels wider
                 * @sample {highstock} highcharts/plotoptions/series-states-hover-linewidthplus/
                 *         5 pixels wider
                 *
                 * @since   4.0.3
                 * @product highcharts highstock
                 */
                lineWidthPlus: 1,

                /**
                 * In Highcharts 1.0, the appearance of all markers belonging
                 * to the hovered series. For settings on the hover state of the
                 * individual point, see
                 * [marker.states.hover](#plotOptions.series.marker.states.hover).
                 *
                 * @deprecated
                 *
                 * @extends   plotOptions.series.marker
                 * @excluding states
                 * @product   highcharts highstock
                 */
                marker: {
                    // lineWidth: base + 1,
                    // radius: base + 1
                },

                /**
                 * Options for the halo appearing around the hovered point in
                 * line-type series as well as outside the hovered slice in pie
                 * charts. By default the halo is filled by the current point or
                 * series color with an opacity of 0.25\. The halo can be
                 * disabled by setting the `halo` option to `null`.
                 *
                 * In styled mode, the halo is styled with the
                 * `.highcharts-halo` class, with colors inherited from
                 * `.highcharts-color-{n}`.
                 *
                 * @sample {highcharts} highcharts/plotoptions/halo/
                 *         Halo options
                 * @sample {highstock} highcharts/plotoptions/halo/
                 *         Halo options
                 *
                 * @declare Highcharts.SeriesStatesHoverHaloOptionsObject
                 * @type    {null|*}
                 * @since   4.0
                 * @product highcharts highstock
                 */
                halo: {

                    /**
                     * A collection of SVG attributes to override the appearance
                     * of the halo, for example `fill`, `stroke` and
                     * `stroke-width`.
                     *
                     * @type      {Highcharts.SVGAttributes}
                     * @since     4.0
                     * @product   highcharts highstock
                     * @apioption plotOptions.series.states.hover.halo.attributes
                     */


                    /**
                     * The pixel size of the halo. For point markers this is the
                     * radius of the halo. For pie slices it is the width of the
                     * halo outside the slice. For bubbles it defaults to 5 and
                     * is the width of the halo outside the bubble.
                     *
                     * @since   4.0
                     * @product highcharts highstock
                     */
                    size: 10,

                    /**
                     * Opacity for the halo unless a specific fill is overridden
                     * using the `attributes` setting. Note that Highcharts is
                     * only able to apply opacity to colors of hex or rgb(a)
                     * formats.
                     *
                     * @since   4.0
                     * @product highcharts highstock
                     */
                    opacity: 0.25
                }
            },


            /**
             * Specific options for point in selected states, after being
             * selected by
             * [allowPointSelect](#plotOptions.series.allowPointSelect)
             * or programmatically.
             *
             * @sample maps/plotoptions/series-allowpointselect/
             *         Allow point select demo
             *
             * @declare   Highcharts.SeriesStatesSelectOptionsObject
             * @extends   plotOptions.series.states.hover
             * @excluding brightness
             */
            select: {
                animation: {
                    /** @internal */
                    duration: 0
                }
            },

            /**
             * The opposite state of a hover for series.
             *
             * @sample highcharts/plotoptions/series-states-inactive-disabled
             *         Disabled inactive state
             *
             * @declare Highcharts.SeriesStatesInactiveOptionsObject
             */
            inactive: {
                /**
                 * Enable or disable the inactive state for a series
                 *
                 * @sample highcharts/plotoptions/series-states-inactive-disabled
                 *         Disabled inactive state
                 *
                 * @type {boolean}
                 * @default true
                 * @apioption plotOptions.series.states.inactive.enabled
                 */

                /**
                 * The animation for entering the inactive state.
                 *
                 * @type {boolean|Highcharts.AnimationOptionsObject}
                 */
                animation: {
                    /** @internal */
                    duration: 50
                },
                /**
                 * Opacity of series elements (dataLabels, line, area).
                 *
                 * @type {number}
                 */
                opacity: 0.2
            }
        },

        /**
         * Sticky tracking of mouse events. When true, the `mouseOut` event on a
         * series isn't triggered until the mouse moves over another series, or
         * out of the plot area. When false, the `mouseOut` event on a series is
         * triggered when the mouse leaves the area around the series' graph or
         * markers. This also implies the tooltip when not shared. When
         * `stickyTracking` is false and `tooltip.shared` is false, the tooltip
         * will be hidden when moving the mouse between series. Defaults to true
         * for line and area type series, but to false for columns, pies etc.
         *
         * **Note:** The boost module will force this option because of
         * technical limitations.
         *
         * @sample {highcharts} highcharts/plotoptions/series-stickytracking-true/
         *         True by default
         * @sample {highcharts} highcharts/plotoptions/series-stickytracking-false/
         *         False
         *
         * @default {highcharts} true
         * @default {highstock} true
         * @default {highmaps} false
         * @since   2.0
         *
         * @private
         */
        stickyTracking: true,

        /**
         * A configuration object for the tooltip rendering of each single
         * series. Properties are inherited from [tooltip](#tooltip), but only
         * the following properties can be defined on a series level.
         *
         * @declare   Highcharts.SeriesTooltipOptionsObject
         * @since     2.3
         * @extends   tooltip
         * @excluding animation, backgroundColor, borderColor, borderRadius,
         *            borderWidth, className, crosshairs, enabled, formatter,
         *            headerShape, hideDelay, outside, padding, positioner,
         *            shadow, shape, shared, snap, split, style, useHTML
         * @apioption plotOptions.series.tooltip
         */

        /**
         * When a series contains a data array that is longer than this, only
         * one dimensional arrays of numbers, or two dimensional arrays with
         * x and y values are allowed. Also, only the first point is tested,
         * and the rest are assumed to be the same format. This saves expensive
         * data checking and indexing in long series. Set it to `0` disable.
         *
         * Note:
         * In boost mode turbo threshold is forced. Only array of numbers or
         * two dimensional arrays are allowed.
         *
         * @since   2.2
         * @product highcharts highstock gantt
         *
         * @private
         */
        turboThreshold: 1000,

        /**
         * An array defining zones within a series. Zones can be applied to the
         * X axis, Y axis or Z axis for bubbles, according to the `zoneAxis`
         * option. The zone definitions have to be in ascending order regarding
         * to the value.
         *
         * In styled mode, the color zones are styled with the
         * `.highcharts-zone-{n}` class, or custom classed from the `className`
         * option
         * ([view live demo](https://jsfiddle.net/gh/get/library/pure/highcharts/highcharts/tree/master/samples/highcharts/css/color-zones/)).
         *
         * @see [zoneAxis](#plotOptions.series.zoneAxis)
         *
         * @sample {highcharts} highcharts/series/color-zones-simple/
         *         Color zones
         * @sample {highstock} highcharts/series/color-zones-simple/
         *         Color zones
         *
         * @declare   Highcharts.SeriesZonesOptionsObject
         * @type      {Array<*>}
         * @since     4.1.0
         * @product   highcharts highstock
         * @apioption plotOptions.series.zones
         */

        /**
         * Styled mode only. A custom class name for the zone.
         *
         * @sample highcharts/css/color-zones/
         *         Zones styled by class name
         *
         * @type      {string}
         * @since     5.0.0
         * @apioption plotOptions.series.zones.className
         */

        /**
         * Defines the color of the series.
         *
         * @see [series color](#plotOptions.series.color)
         *
         * @type      {Highcharts.ColorString|Highcharts.GradientColorObject|Highcharts.PatternObject}
         * @since     4.1.0
         * @product   highcharts highstock
         * @apioption plotOptions.series.zones.color
         */

        /**
         * A name for the dash style to use for the graph.
         *
         * @see [plotOptions.series.dashStyle](#plotOptions.series.dashStyle)
         *
         * @sample {highcharts|highstock} highcharts/series/color-zones-dashstyle-dot/
         *         Dashed line indicates prognosis
         *
         * @type      {Highcharts.DashStyleValue}
         * @since     4.1.0
         * @product   highcharts highstock
         * @apioption plotOptions.series.zones.dashStyle
         */

        /**
         * Defines the fill color for the series (in area type series)
         *
         * @see [fillColor](#plotOptions.area.fillColor)
         *
         * @type      {Highcharts.ColorString|Highcharts.GradientColorObject|Highcharts.PatternObject}
         * @since     4.1.0
         * @product   highcharts highstock
         * @apioption plotOptions.series.zones.fillColor
         */

        /**
         * The value up to where the zone extends, if undefined the zones
         * stretches to the last value in the series.
         *
         * @type      {number}
         * @since     4.1.0
         * @product   highcharts highstock
         * @apioption plotOptions.series.zones.value
         */

        /**
         * When using dual or multiple color axes, this number defines which
         * colorAxis the particular series is connected to. It refers to
         * either the
         * {@link #colorAxis.id|axis id}
         * or the index of the axis in the colorAxis array, with 0 being the
         * first. Set this option to false to prevent a series from connecting
         * to the default color axis.
         *
         * Since v7.2.0 the option can also be an axis id or an axis index
         * instead of a boolean flag.
         *
         * @sample highcharts/coloraxis/coloraxis-with-pie/
         *         Color axis with pie series
         * @sample highcharts/coloraxis/multiple-coloraxis/
         *         Multiple color axis
         *
         * @type      {number|string|boolean}
         * @default   0
         * @product   highcharts highstock highmaps
         * @apioption plotOptions.series.colorAxis
         */

        /**
         * Determines what data value should be used to calculate point color
         * if `colorAxis` is used. Requires to set `min` and `max` if some
         * custom point property is used or if approximation for data grouping
         * is set to `'sum'`.
         *
         * @sample highcharts/coloraxis/custom-color-key/
         *         Custom color key
         * @sample highcharts/coloraxis/changed-default-color-key/
         *         Changed default color key
         *
         * @type      {string}
         * @default   y
         * @since     7.2.0
         * @product   highcharts highstock highmaps
         * @apioption plotOptions.series.colorKey
         */

        /**
         * Determines whether the series should look for the nearest point
         * in both dimensions or just the x-dimension when hovering the series.
         * Defaults to `'xy'` for scatter series and `'x'` for most other
         * series. If the data has duplicate x-values, it is recommended to
         * set this to `'xy'` to allow hovering over all points.
         *
         * Applies only to series types using nearest neighbor search (not
         * direct hover) for tooltip.
         *
         * @sample {highcharts} highcharts/series/findnearestpointby/
         *         Different hover behaviors
         * @sample {highstock} highcharts/series/findnearestpointby/
         *         Different hover behaviors
         * @sample {highmaps} highcharts/series/findnearestpointby/
         *         Different hover behaviors
         *
         * @since      5.0.10
         * @validvalue ["x", "xy"]
         *
         * @private
         */
        findNearestPointBy: 'x'

    } as Highcharts.SeriesOptionsType,

    /* eslint-disable no-invalid-this, valid-jsdoc */

    /** @lends Highcharts.Series.prototype */
    {
        axisTypes: ['xAxis', 'yAxis'],
        coll: 'series',
        colorCounter: 0,
        cropShoulder: 1,
        directTouch: false,
        eventsToUnbind: [],
        isCartesian: true,
        // each point's x and y values are stored in this.xData and this.yData
        parallelArrays: ['x', 'y'],
        pointClass: Point as any,
        requireSorting: true,
        sorted: true, // requires the data to be sorted
        init: function (
            this: Highcharts.Series,
            chart: Highcharts.Chart,
            options: Highcharts.SeriesOptionsType
        ): void {

            fireEvent(this, 'init', { options: options });

            var series = this,
                events,
                chartSeries = chart.series,
                lastSeries;

            // A lookup over those events that are added by _options_ (not
            // programmatically). These are updated through Series.update()
            // (#10861).
            this.eventOptions = this.eventOptions || {};

            /**
             * Read only. The chart that the series belongs to.
             *
             * @name Highcharts.Series#chart
             * @type {Highcharts.Chart}
             */
            series.chart = chart;

            /**
             * Read only. The series' type, like "line", "area", "column" etc.
             * The type in the series options anc can be altered using
             * {@link Series#update}.
             *
             * @name Highcharts.Series#type
             * @type {string}
             */

            /**
             * Read only. The series' current options. To update, use
             * {@link Series#update}.
             *
             * @name Highcharts.Series#options
             * @type {Highcharts.SeriesOptionsType}
             */
            series.options = options = series.setOptions(options);
            series.linkedSeries = [];
            // bind the axes
            series.bindAxes();

            // set some variables
            extend(series, {
                /**
                 * The series name as given in the options. Defaults to
                 * "Series {n}".
                 *
                 * @name Highcharts.Series#name
                 * @type {string}
                 */
                name: options.name,
                state: '',
                /**
                 * Read only. The series' visibility state as set by {@link
                 * Series#show}, {@link Series#hide}, or in the initial
                 * configuration.
                 *
                 * @name Highcharts.Series#visible
                 * @type {boolean}
                 */
                visible: options.visible !== false, // true by default
                /**
                 * Read only. The series' selected state as set by {@link
                 * Highcharts.Series#select}.
                 *
                 * @name Highcharts.Series#selected
                 * @type {boolean}
                 */
                selected: options.selected === true // false by default
            });

            // Register event listeners
            events = options.events;

            objectEach(events, function (event: any, eventType: string): void {
                if (isFunction(event)) {

                    // If event does not exist, or is changed by Series.update
                    if (series.eventOptions[eventType] !== event) {

                        // Remove existing if set by option
                        if (isFunction(series.eventOptions[eventType])) {
                            removeEvent(
                                series,
                                eventType,
                                series.eventOptions[eventType]
                            );
                        }

                        series.eventOptions[eventType] = event;
                        addEvent(series, eventType, event);
                    }
                }
            });
            if (
                (events && events.click) ||
                (
                    options.point &&
                    options.point.events &&
                    options.point.events.click
                ) ||
                options.allowPointSelect
            ) {
                chart.runTrackerClick = true;
            }

            series.getColor();
            series.getSymbol();

            // Initialize the parallel data arrays
            series.parallelArrays.forEach(function (key: string): void {
                if (!(series as any)[key + 'Data']) {
                    (series as any)[key + 'Data'] = [];
                }
            });

            // Mark cartesian
            if (series.isCartesian) {
                chart.hasCartesianSeries = true;
            }

            // Get the index and register the series in the chart. The index is
            // one more than the current latest series index (#5960).
            if (chartSeries.length) {
                lastSeries = chartSeries[chartSeries.length - 1];
            }
            series._i = pick(lastSeries && lastSeries._i, -1) + 1;

            // Insert the series and re-order all series above the insertion
            // point.
            chart.orderSeries(this.insert(chartSeries));

            // Set options for series with sorting and set data later.
            if (options.dataSorting && options.dataSorting.enabled) {
                series.setDataSortingOptions();

            } else if (!series.points && !series.data) {
                series.setData(options.data as any, false);
            }

            fireEvent(this, 'afterInit');
        },

        /**
         * Check whether the series item is itself or inherits from a certain
         * series type.
         *
         * @function Highcharts.Series#is
         * @param {string} type The type of series to check for, can be either
         *        featured or custom series types. For example `column`, `pie`,
         *        `ohlc` etc.
         *
         * @return {boolean}
         *        True if this item is or inherits from the given type.
         */
        is: function (
            this: Highcharts.Series,
            type: string
        ): boolean {
            return seriesTypes[type] && this instanceof seriesTypes[type];
        },

        /**
         * Insert the series in a collection with other series, either the chart
         * series or yAxis series, in the correct order according to the index
         * option. Used internally when adding series.
         *
         * @private
         * @function Highcharts.Series#insert
         * @param {Array<Highcharts.Series>} collection
         *        A collection of series, like `chart.series` or `xAxis.series`.
         * @return {number}
         *         The index of the series in the collection.
         */
        insert: function (
            this: Highcharts.Series,
            collection: Array<Highcharts.Series>
        ): number {
            var indexOption = this.options.index,
                i: any;

            // Insert by index option
            if (isNumber(indexOption)) {
                i = collection.length;
                while (i--) {
                    // Loop down until the interted element has higher index
                    if ((indexOption as any) >=
                            pick(collection[i].options.index, collection[i]._i)
                    ) {
                        collection.splice(i + 1, 0, this);
                        break;
                    }
                }
                if (i === -1) {
                    collection.unshift(this);
                }
                i = i + 1;


            // Or just push it to the end
            } else {
                collection.push(this);
            }
            return pick(i, collection.length - 1);
        },

        /**
         * Set the xAxis and yAxis properties of cartesian series, and register
         * the series in the `axis.series` array.
         *
         * @private
         * @function Highcharts.Series#bindAxes
         * @return {void}
         * @exception 18
         */
        bindAxes: function (this: Highcharts.Series): void {
            var series = this,
                seriesOptions = series.options,
                chart = series.chart,
                axisOptions;

            fireEvent(this, 'bindAxes', null as any, function (
                this: Highcharts.Series
            ): void {

                // repeat for xAxis and yAxis
                (series.axisTypes || []).forEach(function (AXIS: string): void {

                    // loop through the chart's axis objects
                    (chart as any)[AXIS].forEach(function (
                        axis: Highcharts.Axis
                    ): void {
                        axisOptions = axis.options;

                        // apply if the series xAxis or yAxis option mathches
                        // the number of the axis, or if undefined, use the
                        // first axis
                        if (
                            (seriesOptions as any)[AXIS] ===
                            axisOptions.index ||
                            (
                                typeof (seriesOptions as any)[AXIS] !==
                                'undefined' &&
                                (seriesOptions as any)[AXIS] === axisOptions.id
                            ) ||
                            (
                                typeof (seriesOptions as any)[AXIS] ===
                                'undefined' &&
                                axisOptions.index === 0
                            )
                        ) {

                            // register this series in the axis.series lookup
                            series.insert(axis.series);

                            // set this series.xAxis or series.yAxis reference
                            /**
                             * Read only. The unique xAxis object associated
                             * with the series.
                             *
                             * @name Highcharts.Series#xAxis
                             * @type {Highcharts.Axis}
                             */
                            /**
                             * Read only. The unique yAxis object associated
                             * with the series.
                             *
                             * @name Highcharts.Series#yAxis
                             * @type {Highcharts.Axis}
                             */
                            (series as any)[AXIS] = axis;

                            // mark dirty for redraw
                            axis.isDirty = true;
                        }
                    });

                    // The series needs an X and an Y axis
                    if (!(series as any)[AXIS] &&
                        series.optionalAxis !== AXIS
                    ) {
                        error(18, true, chart);
                    }

                });
            });

            fireEvent(this, 'afterBindAxes');
        },

        /**
         * For simple series types like line and column, the data values are
         * held in arrays like xData and yData for quick lookup to find extremes
         * and more. For multidimensional series like bubble and map, this can
         * be extended with arrays like zData and valueData by adding to the
         * `series.parallelArrays` array.
         *
         * @private
         * @function Highcharts.Series#updateParallelArrays
         * @param {Highcharts.Point} point
         * @param {number|string} i
         * @return {void}
         */
        updateParallelArrays: function (
            this: Highcharts.Series,
            point: Highcharts.Point,
            i: (number|string)
        ): void {
            var series = point.series,
                args = arguments,
                fn = isNumber(i) ?
                    // Insert the value in the given position
                    function (key: string): void {
                        var val = key === 'y' && series.toYData ?
                            series.toYData(point) :
                            (point as any)[key];

                        (series as any)[key + 'Data'][i] = val;
                    } :
                    // Apply the method specified in i with the following
                    // arguments as arguments
                    function (key: string): void {
                        (Array.prototype as any)[i].apply(
                            (series as any)[key + 'Data'],
                            Array.prototype.slice.call(args, 2)
                        );
                    };

            series.parallelArrays.forEach(fn);
        },
        /**
         * Define hasData functions for series. These return true if there
         * are data points on this series within the plot area.
         *
         * @private
         * @function Highcharts.Series#hasData
         * @return {boolean}
         */
        hasData: function (this: Highcharts.Series): boolean {
            return ((
                this.visible &&
                typeof this.dataMax !== 'undefined' &&
                typeof this.dataMin !== 'undefined'
            ) || ( // #3703
                this.visible &&
                (this.yData as any) &&
                (this.yData as any).length > 0) // #9758
            );
        },

        /**
         * Return an auto incremented x value based on the pointStart and
         * pointInterval options. This is only used if an x value is not given
         * for the point that calls autoIncrement.
         *
         * @private
         * @function Highcharts.Series#autoIncrement
         * @return {number}
         */
        autoIncrement: function (this: Highcharts.Series): number {

            var options = this.options,
                xIncrement = this.xIncrement as number,
                date,
                pointInterval,
                pointIntervalUnit = options.pointIntervalUnit,
                time = this.chart.time;

            xIncrement = pick(xIncrement, options.pointStart, 0);

            this.pointInterval = pointInterval = pick(
                this.pointInterval,
                options.pointInterval,
                1
            );

            // Added code for pointInterval strings
            if (pointIntervalUnit) {
                date = new time.Date(xIncrement);

                if (pointIntervalUnit === 'day') {
                    time.set(
                        'Date',
                        date,
                        time.get('Date', date) + pointInterval
                    );
                } else if (pointIntervalUnit === 'month') {
                    time.set(
                        'Month',
                        date,
                        time.get('Month', date) + pointInterval
                    );
                } else if (pointIntervalUnit === 'year') {
                    time.set(
                        'FullYear',
                        date,
                        time.get('FullYear', date) + pointInterval
                    );
                }

                pointInterval = date.getTime() - xIncrement;

            }

            this.xIncrement = xIncrement + pointInterval;
            return xIncrement;
        },

        /**
         * Internal function to set properties for series if data sorting is
         * enabled.
         *
         * @private
         * @function Highcharts.Series#setDataSortingOptions
         * @return {void}
         */
        setDataSortingOptions: function (this: Highcharts.Series): void {
            var options = this.options;

            extend(this, {
                requireSorting: false,
                sorted: false,
                enabledDataSorting: true,
                allowDG: false
            });

            // To allow unsorted data for column series.
            if (!defined(options.pointRange)) {
                options.pointRange = 1;
            }
        },

        /**
         * Set the series options by merging from the options tree. Called
         * internally on initializing and updating series. This function will
         * not redraw the series. For API usage, use {@link Series#update}.
         * @private
         * @function Highcharts.Series#setOptions
         * @param {Highcharts.SeriesOptionsType} itemOptions
         *        The series options.
         * @return {Highcharts.SeriesOptionsType}
         * @fires Highcharts.Series#event:afterSetOptions
         */
        setOptions: function <TSeries extends Highcharts.Series> (
            this: TSeries,
            itemOptions: Highcharts.SeriesOptionsType
        ): TSeries['options'] {
            var chart = this.chart,
                chartOptions = chart.options,
                plotOptions = chartOptions.plotOptions,
                userOptions = chart.userOptions || {},
                seriesUserOptions = merge(itemOptions),
                options: Highcharts.SeriesOptionsType,
                zones,
                zone,
                styledMode = chart.styledMode,
                e = {
                    plotOptions: plotOptions,
                    userOptions: seriesUserOptions
                };

            fireEvent(this, 'setOptions', e);

            // These may be modified by the event
            var typeOptions = (e.plotOptions as any)[this.type],
                userPlotOptions = (
                    userOptions.plotOptions || {} as Highcharts.PlotOptions
                );

            // use copy to prevent undetected changes (#9762)
            this.userOptions = e.userOptions;

            options = merge(
                typeOptions,
                (plotOptions as any).series,
                // #3881, chart instance plotOptions[type] should trump
                // plotOptions.series
                userOptions.plotOptions &&
                (userOptions.plotOptions as any)[this.type],
                seriesUserOptions
            );

            // The tooltip options are merged between global and series specific
            // options. Importance order asscendingly:
            // globals: (1)tooltip, (2)plotOptions.series,
            // (3)plotOptions[this.type]
            // init userOptions with possible later updates: 4-6 like 1-3 and
            // (7)this series options
            this.tooltipOptions = merge(
                defaultOptions.tooltip, // 1
                (defaultOptions.plotOptions as any).series &&
                    (defaultOptions.plotOptions as any).series.tooltip, // 2
                (defaultOptions.plotOptions as any)[this.type].tooltip, // 3
                (chartOptions.tooltip as any).userOptions, // 4
                (plotOptions as any).series &&
                (plotOptions as any).series.tooltip, // 5
                (plotOptions as any)[this.type].tooltip, // 6
                (seriesUserOptions.tooltip as any) // 7
            ) as any;

            // When shared tooltip, stickyTracking is true by default,
            // unless user says otherwise.
            this.stickyTracking = pick(
                seriesUserOptions.stickyTracking,
                (userPlotOptions as any)[this.type] &&
                (userPlotOptions as any)[this.type].stickyTracking,
                userPlotOptions.series && userPlotOptions.series.stickyTracking,
                (
                    this.tooltipOptions.shared && !this.noSharedTooltip ?
                        true :
                        options.stickyTracking
                )
            );

            // Delete marker object if not allowed (#1125)
            if (typeOptions.marker === null) {
                delete options.marker;
            }

            // Handle color zones
            this.zoneAxis = options.zoneAxis;
            zones = this.zones = (options.zones || []).slice();
            if (
                (options.negativeColor || options.negativeFillColor) &&
                !options.zones
            ) {
                zone = {
                    value:
                        (options as any)[this.zoneAxis + 'Threshold'] ||
                        options.threshold ||
                        0,
                    className: 'highcharts-negative'
                } as Highcharts.SeriesZonesOptions;
                if (!styledMode) {
                    zone.color = options.negativeColor;
                    zone.fillColor = options.negativeFillColor;
                }
                zones.push(zone);
            }
            if (zones.length) { // Push one extra zone for the rest
                if (defined(zones[zones.length - 1].value)) {
                    zones.push(styledMode ? {} : {
                        color: this.color,
                        fillColor: this.fillColor
                    });
                }
            }

            fireEvent(this, 'afterSetOptions', { options: options });

            return options;
        },

        /**
         * Return series name in "Series {Number}" format or the one defined by
         * a user. This method can be simply overridden as series name format
         * can vary (e.g. technical indicators).
         *
         * @function Highcharts.Series#getName
         * @return {string}
         *         The series name.
         */
        getName: function (this: Highcharts.Series): string {
            // #4119
            return pick(
                this.options.name,
                'Series ' + ((this.index as any) + 1)
            );
        },

        /**
         * @private
         * @function Highcharts.Series#getCyclic
         * @param {string} prop
         * @param {*} [value]
         * @param {Highcharts.Dictionary<any>} [defaults]
         * @return {void}
         */
        getCyclic: function (
            this: Highcharts.Series,
            prop: string,
            value?: any,
            defaults?: Highcharts.Dictionary<any>
        ): void {
            var i,
                chart = this.chart,
                userOptions = this.userOptions,
                indexName = prop + 'Index',
                counterName = prop + 'Counter',
                len = defaults ? defaults.length : pick(
                    (chart.options.chart as any)[prop + 'Count'],
                    (chart as any)[prop + 'Count']
                ),
                setting;

            if (!value) {
                // Pick up either the colorIndex option, or the _colorIndex
                // after Series.update()
                setting = pick(
                    (userOptions as any)[indexName],
                    (userOptions as any)['_' + indexName]
                );
                if (defined(setting)) { // after Series.update()
                    i = setting;
                } else {
                    // #6138
                    if (!chart.series.length) {
                        (chart as any)[counterName] = 0;
                    }
                    (userOptions as any)['_' + indexName] = i =
                        (chart as any)[counterName] % len;
                    (chart as any)[counterName] += 1;
                }
                if (defaults) {
                    value = defaults[i];
                }
            }
            // Set the colorIndex
            if (typeof i !== 'undefined') {
                (this as any)[indexName] = i;
            }
            (this as any)[prop] = value;
        },

        /**
         * Get the series' color based on either the options or pulled from
         * global options.
         *
         * @private
         * @function Highcharts.Series#getColor
         * @return {void}
         */
        getColor: function (this: Highcharts.Series): void {
            if (this.chart.styledMode) {
                this.getCyclic('color');

            } else if (this.options.colorByPoint) {
                // #4359, selected slice got series.color even when colorByPoint
                // was set.
                this.options.color = null as any;
            } else {
                this.getCyclic(
                    'color',
                    this.options.color ||
                    (defaultPlotOptions as any)[this.type].color,
                    this.chart.options.colors
                );
            }
        },

        /**
         * Get all points' instances created for this series.
         *
         * @private
         * @function Highcharts.Series#getPointsCollection
         * @return {Array<Highcharts.Point>}
         */
        getPointsCollection: function (
            this: Highcharts.Series
        ): Array<Highcharts.Point> {
            return (this.hasGroupedData ? this.points : this.data) || [];
        },

        /**
         * Get the series' symbol based on either the options or pulled from
         * global options.
         *
         * @private
         * @function Highcharts.Series#getSymbol
         * @return {void}
         */
        getSymbol: function (this: Highcharts.Series): void {
            var seriesMarkerOption = this.options.marker;

            this.getCyclic(
                'symbol',
                (seriesMarkerOption as any).symbol,
                this.chart.options.symbols
            );
        },

        /**
         * Finds the index of an existing point that matches the given point
         * options.
         *
         * @private
         * @function Highcharts.Series#findPointIndex
         * @param    {Highcharts.PointOptionsObject} optionsObject
         *           The options of the point.
         * @param    {number} fromIndex
         *           The index to start searching from, used for optimizing
         *           series with required sorting.
         * @returns  {number|undefined}
         *           Returns the index of a matching point, or undefined if no
         *           match is found.
         */
        findPointIndex: function (
            this: Highcharts.Series,
            optionsObject: Highcharts.PointOptionsObject,
            fromIndex: number
        ): (number|undefined) {
            var id = optionsObject.id,
                x = optionsObject.x,
                oldData = this.points,
                matchingPoint,
                matchedById,
                pointIndex,
                matchKey: string,
                dataSorting = this.options.dataSorting;

            if (id) {
                matchingPoint = this.chart.get(id);

            } else if (this.linkedParent || this.enabledDataSorting) {
                matchKey = (dataSorting && dataSorting.matchByName) ?
                    'name' : 'index';

                matchingPoint = find(oldData, function (
                    oldPoint: Highcharts.Point
                ): boolean {
                    return !oldPoint.touched && (oldPoint as any)[matchKey] ===
                        (optionsObject as any)[matchKey];
                });
                // Add unmatched point as a new point
                if (!matchingPoint) {
                    return void 0;

                }
            }

            if (matchingPoint) {
                pointIndex = matchingPoint && matchingPoint.index;
                if (typeof pointIndex !== 'undefined') {
                    matchedById = true;
                }
            }

            // Search for the same X in the existing data set
            if (typeof pointIndex === 'undefined' && isNumber(x)) {
                pointIndex = (this.xData as any).indexOf(x as any, fromIndex);
            }

            // Reduce pointIndex if data is cropped
            if (pointIndex !== -1 &&
                typeof pointIndex !== 'undefined' &&
                this.cropped
            ) {
                pointIndex = (pointIndex >= (this.cropStart as any)) ?
                    pointIndex - (this.cropStart as any) : pointIndex;
            }

            if (!matchedById &&
                oldData[pointIndex] && oldData[pointIndex].touched
            ) {
                pointIndex = void 0;
            }
            return pointIndex;
        },

        /**
         * @private
         * @borrows LegendSymbolMixin.drawLineMarker as Highcharts.Series#drawLegendSymbol
         */
        drawLegendSymbol: LegendSymbolMixin.drawLineMarker,

        /**
         * Internal function called from setData. If the point count is the same
         * as is was, or if there are overlapping X values, just run
         * Point.update which is cheaper, allows animation, and keeps references
         * to points. This also allows adding or removing points if the X-es
         * don't match.
         *
         * @private
         * @function Highcharts.Series#updateData
         *
         * @param {Array<Highcharts.PointOptionsType>} data
         *
         * @return {boolean}
         */
        updateData: function (
            this: Highcharts.Series,
            data: Array<Highcharts.PointOptionsType>,
            animation?: (boolean|Highcharts.AnimationOptionsObject)
        ): boolean {
            var options = this.options,
                dataSorting = options.dataSorting,
                oldData = this.points,
                pointsToAdd = [] as Array<Highcharts.PointOptionsType>,
                hasUpdatedByKey,
                i,
                point,
                lastIndex: number,
                requireSorting = this.requireSorting,
                equalLength = data.length === oldData.length,
                succeeded = true;

            this.xIncrement = null;

            // Iterate the new data
            data.forEach(function (
                pointOptions: Highcharts.PointOptionsType,
                i: number
            ): void {
                var id,
                    x,
                    pointIndex,
                    optionsObject = (
                        defined(pointOptions) &&
                        this.pointClass.prototype.optionsToObject.call(
                            { series: this },
                            pointOptions
                        )
                    ) || {};

                // Get the x of the new data point
                x = optionsObject.x;
                id = optionsObject.id;

                if (id || isNumber(x)) {
                    pointIndex = this.findPointIndex(
                        optionsObject,
                        lastIndex
                    );

                    // Matching X not found
                    // or used already due to ununique x values (#8995),
                    // add point (but later)
                    if (
                        pointIndex === -1 ||
                        typeof pointIndex === 'undefined'
                    ) {
                        pointsToAdd.push(pointOptions);

                    // Matching X found, update
                    } else if (
                        oldData[pointIndex] &&
                        pointOptions !== (options.data as any)[pointIndex]
                    ) {
                        oldData[pointIndex].update(
                            pointOptions,
                            false,
                            null as any,
                            false
                        );

                        // Mark it touched, below we will remove all points that
                        // are not touched.
                        oldData[pointIndex].touched = true;

                        // Speed optimize by only searching after last known
                        // index. Performs ~20% bettor on large data sets.
                        if (requireSorting) {
                            lastIndex = pointIndex + 1;
                        }
                    // Point exists, no changes, don't remove it
                    } else if (oldData[pointIndex]) {
                        oldData[pointIndex].touched = true;
                    }

                    // If the length is equal and some of the nodes had a
                    // match in the same position, we don't want to remove
                    // non-matches.
                    if (
                        !equalLength ||
                        i !== pointIndex ||
                        (dataSorting && dataSorting.enabled) ||
                        this.hasDerivedData
                    ) {
                        hasUpdatedByKey = true;
                    }
                } else {
                    // Gather all points that are not matched
                    pointsToAdd.push(pointOptions);
                }
            }, this);

            // Remove points that don't exist in the updated data set
            if (hasUpdatedByKey) {
                i = oldData.length;
                while (i--) {
                    point = oldData[i];
                    if (point && !point.touched && point.remove) {
                        point.remove(false, animation);
                    }
                }

            // If we did not find keys (ids or x-values), and the length is the
            // same, update one-to-one
            } else if (equalLength && (!dataSorting || !dataSorting.enabled)) {
                data.forEach(function (
                    point: Highcharts.PointOptionsType,
                    i: number
                ): void {
                    // .update doesn't exist on a linked, hidden series (#3709)
                    // (#10187)
                    if (oldData[i].update && point !== oldData[i].y) {
                        oldData[i].update(point, false, null as any, false);
                    }
                });
                // Don't add new points since those configs are used above
                pointsToAdd.length = 0;

            // Did not succeed in updating data
            } else {
                succeeded = false;
            }

            oldData.forEach(function (point: Highcharts.Point): void {
                if (point) {
                    point.touched = false;
                }
            });

            if (!succeeded) {
                return false;
            }

            // Add new points
            pointsToAdd.forEach(function (point): void {
                this.addPoint(point, false, null as any, null as any, false);
            }, this);

            if (
                this.xIncrement === null &&
                this.xData &&
                this.xData.length
            ) {
                this.xIncrement = arrayMax(this.xData);
                this.autoIncrement();
            }

            return true;
        },

        /**
         * Apply a new set of data to the series and optionally redraw it. The
         * new data array is passed by reference (except in case of
         * `updatePoints`), and may later be mutated when updating the chart
         * data.
         *
         * Note the difference in behaviour when setting the same amount of
         * points, or a different amount of points, as handled by the
         * `updatePoints` parameter.
         *
         * @sample highcharts/members/series-setdata/
         *         Set new data from a button
         * @sample highcharts/members/series-setdata-pie/
         *         Set data in a pie
         * @sample stock/members/series-setdata/
         *         Set new data in Highstock
         * @sample maps/members/series-setdata/
         *         Set new data in Highmaps
         *
         * @function Highcharts.Series#setData
         *
         * @param {Array<Highcharts.PointOptionsType>} data
         *        Takes an array of data in the same format as described under
         *        `series.{type}.data` for the given series type, for example a
         *        line series would take data in the form described under
         *        [series.line.data](https://api.highcharts.com/highcharts/series.line.data).
         *
         * @param {boolean} [redraw=true]
         *        Whether to redraw the chart after the series is altered. If
         *        doing more operations on the chart, it is a good idea to set
         *        redraw to false and call {@link Chart#redraw} after.
         *
         * @param {boolean|Highcharts.AnimationOptionsObject} [animation]
         *        When the updated data is the same length as the existing data,
         *        points will be updated by default, and animation visualizes
         *        how the points are changed. Set false to disable animation, or
         *        a configuration object to set duration or easing.
         *
         * @param {boolean} [updatePoints=true]
         *        When this is true, points will be updated instead of replaced
         *        whenever possible. This occurs a) when the updated data is the
         *        same length as the existing data, b) when points are matched
         *        by their id's, or c) when points can be matched by X values.
         *        This allows updating with animation and performs better. In
         *        this case, the original array is not passed by reference. Set
         *        `false` to prevent.
         *
         * @return {void}
         */
        setData: function (
            this: Highcharts.Series,
            data: Array<Highcharts.PointOptionsType>,
            redraw?: boolean,
            animation?: (boolean|Highcharts.AnimationOptionsObject),
            updatePoints?: boolean
        ): void {
            var series = this,
                oldData = series.points,
                oldDataLength = (oldData && oldData.length) || 0,
                dataLength,
                options = series.options,
                chart = series.chart,
                dataSorting = options.dataSorting,
                firstPoint = null,
                xAxis = series.xAxis,
                i,
                turboThreshold = options.turboThreshold,
                pt,
                xData = this.xData,
                yData = this.yData,
                pointArrayMap = series.pointArrayMap,
                valueCount = pointArrayMap && pointArrayMap.length,
                keys = options.keys,
                indexOfX = 0,
                indexOfY = 1,
                updatedData;

            data = data || [];
            dataLength = data.length;
            redraw = pick(redraw, true);

            if (dataSorting && dataSorting.enabled) {
                data = this.sortData(data);
            }

            // First try to run Point.update which is cheaper, allows animation,
            // and keeps references to points.
            if (
                updatePoints !== false &&
                dataLength &&
                oldDataLength &&
                !series.cropped &&
                !series.hasGroupedData &&
                series.visible &&
                // Soft updating has no benefit in boost, and causes JS error
                // (#8355)
                !series.isSeriesBoosting
            ) {
                updatedData = this.updateData(data, animation);
            }

            if (!updatedData) {

                // Reset properties
                series.xIncrement = null;

                series.colorCounter = 0; // for series with colorByPoint (#1547)

                // Update parallel arrays
                this.parallelArrays.forEach(function (key: string): void {
                    (series as any)[key + 'Data'].length = 0;
                });

                // In turbo mode, only one- or twodimensional arrays of numbers
                // are allowed. The first value is tested, and we assume that
                // all the rest are defined the same way. Although the 'for'
                // loops are similar, they are repeated inside each if-else
                // conditional for max performance.
                if (turboThreshold && dataLength > turboThreshold) {

                    firstPoint = series.getFirstValidPoint(data);

                    if (isNumber(firstPoint)) { // assume all points are numbers
                        for (i = 0; i < dataLength; i++) {
                            (xData as any)[i] = this.autoIncrement();
                            (yData as any)[i] = data[i];
                        }

                    // Assume all points are arrays when first point is
                    } else if (isArray(firstPoint)) {
                        if (valueCount) { // [x, low, high] or [x, o, h, l, c]
                            for (i = 0; i < dataLength; i++) {
                                pt = data[i];
                                (xData as any)[i] = (pt as any)[0];
                                (yData as any)[i] =
                                    (pt as any).slice(1, valueCount + 1);
                            }
                        } else { // [x, y]
                            if (keys) {
                                indexOfX = keys.indexOf('x');
                                indexOfY = keys.indexOf('y');

                                indexOfX = indexOfX >= 0 ? indexOfX : 0;
                                indexOfY = indexOfY >= 0 ? indexOfY : 1;
                            }

                            for (i = 0; i < dataLength; i++) {
                                pt = data[i];
                                (xData as any)[i] = (pt as any)[indexOfX];
                                (yData as any)[i] = (pt as any)[indexOfY];
                            }
                        }
                    } else {
                        // Highcharts expects configs to be numbers or arrays in
                        // turbo mode
                        error(12, false, chart);
                    }
                } else {
                    for (i = 0; i < dataLength; i++) {
                        // stray commas in oldIE:
                        if (typeof data[i] !== 'undefined') {
                            pt = { series: series };
                            series.pointClass.prototype.applyOptions.apply(
                                pt,
                                [data[i]]
                            );
                            series.updateParallelArrays(pt as any, i);
                        }
                    }
                }

                // Forgetting to cast strings to numbers is a common caveat when
                // handling CSV or JSON
                if (yData && isString(yData[0])) {
                    error(14, true, chart);
                }

                series.data = [];
                series.options.data = series.userOptions.data = data;

                // destroy old points
                i = oldDataLength;
                while (i--) {
                    if (oldData[i] && oldData[i].destroy) {
                        oldData[i].destroy();
                    }
                }

                // reset minRange (#878)
                if (xAxis) {
                    xAxis.minRange = xAxis.userMinRange;
                }

                // redraw
                series.isDirty = chart.isDirtyBox = true;
                series.isDirtyData = !!oldData;
                animation = false;
            }

            // Typically for pie series, points need to be processed and
            // generated prior to rendering the legend
            if (options.legendType === 'point') {
                this.processData();
                this.generatePoints();
            }

            if (redraw) {
                chart.redraw(animation);
            }
        },

        /**
         * Internal function to sort series data
         *
         * @private
         * @function Highcharts.Series#sortData
         * @param {Array<Highcharts.PointOptionsType>} data
         *        Force data grouping.
         * @return {Array<Highcharts.PointOptionsObject>}
         */
        sortData: function (
            this: Highcharts.Series,
            data: Array<Highcharts.PointOptionsObject>
        ): Array<Highcharts.PointOptionsObject> {
            var series = this,
                options = series.options,
                dataSorting = options.dataSorting as
                    Highcharts.DataSortingOptionsObject,
                sortKey = dataSorting.sortKey || 'y',
                sortedData,
                getPointOptionsObject = function (
                    series: Highcharts.Series,
                    pointOptions: Highcharts.PointOptionsType
                ): Highcharts.PointOptionsObject {
                    return (defined(pointOptions) &&
                        series.pointClass.prototype.optionsToObject.call({
                            series: series
                        }, pointOptions)) || {};
                };

            data.forEach(function (
                pointOptions,
                i: number
            ): void {
                data[i] = getPointOptionsObject(series, pointOptions);
                data[i].index = i;
            }, this);

            // Sorting
            sortedData = data.concat().sort((
                a: Highcharts.PointOptionsObject,
                b: Highcharts.PointOptionsObject
            ): number => {
                const aValue = getNestedProperty(sortKey, a) as (boolean|number|string);
                const bValue = getNestedProperty(sortKey, b) as (boolean|number|string);
                return bValue < aValue ? -1 : bValue > aValue ? 1 : 0;
            });
            // Set x value depending on the position in the array
            sortedData.forEach(function (
                point: Highcharts.PointOptionsObject,
                i: number
            ): void {
                point.x = i;
            }, this);

            // Set the same x for linked series points if they don't have their
            // own sorting
            if (series.linkedSeries) {
                series.linkedSeries.forEach(function (
                    linkedSeries: Highcharts.Series
                ): void {
                    var options = linkedSeries.options,
                        seriesData = options.data as
                            Array<Highcharts.PointOptionsObject>;

                    if (
                        (!options.dataSorting ||
                        !options.dataSorting.enabled) &&
                        seriesData
                    ) {
                        seriesData.forEach(function (
                            pointOptions: Highcharts.PointOptionsType,
                            i: number
                        ): void {
                            seriesData[i] = getPointOptionsObject(
                                linkedSeries,
                                pointOptions
                            );

                            if (data[i]) {
                                seriesData[i].x = (data[i] as any).x;
                                seriesData[i].index = i;
                            }
                        });

                        linkedSeries.setData(seriesData, false);
                    }
                });
            }

            return data;
        },

        /**
         * Internal function to process the data by cropping away unused data
         * points if the series is longer than the crop threshold. This saves
         * computing time for large series.
         *
         * @private
         * @function Highcharts.Series#getProcessedData
         * @param {boolean} [forceExtremesFromAll]
         *        Force getting extremes of a total series data range.
         * @return {Highcharts.SeriesProcessedDataObject}
         */
        getProcessedData: function (
            this: Highcharts.Series,
            forceExtremesFromAll?: boolean
        ): Highcharts.SeriesProcessedDataObject {
            var series = this,
                // copied during slice operation:
                processedXData: Array<number> = series.xData as any,
                processedYData: (
                    Array<number>|Array<Array<number>>
                ) = (series.yData as any),
                dataLength = (processedXData as any).length,
                croppedData: Highcharts.SeriesCropDataObject,
                cropStart = 0,
                cropped,
                distance,
                closestPointRange,
                xAxis = series.xAxis,
                i, // loop variable
                options = series.options,
                cropThreshold = options.cropThreshold,
                getExtremesFromAll =
                    forceExtremesFromAll ||
                    series.getExtremesFromAll ||
                    options.getExtremesFromAll, // #4599
                isCartesian = series.isCartesian,
                xExtremes,
                val2lin = xAxis && xAxis.val2lin,
                isLog = !!(xAxis && xAxis.logarithmic),
                throwOnUnsorted = series.requireSorting,
                min,
                max;

            if (xAxis) {
                // corrected for log axis (#3053)
                xExtremes = xAxis.getExtremes();
                min = xExtremes.min;
                max = xExtremes.max;
            }

            // optionally filter out points outside the plot area
            if (isCartesian &&
                series.sorted &&
                !getExtremesFromAll &&
                (
                    !cropThreshold ||
                    dataLength > cropThreshold ||
                    series.forceCrop
                )
            ) {

                // it's outside current extremes
                if ((processedXData as any)[dataLength - 1] < (min as any) ||
                    (processedXData as any)[0] > (max as any)
                ) {
                    processedXData = [];
                    processedYData = [];

                // only crop if it's actually spilling out
                } else if (
                    series.yData && (
                        (processedXData as any)[0] < (min as any) ||
                        (processedXData as any)[dataLength - 1] > (max as any)
                    )
                ) {
                    croppedData = this.cropData(
                        series.xData as any,
                        series.yData as any,
                        min as any,
                        max as any
                    );
                    processedXData = croppedData.xData;
                    processedYData = croppedData.yData;
                    cropStart = croppedData.start;
                    cropped = true;
                }
            }


            // Find the closest distance between processed points
            i = (processedXData as any).length || 1;
            while (--i) {
                distance = (
                    isLog ?
                        (val2lin((processedXData as any)[i]) -
                        val2lin((processedXData as any)[i - 1])) :
                        ((processedXData as any)[i] -
                        (processedXData as any)[i - 1])
                );

                if (distance > 0 &&
                    (
                        typeof closestPointRange === 'undefined' ||
                        distance < closestPointRange
                    )
                ) {
                    closestPointRange = distance;

                // Unsorted data is not supported by the line tooltip, as well
                // as data grouping and navigation in Stock charts (#725) and
                // width calculation of columns (#1900)
                } else if (distance < 0 && throwOnUnsorted) {
                    error(15, false, series.chart);
                    throwOnUnsorted = false; // Only once
                }
            }

            return {
                xData: processedXData,
                yData: processedYData,
                cropped: cropped,
                cropStart: cropStart,
                closestPointRange: closestPointRange
            };
        },

        /**
         * Internal function to apply processed data.
         * In Highstock, this function is extended to provide data grouping.
         *
         * @private
         * @function Highcharts.Series#processData
         * @param {boolean} [force]
         *        Force data grouping.
         * @return {boolean|undefined}
         */
        processData: function (
            this: Highcharts.Series,
            force?: boolean
        ): (boolean|undefined) {
            var series = this,
                xAxis = series.xAxis,
                processedData;

            // If the series data or axes haven't changed, don't go through
            // this. Return false to pass the message on to override methods
            // like in data grouping.
            if (series.isCartesian &&
                !series.isDirty &&
                !xAxis.isDirty &&
                !series.yAxis.isDirty &&
                !force
            ) {
                return false;
            }

            processedData = series.getProcessedData();

            // Record the properties
            series.cropped = processedData.cropped; // undefined or true
            series.cropStart = processedData.cropStart;
            series.processedXData = processedData.xData;
            series.processedYData = processedData.yData;
            series.closestPointRange =
                series.basePointRange = processedData.closestPointRange;

        },

        /**
         * Iterate over xData and crop values between min and max. Returns
         * object containing crop start/end cropped xData with corresponding
         * part of yData, dataMin and dataMax within the cropped range.
         *
         * @private
         * @function Highcharts.Series#cropData
         * @param {Array<number>} xData
         * @param {Array<number>} yData
         * @param {number} min
         * @param {number} max
         * @param {number} [cropShoulder]
         * @return {Highcharts.SeriesCropDataObject}
         */
        cropData: function (
            this: Highcharts.Series,
            xData: Array<number>,
            yData: Array<number>,
            min: number,
            max: number,
            cropShoulder?: number
        ): Highcharts.SeriesCropDataObject {
            var dataLength = xData.length,
                cropStart = 0,
                cropEnd = dataLength,
                i,
                j;

            // line-type series need one point outside
            cropShoulder = pick(cropShoulder, this.cropShoulder);

            // iterate up to find slice start
            for (i = 0; i < dataLength; i++) {
                if (xData[i] >= min) {
                    cropStart = Math.max(0, i - (cropShoulder as any));
                    break;
                }
            }

            // proceed to find slice end
            for (j = i; j < dataLength; j++) {
                if (xData[j] > max) {
                    cropEnd = j + (cropShoulder as any);
                    break;
                }
            }

            return {
                xData: xData.slice(cropStart, cropEnd),
                yData: yData.slice(cropStart, cropEnd),
                start: cropStart,
                end: cropEnd
            };
        },


        /**
         * Generate the data point after the data has been processed by cropping
         * away unused points and optionally grouped in Highcharts Stock.
         *
         * @private
         * @function Highcharts.Series#generatePoints
         * @return {void}
         */
        generatePoints: function (this: Highcharts.Series): void {
            var series = this,
                options = series.options,
                dataOptions = options.data,
                data = series.data,
                dataLength,
                processedXData = series.processedXData,
                processedYData = series.processedYData,
                PointClass = series.pointClass,
                processedDataLength = (processedXData as any).length,
                cropStart = series.cropStart || 0,
                cursor,
                hasGroupedData = series.hasGroupedData,
                keys = options.keys,
                point,
                points = [],
                i;

            if (!data && !hasGroupedData) {
                var arr = [] as Array<Highcharts.Point>;

                arr.length = (dataOptions as any).length;
                data = series.data = arr;
            }

            if (keys && hasGroupedData) {
                // grouped data has already applied keys (#6590)
                series.options.keys = false as any;
            }

            for (i = 0; i < processedDataLength; i++) {
                cursor = cropStart + i;
                if (!hasGroupedData) {
                    point = data[cursor];
                    // #970:
                    if (
                        !point &&
                        typeof (dataOptions as any)[cursor] !== 'undefined'
                    ) {
                        data[cursor] = point = (new PointClass()).init(
                            series,
                            (dataOptions as any)[cursor],
                            (processedXData as any)[i]
                        );
                    }
                } else {
                    // splat the y data in case of ohlc data array
                    point = (new PointClass()).init(
                        series,
                        [(processedXData as any)[i]].concat(
                            splat((processedYData as any)[i])
                        )
                    );

                    /**
                     * Highstock only. If a point object is created by data
                     * grouping, it doesn't reflect actual points in the raw
                     * data. In this case, the `dataGroup` property holds
                     * information that points back to the raw data.
                     *
                     * - `dataGroup.start` is the index of the first raw data
                     *   point in the group.
                     *
                     * - `dataGroup.length` is the amount of points in the
                     *   group.
                     *
                     * @product highstock
                     *
                     * @name Highcharts.Point#dataGroup
                     * @type {Highcharts.DataGroupingInfoObject|undefined}
                     */
                    point.dataGroup = (series.groupMap as any)[i];
                    if ((point.dataGroup as any).options) {
                        point.options = (point.dataGroup as any).options;
                        extend(point, (point.dataGroup as any).options);
                        // Collision of props and options (#9770)
                        delete point.dataLabels;
                    }
                }
                if (point) { // #6279
                    /**
                     * Contains the point's index in the `Series.points` array.
                     *
                     * @name Highcharts.Point#index
                     * @type {number}
                     * @readonly
                     */
                    point.index = cursor; // For faster access in Point.update
                    points[i] = point;
                }
            }

            // restore keys options (#6590)
            series.options.keys = keys;

            // Hide cropped-away points - this only runs when the number of
            // points is above cropThreshold, or when swithching view from
            // non-grouped data to grouped data (#637)
            if (
                data &&
                (
                    processedDataLength !== (dataLength = data.length) ||
                    hasGroupedData
                )
            ) {
                for (i = 0; i < dataLength; i++) {
                    // when has grouped data, clear all points
                    if (i === cropStart && !hasGroupedData) {
                        i += processedDataLength;
                    }
                    if (data[i]) {
                        data[i].destroyElements();
                        data[i].plotX = void 0; // #1003
                    }
                }
            }

            /**
             * Read only. An array containing those values converted to points.
             * In case the series data length exceeds the `cropThreshold`, or if
             * the data is grouped, `series.data` doesn't contain all the
             * points. Also, in case a series is hidden, the `data` array may be
             * empty. To access raw values, `series.options.data` will always be
             * up to date. `Series.data` only contains the points that have been
             * created on demand. To modify the data, use
             * {@link Highcharts.Series#setData} or
             * {@link Highcharts.Point#update}.
             *
             * @see Series.points
             *
             * @name Highcharts.Series#data
             * @type {Array<Highcharts.Point>}
             */
            series.data = data;

            /**
             * An array containing all currently visible point objects. In case
             * of cropping, the cropped-away points are not part of this array.
             * The `series.points` array starts at `series.cropStart` compared
             * to `series.data` and `series.options.data`. If however the series
             * data is grouped, these can't be correlated one to one. To modify
             * the data, use {@link Highcharts.Series#setData} or
             * {@link Highcharts.Point#update}.
             *
             * @name Highcharts.Series#points
             * @type {Array<Highcharts.Point>}
             */
            series.points = points;

            fireEvent(this, 'afterGeneratePoints');
        },

        /**
         * Get current X extremes for the visible data.
         *
         * @private
         * @function Highcharts.Series#getXExtremes
         *
         * @param {Array<number>} xData
         *        The data to inspect. Defaults to the current data within the
         *        visible range.
         * @return {Highcharts.RangeObject}
         */
        getXExtremes: function (
            this: Highcharts.Series,
            xData: Array<number>
        ): Highcharts.RangeObject {
            return {
                min: arrayMin(xData),
                max: arrayMax(xData)
            };
        },

        /**
         * Calculate Y extremes for the visible data. The result is returned
         * as an object with `dataMin` and `dataMax` properties.
         *
         * @private
         * @function Highcharts.Series#getExtremes
         * @param {Array<number>} [yData]
         *        The data to inspect. Defaults to the current data within the
         *        visible range.
         * @param {boolean} [forceExtremesFromAll]
         *        Force getting extremes of a total series data range.
         * @return {Highcharts.DataExtremesObject}
         */
        getExtremes: function (
            this: Highcharts.Series,
            yData?: (Array<number>|Array<Array<number>>),
            forceExtremesFromAll?: boolean
        ): Highcharts.DataExtremesObject {
            var xAxis = this.xAxis,
                yAxis = this.yAxis,
                xData = this.processedXData || this.xData,
                yDataLength,
                activeYData = [],
                activeCounter = 0,
                // #2117, need to compensate for log X axis
                xExtremes,
                xMin = 0,
                xMax = 0,
                validValue,
                withinRange,
                // Handle X outside the viewed area. This does not work with
                // non-sorted data like scatter (#7639).
                shoulder = this.requireSorting ? this.cropShoulder : 0,
                positiveValuesOnly = yAxis ? yAxis.positiveValuesOnly : false,
                x,
                y: (number|Array<number>),
                i,
                j;

            yData = yData || this.stackedYData || this.processedYData || [];
            yDataLength = yData.length;

            if (xAxis) {
                xExtremes = xAxis.getExtremes();
                xMin = xExtremes.min;
                xMax = xExtremes.max;
            }

            for (i = 0; i < yDataLength; i++) {

                x = (xData as any)[i];
                y = yData[i];

                // For points within the visible range, including the first
                // point outside the visible range (#7061), consider y extremes.
                validValue = (
                    (isNumber(y) || isArray(y)) &&
                    (((y as any).length || y > 0) || !positiveValuesOnly)
                );
                withinRange = (
                    forceExtremesFromAll ||
                    this.getExtremesFromAll ||
                    this.options.getExtremesFromAll ||
                    this.cropped ||
                    !xAxis || // for colorAxis support
                    (
                        ((xData as any)[i + shoulder] || x) >= xMin &&
                        ((xData as any)[i - shoulder] || x) <= xMax
                    )
                );

                if (validValue && withinRange) {

                    j = (y as any).length;
                    if (j) { // array, like ohlc or range data
                        while (j--) {
                            if (isNumber((y as any)[j])) { // #7380, #11513
                                activeYData[activeCounter++] = (y as any)[j];
                            }
                        }
                    } else {
                        activeYData[activeCounter++] = y;
                    }
                }
            }

            const dataExtremes = {
                dataMin: arrayMin(activeYData),
                dataMax: arrayMax(activeYData)
            };

            fireEvent(this, 'afterGetExtremes', { dataExtremes });

            return dataExtremes;
        },

        /**
         * Set the current data extremes as `dataMin` and `dataMax` on the
         * Series item. Use this only when the series properties should be
         * updated.
         *
         * @private
         * @function Highcharts.Series#applyExtremes
         * @return {void}
         */
        applyExtremes: function (
            this: Highcharts.Series
        ): Highcharts.DataExtremesObject {
            const dataExtremes = this.getExtremes();

            /**
             * Contains the minimum value of the series' data point.
             * @name Highcharts.Series#dataMin
             * @type {number}
             * @readonly
             */
            this.dataMin = dataExtremes.dataMin;

            /* *
             * Contains the maximum value of the series' data point.
             * @name Highcharts.Series#dataMax
             * @type {number}
             * @readonly
             */
            this.dataMax = dataExtremes.dataMax;

            return dataExtremes;
        },

        /**
         * Find and return the first non null point in the data
         *
         * @private
         * @function Highcharts.Series.getFirstValidPoint
         * @param {Array<Highcharts.PointOptionsType>} data
         *        Array of options for points
         *
         * @return {Highcharts.PointOptionsType}
         */
        getFirstValidPoint: function (
            this: Highcharts.Series,
            data: Array<Highcharts.PointOptionsType>
        ): Highcharts.PointOptionsType {
            var firstPoint = null,
                dataLength = data.length,
                i = 0;

            while (firstPoint === null && i < dataLength) {
                firstPoint = data[i];
                i++;
            }

            return firstPoint;
        },

        /**
         * Translate data points from raw data values to chart specific
         * positioning data needed later in the `drawPoints` and `drawGraph`
         * functions. This function can be overridden in plugins and custom
         * series type implementations.
         *
         * @function Highcharts.Series#translate
         * @return {void}
         * @fires Highcharts.Series#events:translate
         */
        translate: function (this: Highcharts.Series): void {
            if (!this.processedXData) { // hidden series
                this.processData();
            }
            this.generatePoints();
            var series = this,
                options = series.options,
                stacking = options.stacking,
                xAxis = series.xAxis,
                categories = xAxis.categories,
                enabledDataSorting = series.enabledDataSorting,
                yAxis = series.yAxis,
                points = series.points,
                dataLength = points.length,
                hasModifyValue = !!series.modifyValue,
                i,
                pointPlacement = series.pointPlacementToXValue(), // #7860
                dynamicallyPlaced = Boolean(pointPlacement),
                threshold = options.threshold,
                stackThreshold = options.startFromThreshold ? threshold : 0,
                plotX,
                lastPlotX,
                stackIndicator,
                zoneAxis = this.zoneAxis || 'y',
                closestPointRangePx = Number.MAX_VALUE;

            /**
             * Plotted coordinates need to be within a limited range. Drawing
             * too far outside the viewport causes various rendering issues
             * (#3201, #3923, #7555).
             * @private
             */
            function limitedRange(val: number): number {
                return clamp(val, -1e5, 1e5);
            }

            // Translate each point
            for (i = 0; i < dataLength; i++) {
                var point = points[i],
                    xValue = point.x,
                    yValue = point.y,
                    yBottom = point.low,
                    stack = stacking && yAxis.stacking && yAxis.stacking.stacks[(
                        series.negStacks &&
                        (yValue as any) <
                        (stackThreshold ? 0 : (threshold as any)) ?
                            '-' :
                            ''
                    ) + series.stackKey],
                    pointStack,
                    stackValues;

                // Discard disallowed y values for log axes (#3434)
                if (yAxis.positiveValuesOnly &&
                    yValue !== null &&
                    (yValue as any) <= 0
                ) {
                    point.isNull = true;
                }

                // Get the plotX translation
                point.plotX = plotX = correctFloat( // #5236
                    limitedRange((xAxis.translate as any)( // #3923
                        xValue,
                        0,
                        0,
                        0,
                        1,
                        pointPlacement,
                        this.type === 'flags'
                    )) // #3923
                );

                // Calculate the bottom y value for stacked series
                if (stacking &&
                    series.visible &&
                    stack &&
                    stack[xValue as any]
                ) {
                    stackIndicator = series.getStackIndicator(
                        stackIndicator,
                        xValue as any,
                        series.index as any
                    );

                    if (!point.isNull) {
                        pointStack = stack[xValue as any];
                        stackValues =
                            pointStack.points[stackIndicator.key as any];
                    }
                }

                if (isArray(stackValues)) {
                    yBottom = stackValues[0];
                    yValue = stackValues[1];

                    if (yBottom === stackThreshold &&
                        (stackIndicator as any).key ===
                            (stack as any)[xValue as any].base
                    ) {
                        yBottom = pick<number|undefined, number>(
                            (isNumber(threshold) && threshold) as any,
                            yAxis.min as any
                        );
                    }

                    // #1200, #1232
                    if (yAxis.positiveValuesOnly && yBottom <= 0) {
                        yBottom = null as any;
                    }

                    point.total = point.stackTotal = (pointStack as any).total;
                    point.percentage =
                        (pointStack as any).total &&
                        ((point.y as any) / (pointStack as any).total * 100);
                    point.stackY = yValue;

                    // Place the stack label

                    // in case of variwide series (where widths of points are
                    // different in most cases), stack labels are positioned
                    // wrongly, so the call of the setOffset is omited here and
                    // labels are correctly positioned later, at the end of the
                    // variwide's translate function (#10962)
                    if (!(series as any).irregularWidths) {
                        (pointStack as any).setOffset(
                            series.pointXOffset || 0,
                            series.barW || 0
                        );
                    }

                }

                // Set translated yBottom or remove it
                point.yBottom = defined(yBottom) ?
                    limitedRange(yAxis.translate(
                        (yBottom as any), 0 as any, 1 as any, 0 as any, 1 as any
                    ) as any) :
                    null as any;

                // general hook, used for Highstock compare mode
                if (hasModifyValue) {
                    yValue = (series.modifyValue as any)(yValue, point);
                }

                // Set the the plotY value, reset it for redraws
                // #3201
                point.plotY = (
                    (typeof yValue === 'number' && yValue !== Infinity) ?
                        limitedRange(yAxis.translate(
                            yValue, 0 as any, 1 as any, 0 as any, 1 as any
                        ) as any) :
                        void 0
                );

                point.isInside = this.isPointInside(point);

                // Set client related positions for mouse tracking
                point.clientX = dynamicallyPlaced ?
                    correctFloat(xAxis.translate(
                        xValue as any,
                        0 as any,
                        0 as any,
                        0 as any,
                        1 as any,
                        pointPlacement
                    ) as any) :
                    plotX; // #1514, #5383, #5518

                // Negative points. For bubble charts, this means negative z
                // values (#9728)
                point.negative = (point as any)[zoneAxis] < (
                    (options as any)[zoneAxis + 'Threshold'] ||
                    threshold ||
                    0
                );

                // some API data
                point.category = (
                    categories &&
                    typeof (categories as any)[point.x as any] !== 'undefined' ?
                        (categories as any)[point.x as any] :
                        point.x
                );

                // Determine auto enabling of markers (#3635, #5099)
                if (!point.isNull && point.visible !== false) {
                    if (typeof lastPlotX !== 'undefined') {
                        closestPointRangePx = Math.min(
                            closestPointRangePx,
                            Math.abs(plotX - lastPlotX)
                        );
                    }
                    lastPlotX = plotX;
                }

                // Find point zone
                point.zone = (this.zones.length && point.getZone() as any);

                // Animate new points with data sorting
                if (!point.graphic && series.group && enabledDataSorting) {
                    point.isNew = true;
                }
            }
            series.closestPointRangePx = closestPointRangePx;

            fireEvent(this, 'afterTranslate');
        },

        /**
         * Return the series points with null points filtered out.
         *
         * @function Highcharts.Series#getValidPoints
         *
         * @param {Array<Highcharts.Point>} [points]
         *        The points to inspect, defaults to {@link Series.points}.
         *
         * @param {boolean} [insideOnly=false]
         *        Whether to inspect only the points that are inside the visible
         *        view.
         *
         * @param {boolean} [allowNull=false]
         *        Whether to allow null points to pass as valid points.
         *
         * @return {Array<Highcharts.Point>}
         *         The valid points.
         */
        getValidPoints: function (
            this: Highcharts.Series,
            points?: Array<Highcharts.Point>,
            insideOnly?: boolean,
            allowNull?: boolean
        ): Array<Highcharts.Point> {
            var chart = this.chart;

            // #3916, #5029, #5085
            return (points || this.points || []).filter(
                function isValidPoint(point: Highcharts.Point): boolean {
                    if (insideOnly && !chart.isInsidePlot(
                        point.plotX as any,
                        point.plotY as any,
                        chart.inverted
                    )) {
                        return false;
                    }
                    return point.visible !== false &&
                        (allowNull || !point.isNull);
                }
            );
        },

        /**
         * Get the clipping for the series. Could be called for a series to
         * initiate animating the clip or to set the final clip (only width
         * and x).
         *
         * @private
         * @function Highcharts.Series#getClip
         * @param  {boolean|Highcharts.AnimationOptionsObject} [animation]
         *         Initialize the animation.
         * @param  {boolean} [finalBox]
         *         Final size for the clip - end state for the animation.
         * @return {Highcharts.Dictionary<number>}
         */
        getClipBox: function (
            this: Highcharts.Series,
            animation?: (boolean|Highcharts.AnimationOptionsObject),
            finalBox?: boolean
        ): Highcharts.Dictionary<number> {
            var series = this,
                options = series.options,
                chart = series.chart,
                inverted = chart.inverted,
                xAxis = series.xAxis,
                yAxis = xAxis && series.yAxis,
                clipBox;

            if (animation && options.clip === false && yAxis) {
                // support for not clipped series animation (#10450)
                clipBox = inverted ? {
                    y: -chart.chartWidth + yAxis.len + (yAxis.pos as any),
                    height: chart.chartWidth,
                    width: chart.chartHeight,
                    x: -chart.chartHeight + xAxis.len + (xAxis.pos as any)
                } : {
                    y: -(yAxis.pos as any),
                    height: chart.chartHeight,
                    width: chart.chartWidth,
                    x: -(xAxis.pos as any)
                };
                // x and width will be changed later when setting for animation
                // initial state in Series.setClip
            } else {
                clipBox = series.clipBox || chart.clipBox;

                if (finalBox) {
                    clipBox.width = chart.plotSizeX as any;
                    clipBox.x = 0;
                }
            }

            return !finalBox ? clipBox : {
                width: clipBox.width,
                x: clipBox.x
            };
        },

        /**
         * Set the clipping for the series. For animated series it is called
         * twice, first to initiate animating the clip then the second time
         * without the animation to set the final clip.
         *
         * @private
         * @function Highcharts.Series#setClip
         * @param {boolean|Highcharts.AnimationOptionsObject} [animation]
         * @return {void}
         */
        setClip: function (
            this: Highcharts.Series,
            animation?: (boolean|Highcharts.AnimationOptionsObject)
        ): void {
            var chart = this.chart,
                options = this.options,
                renderer = chart.renderer,
                inverted = chart.inverted,
                seriesClipBox = this.clipBox,
                clipBox = this.getClipBox(animation),
                sharedClipKey =
                    this.sharedClipKey ||
                    [
                        '_sharedClip',
                        animation && (animation as any).duration,
                        animation && (animation as any).easing,
                        clipBox.height,
                        options.xAxis,
                        options.yAxis
                    ].join(','), // #4526
                clipRect = (chart as any)[sharedClipKey],
                markerClipRect = (chart as any)[sharedClipKey + 'm'];

            if (animation) {
                clipBox.width = 0;
                if (inverted) {
                    clipBox.x = chart.plotHeight +
                        (options.clip !== false ? 0 : chart.plotTop);
                }
            }

            // If a clipping rectangle with the same properties is currently
            // present in the chart, use that.
            if (!clipRect) {

                // When animation is set, prepare the initial positions
                if (animation) {
                    (chart as any)[sharedClipKey + 'm'] = markerClipRect =
                        renderer.clipRect(
                            // include the width of the first marker
                            inverted ? (chart.plotSizeX as any) + 99 : -99,
                            inverted ? -chart.plotLeft : -chart.plotTop,
                            99,
                            inverted ? chart.chartWidth : chart.chartHeight
                        );


                }
                (chart as any)[sharedClipKey] = clipRect = renderer.clipRect(clipBox);

                // Create hashmap for series indexes
                clipRect.count = { length: 0 };

            // When the series is rendered again before starting animating, in
            // compliance to a responsive rule
            } else if (!chart.hasLoaded) {
                clipRect.attr(clipBox);
            }

            if (animation) {
                if (!clipRect.count[this.index as any]) {
                    clipRect.count[this.index as any] = true;
                    clipRect.count.length += 1;
                }
            }


            if (options.clip !== false || animation) {
                (this.group as any).clip(
                    animation || seriesClipBox ? clipRect : chart.clipRect
                );
                (this.markerGroup as any).clip(markerClipRect);
                this.sharedClipKey = sharedClipKey;
            }

            // Remove the shared clipping rectangle when all series are shown
            if (!animation) {
                if (clipRect.count[this.index as any]) {
                    delete clipRect.count[this.index as any];
                    clipRect.count.length -= 1;
                }

                if (
                    clipRect.count.length === 0 &&
                    sharedClipKey &&
                    (chart as any)[sharedClipKey]
                ) {
                    if (!seriesClipBox) {
                        (chart as any)[sharedClipKey] =
                            (chart as any)[sharedClipKey].destroy();
                    }
                    if ((chart as any)[sharedClipKey + 'm']) {
                        (chart as any)[sharedClipKey + 'm'] =
                            (chart as any)[sharedClipKey + 'm'].destroy();
                    }
                }
            }
        },

        /**
         * Animate in the series. Called internally twice. First with the `init`
         * parameter set to true, which sets up the initial state of the
         * animation. Then when ready, it is called with the `init` parameter
         * undefined, in order to perform the actual animation. After the
         * second run, the function is removed.
         *
         * @function Highcharts.Series#animate
         *
         * @param {boolean} [init]
         *        Initialize the animation.
         *
         * @return {void}
         */
        animate: function (this: Highcharts.Series, init?: boolean): void {
            var series = this,
                chart = series.chart,
                animation = animObject(series.options.animation),
                clipRect,
                sharedClipKey,
                finalBox;

            // Initialize the animation. Set up the clipping rectangle.
            if (!chart.hasRendered) {
                if (init) {

                    series.setClip(animation);

                // Run the animation
                } else {
                    sharedClipKey = this.sharedClipKey;
                    clipRect = (chart as any)[sharedClipKey as any];

                    finalBox = series.getClipBox(animation, true);

                    if (clipRect) {
                        clipRect.animate(finalBox, animation);
                    }
                    if ((chart as any)[sharedClipKey + 'm']) {
                        (chart as any)[sharedClipKey + 'm'].animate({
                            width: finalBox.width + 99,
                            x: finalBox.x - (chart.inverted ? 0 : 99)
                        }, animation);
                    }
                }
            }
        },

        /**
         * This runs after animation to land on the final plot clipping.
         *
         * @private
         * @function Highcharts.Series#afterAnimate
         * @return {void}
         * @fires Highcharts.Series#event:afterAnimate
         */
        afterAnimate: function (this: Highcharts.Series): void {
            this.setClip();
            fireEvent(this, 'afterAnimate');
            this.finishedAnimating = true;
        },

        /**
         * Draw the markers for line-like series types, and columns or other
         * graphical representation for {@link Point} objects for other series
         * types. The resulting element is typically stored as
         * {@link Point.graphic}, and is created on the first call and updated
         * and moved on subsequent calls.
         *
         * @function Highcharts.Series#drawPoints
         */
        drawPoints: function (this: Highcharts.Series): void {
            var series = this,
                points = series.points,
                chart = series.chart,
                i,
                point,
                graphic,
                verb,
                options = series.options,
                seriesMarkerOptions = options.marker,
                pointMarkerOptions,
                hasPointMarker,
                markerGroup = (
                    (series as any)[series.specialGroup as any] ||
                    series.markerGroup
                ),
                xAxis = series.xAxis,
                markerAttribs,
                globallyEnabled = pick(
                    (seriesMarkerOptions as any).enabled,
                    !xAxis || xAxis.isRadial ? true : null,
                    // Use larger or equal as radius is null in bubbles (#6321)
                    (series.closestPointRangePx as any) >= (
                        (seriesMarkerOptions as any).enabledThreshold *
                        (seriesMarkerOptions as any).radius
                    )
                );

            if ((seriesMarkerOptions as any).enabled !== false ||
                series._hasPointMarkers
            ) {

                for (i = 0; i < points.length; i++) {
                    point = points[i];
                    graphic = point.graphic;
                    verb = graphic ? 'animate' : 'attr';
                    pointMarkerOptions = point.marker || {};
                    hasPointMarker = !!point.marker;
                    const shouldDrawMarker = (
                        (
                            globallyEnabled &&
                            typeof pointMarkerOptions.enabled === 'undefined'
                        ) || pointMarkerOptions.enabled
                    ) && !point.isNull && point.visible !== false;

                    // only draw the point if y is defined
                    if (shouldDrawMarker) {
                        // Shortcuts
                        const symbol = pick<string|undefined, string>(
                            pointMarkerOptions.symbol, series.symbol as any
                        );

                        markerAttribs = series.markerAttribs(
                            point,
                            (point.selected && 'select') as any
                        );

                        // Set starting position for point sliding animation.
                        if (series.enabledDataSorting) {
                            point.startXPos = xAxis.reversed ?
                                -markerAttribs.width :
                                xAxis.width;
                        }

                        const isInside = point.isInside !== false;
                        if (graphic) { // update
                            // Since the marker group isn't clipped, each
                            // individual marker must be toggled
                            graphic[isInside ? 'show' : 'hide'](isInside)
                                .animate(markerAttribs);

                        } else if (
                            isInside &&
                            (markerAttribs.width > 0 || point.hasImage)
                        ) {

                            /**
                             * The graphic representation of the point.
                             * Typically this is a simple shape, like a `rect`
                             * for column charts or `path` for line markers, but
                             * for some complex series types like boxplot or 3D
                             * charts, the graphic may be a `g` element
                             * containing other shapes. The graphic is generated
                             * the first time {@link Series#drawPoints} runs,
                             * and updated and moved on subsequent runs.
                             *
                             * @name Point#graphic
                             * @type {SVGElement}
                             */
                            point.graphic = graphic = chart.renderer
                                .symbol(
                                    symbol,
                                    markerAttribs.x,
                                    markerAttribs.y,
                                    markerAttribs.width,
                                    markerAttribs.height,
                                    hasPointMarker ?
                                        pointMarkerOptions :
                                        seriesMarkerOptions
                                )
                                .add(markerGroup);
                            // Sliding animation for new points
                            if (
                                series.enabledDataSorting &&
                                chart.hasRendered
                            ) {
                                graphic.attr({
                                    x: point.startXPos
                                });
                                verb = 'animate';
                            }
                        }

                        if (graphic && verb === 'animate') { // update
                            // Since the marker group isn't clipped, each
                            // individual marker must be toggled
                            graphic[isInside ? 'show' : 'hide'](isInside)
                                .animate(markerAttribs);

                        }

                        // Presentational attributes
                        if (graphic && !chart.styledMode) {
                            graphic[verb](
                                series.pointAttribs(
                                    point,
                                    (point.selected && 'select') as any
                                )
                            );
                        }

                        if (graphic) {
                            graphic.addClass(point.getClassName(), true);
                        }

                    } else if (graphic) {
                        point.graphic = graphic.destroy(); // #1269
                    }
                }
            }

        },

        /**
         * Get non-presentational attributes for a point. Used internally for
         * both styled mode and classic. Can be overridden for different series
         * types.
         *
         * @see Series#pointAttribs
         *
         * @function Highcharts.Series#markerAttribs
         *
         * @param {Highcharts.Point} point
         *        The Point to inspect.
         *
         * @param {string} [state]
         *        The state, can be either `hover`, `select` or undefined.
         *
         * @return {Highcharts.SVGAttributes}
         *         A hash containing those attributes that are not settable from
         *         CSS.
         */
        markerAttribs: function (
            this: Highcharts.Series,
            point: Highcharts.Point,
            state?: string
        ): Highcharts.SVGAttributes {
            var seriesOptions = this.options,
                seriesMarkerOptions = seriesOptions.marker,
                seriesStateOptions: Highcharts.PointStatesHoverOptionsObject,
                pointMarkerOptions = point.marker || {},
                symbol = (
                    pointMarkerOptions.symbol ||
                    (seriesMarkerOptions as any).symbol
                ),
                pointStateOptions: Highcharts.PointStatesHoverOptionsObject,
                radius = pick(
                    pointMarkerOptions.radius,
                    (seriesMarkerOptions as any).radius
                ),
                attribs: Highcharts.SVGAttributes;

            // Handle hover and select states
            if (state) {
                seriesStateOptions = (seriesMarkerOptions as any).states[state];
                pointStateOptions = pointMarkerOptions.states &&
                    (pointMarkerOptions.states as any)[state];

                radius = pick(
                    pointStateOptions && pointStateOptions.radius,
                    seriesStateOptions && seriesStateOptions.radius,
                    radius + (
                        seriesStateOptions && seriesStateOptions.radiusPlus ||
                        0
                    )
                );
            }

            point.hasImage = symbol && symbol.indexOf('url') === 0;

            if (point.hasImage) {
                radius = 0; // and subsequently width and height is not set
            }
            attribs = {
                // Math.floor for #1843:
                x: seriesOptions.crisp ?
                    Math.floor(point.plotX as any) - radius :
                    (point.plotX as any) - radius,
                y: (point.plotY as any) - radius
            };

            if (radius) {
                attribs.width = attribs.height = 2 * radius;
            }

            return attribs;

        },

        /**
         * Internal function to get presentational attributes for each point.
         * Unlike {@link Series#markerAttribs}, this function should return
         * those attributes that can also be set in CSS. In styled mode,
         * `pointAttribs` won't be called.
         *
         * @private
         * @function Highcharts.Series#pointAttribs
         *
         * @param {Highcharts.Point} [point]
         *        The point instance to inspect.
         *
         * @param {string} [state]
         *        The point state, can be either `hover`, `select` or 'normal'.
         *        If undefined, normal state is assumed.
         *
         * @return {Highcharts.SVGAttributes}
         *         The presentational attributes to be set on the point.
         */
        pointAttribs: function (
            this: Highcharts.Series,
            point?: Highcharts.Point,
            state?: string
        ): Highcharts.SVGAttributes {
            var seriesMarkerOptions = this.options.marker,
                seriesStateOptions,
                pointOptions = point && point.options,
                pointMarkerOptions = (
                    (pointOptions && pointOptions.marker) || {}
                ),
                pointStateOptions,
                color: (
                    Highcharts.ColorString|
                    Highcharts.GradientColorObject|
                    Highcharts.PatternObject|
                    undefined
                ) = this.color,
                pointColorOption = pointOptions && pointOptions.color,
                pointColor = point && point.color,
                strokeWidth = pick(
                    pointMarkerOptions.lineWidth,
                    (seriesMarkerOptions as any).lineWidth
                ),
                zoneColor = point && point.zone && point.zone.color,
                fill,
                stroke,
                opacity = 1;

            color = (
                pointColorOption ||
                zoneColor ||
                pointColor ||
                color
            );

            fill = (
                pointMarkerOptions.fillColor ||
                (seriesMarkerOptions as any).fillColor ||
                color
            );
            stroke = (
                pointMarkerOptions.lineColor ||
                (seriesMarkerOptions as any).lineColor ||
                color
            );

            // Handle hover and select states
            state = state || 'normal';
            if (state) {
                seriesStateOptions = (seriesMarkerOptions as any).states[state];
                pointStateOptions = (
                    pointMarkerOptions.states &&
                    (pointMarkerOptions.states as any)[state]
                ) || {};
                strokeWidth = pick(
                    pointStateOptions.lineWidth,
                    seriesStateOptions.lineWidth,
                    strokeWidth + pick(
                        pointStateOptions.lineWidthPlus,
                        seriesStateOptions.lineWidthPlus,
                        0
                    )
                );
                fill = (
                    pointStateOptions.fillColor ||
                    seriesStateOptions.fillColor ||
                    fill
                );
                stroke = (
                    pointStateOptions.lineColor ||
                    seriesStateOptions.lineColor ||
                    stroke
                );

                opacity = pick(
                    pointStateOptions.opacity,
                    seriesStateOptions.opacity,
                    opacity
                );
            }

            return {
                'stroke': stroke,
                'stroke-width': strokeWidth,
                'fill': fill,
                'opacity': opacity
            };
        },

        /**
         * Clear DOM objects and free up memory.
         *
         * @private
         * @function Highcharts.Series#destroy
         * @param {boolean} [keepEventsForUpdate]
         * @return {void}
         * @fires Highcharts.Series#event:destroy
         */
        destroy: function (
            this: Highcharts.Series,
            keepEventsForUpdate?: boolean
        ): void {

            var series = this,
                chart = series.chart,
                issue134 = /AppleWebKit\/533/.test(win.navigator.userAgent),
                destroy,
                i,
                data = series.data || [],
                point,
                axis;

            // add event hook
            fireEvent(series, 'destroy');

            // remove events
            this.removeEvents(keepEventsForUpdate);

            // erase from axes
            (series.axisTypes || []).forEach(function (AXIS: string): void {
                axis = (series as any)[AXIS];
                if (axis && axis.series) {
                    erase(axis.series, series);
                    axis.isDirty = axis.forceRedraw = true;
                }
            });

            // remove legend items
            if (series.legendItem) {
                series.chart.legend.destroyItem(series);
            }

            // destroy all points with their elements
            i = data.length;
            while (i--) {
                point = data[i];
                if (point && point.destroy) {
                    point.destroy();
                }
            }
            series.points = null as any;

            // Clear the animation timeout if we are destroying the series
            // during initial animation
            U.clearTimeout(series.animationTimeout as any);

            // Destroy all SVGElements associated to the series
            objectEach(series, function (val: any, prop: string): void {
                // Survive provides a hook for not destroying
                if (val instanceof SVGElement && !val.survive) {

                    // issue 134 workaround
                    destroy = issue134 && prop === 'group' ?
                        'hide' :
                        'destroy';

                    val[destroy]();
                }
            });

            // remove from hoverSeries
            if (chart.hoverSeries === series) {
                chart.hoverSeries = null as any;
            }
            erase(chart.series, series);
            chart.orderSeries();

            // clear all members
            objectEach(series, function (val: any, prop: string): void {
                if (!keepEventsForUpdate || prop !== 'hcEvents') {
                    delete (series as any)[prop];
                }
            });
        },

        /**
         * Get the graph path.
         *
         * @private
         * @function Highcharts.Series#getGraphPath
         * @param {Array<Highcharts.Point>} points
         * @param {boolean} [nullsAsZeroes]
         * @param {boolean} [connectCliffs]
         * @return {Highcharts.SVGPathArray}
         */
        getGraphPath: function (
            this: Highcharts.Series,
            points: Array<Highcharts.Point>,
            nullsAsZeroes?: boolean,
            connectCliffs?: boolean
        ): SVGPath {
            var series = this,
                options = series.options,
                step = options.step as any,
                reversed,
                graphPath = [] as SVGPath,
                xMap = [] as Array<(number|null)>,
                gap: boolean;

            points = points || series.points;

            // Bottom of a stack is reversed
            reversed = (points as any).reversed;
            if (reversed) {
                points.reverse();
            }
            // Reverse the steps (#5004)
            step = ({
                right: 1,
                center: 2
            } as Highcharts.Dictionary<number>)[step as any] || (step && 3);
            if (step && reversed) {
                step = 4 - step;
            }

            // Remove invalid points, especially in spline (#5015)
            points = this.getValidPoints(
                points,
                false,
                !(options.connectNulls && !nullsAsZeroes && !connectCliffs)
            );

            // Build the line
            points.forEach(function (point, i: number): void {

                var plotX = point.plotX,
                    plotY = point.plotY,
                    lastPoint = points[i - 1],
                    // the path to this point from the previous
                    pathToPoint: SVGPath;

                if (
                    (point.leftCliff || (lastPoint && lastPoint.rightCliff)) &&
                    !connectCliffs
                ) {
                    gap = true; // ... and continue
                }

                // Line series, nullsAsZeroes is not handled
                if (point.isNull && !defined(nullsAsZeroes) && i > 0) {
                    gap = !options.connectNulls;

                // Area series, nullsAsZeroes is set
                } else if (point.isNull && !nullsAsZeroes) {
                    gap = true;

                } else {

                    if (i === 0 || gap) {
                        pathToPoint = [[
                            'M',
                            point.plotX as any,
                            point.plotY as any
                        ]];

                    // Generate the spline as defined in the SplineSeries object
                    } else if (
                        (series as Highcharts.SplineSeries).getPointSpline
                    ) {

                        pathToPoint = [(
                            series as Highcharts.SplineSeries
                        ).getPointSpline(
                            points as Array<Highcharts.SplinePoint>,
                            point as Highcharts.SplinePoint,
                            i
                        )];

                    } else if (step) {

                        if (step === 1) { // right
                            pathToPoint = [[
                                'L',
                                lastPoint.plotX as any,
                                plotY as any
                            ]];

                        } else if (step === 2) { // center
                            pathToPoint = [[
                                'L',
                                ((lastPoint.plotX as any) + plotX) / 2,
                                lastPoint.plotY as any
                            ], [
                                'L',
                                ((lastPoint.plotX as any) + plotX) / 2,
                                plotY as any
                            ]];

                        } else {
                            pathToPoint = [[
                                'L',
                                plotX as any,
                                lastPoint.plotY as any
                            ]];
                        }
                        pathToPoint.push([
                            'L',
                            plotX as any,
                            plotY as any
                        ]);

                    } else {
                        // normal line to next point
                        pathToPoint = [[
                            'L',
                            plotX as any,
                            plotY as any
                        ]];
                    }

                    // Prepare for animation. When step is enabled, there are
                    // two path nodes for each x value.
                    xMap.push(point.x);
                    if (step) {
                        xMap.push(point.x);
                        if (step === 2) { // step = center (#8073)
                            xMap.push(point.x);
                        }
                    }

                    graphPath.push.apply(graphPath, pathToPoint);
                    gap = false;
                }
            });

            (graphPath as any).xMap = xMap;
            series.graphPath = graphPath;

            return graphPath;

        },

        /**
         * Draw the graph. Called internally when rendering line-like series
         * types. The first time it generates the `series.graph` item and
         * optionally other series-wide items like `series.area` for area
         * charts. On subsequent calls these items are updated with new
         * positions and attributes.
         *
         * @function Highcharts.Series#drawGraph
         *
         * @return {void}
         */
        drawGraph: function (this: Highcharts.Series): void {
            var series = this,
                options = this.options,
                graphPath = (this.gappedPath || this.getGraphPath).call(this),
                styledMode = this.chart.styledMode,
                props = [[
                    'graph',
                    'highcharts-graph'
                ]];

            // Presentational properties
            if (!styledMode) {
                props[0].push(
                    (
                        options.lineColor ||
                        this.color ||
                        '${palette.neutralColor20}' // when colorByPoint = true
                    ) as any,
                    options.dashStyle as any
                );
            }

            props = series.getZonesGraphs(props);

            // Draw the graph
            props.forEach(function (prop: Array<string>, i: number): void {
                var graphKey = prop[0],
                    graph = (series as any)[graphKey],
                    verb = graph ? 'animate' : 'attr',
                    attribs: Highcharts.SVGAttributes;

                if (graph) {
                    graph.endX = series.preventGraphAnimation ?
                        null :
                        graphPath.xMap;
                    graph.animate({ d: graphPath });

                } else if (graphPath.length) { // #1487

                    /**
                     * SVG element of area-based charts. Can be used for styling
                     * purposes. If zones are configured, this element will be
                     * hidden and replaced by multiple zone areas, accessible
                     * via `series['zone-area-x']` (where x is a number,
                     * starting with 0).
                     *
                     * @name Highcharts.Series#area
                     * @type {Highcharts.SVGElement|undefined}
                     */
                    /**
                     * SVG element of line-based charts. Can be used for styling
                     * purposes. If zones are configured, this element will be
                     * hidden and replaced by multiple zone lines, accessible
                     * via `series['zone-graph-x']` (where x is a number,
                     * starting with 0).
                     *
                     * @name Highcharts.Series#graph
                     * @type {Highcharts.SVGElement|undefined}
                     */
                    (series as any)[graphKey] = graph = series.chart.renderer
                        .path(graphPath)
                        .addClass(prop[1])
                        .attr({ zIndex: 1 }) // #1069
                        .add(series.group);
                }

                if (graph && !styledMode) {

                    attribs = {
                        'stroke': prop[2],
                        'stroke-width': options.lineWidth,
                        // Polygon series use filled graph
                        'fill': (series.fillGraph && series.color) || 'none'
                    };

                    if (prop[3]) {
                        attribs.dashstyle = prop[3];
                    } else if (options.linecap !== 'square') {
                        attribs['stroke-linecap'] =
                            attribs['stroke-linejoin'] = 'round';
                    }
                    graph[verb](attribs)
                        // Add shadow to normal series (0) or to first
                        // zone (1) #3932
                        .shadow((i < 2) && options.shadow);
                }

                // Helpers for animation
                if (graph) {
                    graph.startX = graphPath.xMap;
                    graph.isArea = graphPath.isArea; // For arearange animation
                }
            });
        },

        /**
         * Get zones properties for building graphs. Extendable by series with
         * multiple lines within one series.
         *
         * @private
         * @function Highcharts.Series#getZonesGraphs
         *
         * @param {Array<Array<string>>} props
         *
         * @return {Array<Array<string>>}
         */
        getZonesGraphs: function (
            this: Highcharts.Series,
            props: Array<Array<string>>
        ): Array<Array<string>> {
            // Add the zone properties if any
            this.zones.forEach(function (
                zone: Highcharts.SeriesZonesOptions,
                i: number
            ): void {
                var propset = [
                    'zone-graph-' + i,
                    'highcharts-graph highcharts-zone-graph-' + i + ' ' +
                        (zone.className || '')
                ];

                if (!this.chart.styledMode) {
                    propset.push(
                        (zone.color || this.color) as any,
                        (zone.dashStyle || this.options.dashStyle) as any
                    );
                }
                props.push(propset);
            }, this);

            return props;
        },

        /**
         * Clip the graphs into zones for colors and styling.
         *
         * @private
         * @function Highcharts.Series#applyZones
         * @return {void}
         */
        applyZones: function (this: Highcharts.Series): void {
            var series = this,
                chart = this.chart,
                renderer = chart.renderer,
                zones = this.zones,
                translatedFrom,
                translatedTo: (number|undefined),
                clips = (this.clips || []) as Array<Highcharts.SVGElement>,
                clipAttr: Highcharts.Dictionary<number>,
                graph = this.graph,
                area = this.area,
                chartSizeMax = Math.max(chart.chartWidth, chart.chartHeight),
                axis = (this as any)[
                    (this.zoneAxis || 'y') + 'Axis'
                ] as Highcharts.Axis,
                extremes: Highcharts.RangeObject,
                reversed: (boolean|undefined),
                inverted = chart.inverted,
                horiz: (boolean|undefined),
                pxRange: number,
                pxPosMin: number,
                pxPosMax: number,
                ignoreZones = false,
                zoneArea: Highcharts.SVGElement,
                zoneGraph: Highcharts.SVGElement;

            if (
                zones.length &&
                (graph || area) &&
                axis &&
                typeof axis.min !== 'undefined'
            ) {
                reversed = axis.reversed;
                horiz = axis.horiz;
                // The use of the Color Threshold assumes there are no gaps
                // so it is safe to hide the original graph and area
                // unless it is not waterfall series, then use showLine property
                // to set lines between columns to be visible (#7862)
                if (graph && !this.showLine) {
                    graph.hide();
                }
                if (area) {
                    area.hide();
                }

                // Create the clips
                extremes = axis.getExtremes();
                zones.forEach(function (
                    threshold: Highcharts.SeriesZonesOptions,
                    i: number
                ): void {

                    translatedFrom = reversed ?
                        (horiz ? chart.plotWidth : 0) :
                        (horiz ? 0 : (axis.toPixels(extremes.min) || 0));

                    translatedFrom = clamp(
                        pick(translatedTo, translatedFrom),
                        0,
                        chartSizeMax
                    );
                    translatedTo = clamp(
                        Math.round(
                            axis.toPixels(
                                pick(threshold.value, extremes.max),
                                true
                            ) || 0
                        ),
                        0,
                        chartSizeMax
                    );

                    if (ignoreZones) {
                        translatedFrom = translatedTo =
                            axis.toPixels(extremes.max);
                    }

                    pxRange = Math.abs(translatedFrom - translatedTo);
                    pxPosMin = Math.min(translatedFrom, translatedTo);
                    pxPosMax = Math.max(translatedFrom, translatedTo);
                    if (axis.isXAxis) {
                        clipAttr = {
                            x: inverted ? pxPosMax : pxPosMin,
                            y: 0,
                            width: pxRange,
                            height: chartSizeMax
                        };
                        if (!horiz) {
                            clipAttr.x = chart.plotHeight - clipAttr.x;
                        }
                    } else {
                        clipAttr = {
                            x: 0,
                            y: inverted ? pxPosMax : pxPosMin,
                            width: chartSizeMax,
                            height: pxRange
                        };
                        if (horiz) {
                            clipAttr.y = chart.plotWidth - clipAttr.y;
                        }
                    }

                    // VML SUPPPORT
                    if (inverted && renderer.isVML) {
                        if (axis.isXAxis) {
                            clipAttr = {
                                x: 0,
                                y: reversed ? pxPosMin : pxPosMax,
                                height: clipAttr.width,
                                width: chart.chartWidth
                            };
                        } else {
                            clipAttr = {
                                x: (
                                    clipAttr.y -
                                    chart.plotLeft -
                                    chart.spacingBox.x
                                ),
                                y: 0,
                                width: clipAttr.height,
                                height: chart.chartHeight
                            };
                        }
                    }
                    // END OF VML SUPPORT

                    if (clips[i]) {
                        clips[i].animate(clipAttr);
                    } else {
                        clips[i] = (renderer.clipRect as any)(clipAttr);
                    }

                    // when no data, graph zone is not applied and after setData
                    // clip was ignored. As a result, it should be applied each
                    // time.
                    zoneArea = (series as any)['zone-area-' + i];
                    zoneGraph = (series as any)['zone-graph-' + i];

                    if (graph && zoneGraph) {
                        zoneGraph.clip(clips[i]);
                    }

                    if (area && zoneArea) {
                        zoneArea.clip(clips[i]);
                    }

                    // if this zone extends out of the axis, ignore the others
                    ignoreZones = (threshold.value as any) > extremes.max;

                    // Clear translatedTo for indicators
                    if (series.resetZones && translatedTo === 0) {
                        translatedTo = void 0;
                    }
                });
                this.clips = clips;
            } else if (series.visible) {
                // If zones were removed, restore graph and area
                if (graph) {
                    graph.show(true);
                }
                if (area) {
                    area.show(true);
                }
            }
        },

        /**
         * Initialize and perform group inversion on series.group and
         * series.markerGroup.
         *
         * @private
         * @function Highcharts.Series#invertGroups
         * @param {boolean} [inverted]
         * @return {void}
         */
        invertGroups: function (
            this: Highcharts.Series,
            inverted?: boolean
        ): void {
            var series = this,
                chart = series.chart;

            /**
             * @private
             */
            function setInvert(): void {
                ['group', 'markerGroup'].forEach(function (
                    groupName: string
                ): void {
                    if ((series as any)[groupName]) {

                        // VML/HTML needs explicit attributes for flipping
                        if (chart.renderer.isVML) {
                            (series as any)[groupName].attr({
                                width: series.yAxis.len,
                                height: series.xAxis.len
                            });
                        }

                        (series as any)[groupName].width = series.yAxis.len;
                        (series as any)[groupName].height = series.xAxis.len;
                        // If inverted polar, don't invert series group
                        (series as any)[groupName].invert(
                            series.isRadialSeries ? false : inverted
                        );
                    }
                });
            }

            // Pie, go away (#1736)
            if (!series.xAxis) {
                return;
            }

            // A fixed size is needed for inversion to work
            series.eventsToUnbind.push(addEvent(chart, 'resize', setInvert));

            // Do it now
            (setInvert as any)();

            // On subsequent render and redraw, just do setInvert without
            // setting up events again
            series.invertGroups = setInvert;
        },

        /**
         * General abstraction for creating plot groups like series.group,
         * series.dataLabelsGroup and series.markerGroup. On subsequent calls,
         * the group will only be adjusted to the updated plot size.
         *
         * @private
         * @function Highcharts.Series#plotGroup
         * @param {string} prop
         * @param {string} name
         * @param {string} visibility
         * @param {number} [zIndex]
         * @param {Highcharts.SVGElement} [parent]
         * @return {Highcharts.SVGElement}
         */
        plotGroup: function (
            this: Highcharts.Series,
            prop: string,
            name: string,
            visibility: string,
            zIndex?: number,
            parent?: Highcharts.SVGElement
        ): Highcharts.SVGElement {
            var group = (this as any)[prop],
                isNew = !group;

            // Generate it on first call
            if (isNew) {
                (this as any)[prop] = group = this.chart.renderer
                    .g()
                    .attr({
                        zIndex: zIndex || 0.1 // IE8 and pointer logic use this
                    })
                    .add(parent);

            }

            // Add the class names, and replace existing ones as response to
            // Series.update (#6660)
            group.addClass(
                (
                    'highcharts-' + name +
                    ' highcharts-series-' + this.index +
                    ' highcharts-' + this.type + '-series ' +
                    (
                        defined(this.colorIndex) ?
                            'highcharts-color-' + this.colorIndex + ' ' :
                            ''
                    ) +
                    (this.options.className || '') +
                    (
                        group.hasClass('highcharts-tracker') ?
                            ' highcharts-tracker' :
                            ''
                    )
                ),
                true
            );

            // Place it on first and subsequent (redraw) calls
            group.attr({ visibility: visibility })[isNew ? 'attr' : 'animate'](
                this.getPlotBox()
            );
            return group;
        },


        /**
         * Get the translation and scale for the plot area of this series.
         *
         * @function Highcharts.Series#getPlotBox
         *
         * @return {Highcharts.SeriesPlotBoxObject}
         */
        getPlotBox: function (
            this: Highcharts.Series
        ): Highcharts.SeriesPlotBoxObject {
            var chart = this.chart,
                xAxis = this.xAxis,
                yAxis = this.yAxis;

            // Swap axes for inverted (#2339)
            if (chart.inverted) {
                xAxis = yAxis;
                yAxis = this.xAxis;
            }
            return {
                translateX: xAxis ? xAxis.left : chart.plotLeft,
                translateY: yAxis ? yAxis.top : chart.plotTop,
                scaleX: 1, // #1623
                scaleY: 1
            };
        },

        /**
         * Removes the event handlers attached previously with addEvents.
         *
         * @private
         * @function Highcharts.Series#removeEvents
         * @param {boolean} [keepEventsForUpdate]
         * @return {void}
         */
        removeEvents: function (
            this: Highcharts.Series,
            keepEventsForUpdate?: boolean
        ): void {
            const series = this;

            if (!keepEventsForUpdate) {
                // remove all events
                removeEvent(series);
            } else if (series.eventsToUnbind.length) {
                // remove only internal events for proper update
                // #12355 - solves problem with multiple destroy events
                series.eventsToUnbind.forEach(function (
                    unbind: Function
                ): void {
                    unbind();
                });
                series.eventsToUnbind.length = 0;
            }
        },

        /**
         * Render the graph and markers. Called internally when first rendering
         * and later when redrawing the chart. This function can be extended in
         * plugins, but normally shouldn't be called directly.
         *
         * @function Highcharts.Series#render
         *
         * @return {void}
         *
         * @fires Highcharts.Series#event:afterRender
         */
        render: function (this: Highcharts.Series): void {
            var series = this,
                chart = series.chart,
                group,
                options = series.options,
                // Animation doesn't work in IE8 quirks when the group div is
                // hidden, and looks bad in other oldIE
                animDuration = (
                    !series.finishedAnimating &&
                    chart.renderer.isSVG &&
                    animObject(options.animation).duration
                ),
                visibility = series.visible ? 'inherit' : 'hidden', // #2597
                zIndex = options.zIndex,
                hasRendered = series.hasRendered,
                chartSeriesGroup = chart.seriesGroup,
                inverted = chart.inverted;

            fireEvent(this, 'render');

            // the group
            group = series.plotGroup(
                'group',
                'series',
                visibility,
                zIndex as any,
                chartSeriesGroup as any
            );

            series.markerGroup = series.plotGroup(
                'markerGroup',
                'markers',
                visibility,
                zIndex as any,
                chartSeriesGroup as any
            );

            // initiate the animation
            if (animDuration && series.animate) {
                series.animate(true);
            }

            // SVGRenderer needs to know this before drawing elements (#1089,
            // #1795)
            group.inverted = series.isCartesian || series.invertable ?
                inverted : false;

            // Draw the graph if any
            if (series.drawGraph) {
                series.drawGraph();
                series.applyZones();
            }

            // Draw the points
            if (series.visible) {
                series.drawPoints();
            }

            /* series.points.forEach(function (point) {
                if (point.redraw) {
                    point.redraw();
                }
            }); */

            // Draw the data labels
            if (series.drawDataLabels) {
                series.drawDataLabels();
            }

            // In pie charts, slices are added to the DOM, but actual rendering
            // is postponed until labels reserved their space
            if (series.redrawPoints) {
                series.redrawPoints();
            }

            // draw the mouse tracking area
            if (
                series.drawTracker &&
                series.options.enableMouseTracking !== false
            ) {
                series.drawTracker();
            }

            // Handle inverted series and tracker groups
            series.invertGroups(inverted);

            // Initial clipping, must be defined after inverting groups for VML.
            // Applies to columns etc. (#3839).
            if (
                options.clip !== false &&
                !series.sharedClipKey &&
                !hasRendered
            ) {
                group.clip(chart.clipRect);
            }

            // Run the animation
            if (animDuration && series.animate) {
                series.animate();
            }

            // Call the afterAnimate function on animation complete (but don't
            // overwrite the animation.complete option which should be available
            // to the user).
            if (!hasRendered) {
                series.animationTimeout = syncTimeout(function (): void {
                    series.afterAnimate();
                }, animDuration || 0);
            }

            // Means data is in accordance with what you see
            series.isDirty = false;

            // (See #322) series.isDirty = series.isDirtyData = false; // means
            // data is in accordance with what you see
            series.hasRendered = true;

            fireEvent(series, 'afterRender');
        },

        /**
         * Redraw the series. This function is called internally from
         * `chart.redraw` and normally shouldn't be called directly.
         *
         * @private
         * @function Highcharts.Series#redraw
         * @return {void}
         */
        redraw: function (this: Highcharts.Series): void {
            var series = this,
                chart = series.chart,
                // cache it here as it is set to false in render, but used after
                wasDirty = series.isDirty || series.isDirtyData,
                group = series.group,
                xAxis = series.xAxis,
                yAxis = series.yAxis;

            // reposition on resize
            if (group) {
                if (chart.inverted) {
                    group.attr({
                        width: chart.plotWidth,
                        height: chart.plotHeight
                    });
                }

                group.animate({
                    translateX: pick(xAxis && xAxis.left, chart.plotLeft),
                    translateY: pick(yAxis && yAxis.top, chart.plotTop)
                });
            }

            series.translate();
            series.render();
            if (wasDirty) { // #3868, #3945
                delete this.kdTree;
            }
        },

        kdAxisArray: ['clientX', 'plotY'],

        /**
         * @private
         * @function Highcharts.Series#searchPoint
         * @param {Highcharts.PointerEventObject} e
         * @param {boolean} [compareX]
         * @return {Highcharts.Point}
         */
        searchPoint: function (
            this: Highcharts.Series,
            e: Highcharts.PointerEventObject,
            compareX?: boolean
        ): (Highcharts.Point|undefined) {
            var series = this,
                xAxis = series.xAxis,
                yAxis = series.yAxis,
                inverted = series.chart.inverted;

            return this.searchKDTree({
                clientX: inverted ?
                    xAxis.len - e.chartY + (xAxis.pos as any) :
                    e.chartX - (xAxis.pos as any),
                plotY: inverted ?
                    yAxis.len - e.chartX + (yAxis.pos as any) :
                    e.chartY - (yAxis.pos as any)
            }, compareX, e);
        },

        /**
         * Build the k-d-tree that is used by mouse and touch interaction to get
         * the closest point. Line-like series typically have a one-dimensional
         * tree where points are searched along the X axis, while scatter-like
         * series typically search in two dimensions, X and Y.
         *
         * @private
         * @function Highcharts.Series#buildKDTree
         * @param {Highcharts.PointerEventObject} [e]
         * @return {void}
         */
        buildKDTree: function (
            this: Highcharts.Series,
            e?: Highcharts.PointerEventObject
        ): void {

            // Prevent multiple k-d-trees from being built simultaneously
            // (#6235)
            this.buildingKdTree = true;

            var series = this,
                dimensions = (series.options.findNearestPointBy as any)
                    .indexOf('y') > -1 ? 2 : 1;

            /**
             * Internal function
             * @private
             */
            function _kdtree(
                points: Array<Highcharts.Point>,
                depth: number,
                dimensions: number
            ): (Highcharts.KDNode|undefined) {
                var axis: string,
                    median,
                    length = points && points.length;

                if (length) {

                    // alternate between the axis
                    axis = series.kdAxisArray[depth % dimensions];

                    // sort point array
                    points.sort(function (
                        a: Highcharts.Point,
                        b: Highcharts.Point
                    ): number {
                        return (a as any)[axis] - (b as any)[axis];
                    });

                    median = Math.floor(length / 2);

                    // build and return nod
                    return {
                        point: points[median],
                        left: _kdtree(
                            points.slice(0, median), depth + 1, dimensions
                        ),
                        right: _kdtree(
                            points.slice(median + 1), depth + 1, dimensions
                        )
                    };

                }
            }

            /**
             * Start the recursive build process with a clone of the points
             * array and null points filtered out. (#3873)
             * @private
             */
            function startRecursive(): void {
                series.kdTree = _kdtree(
                    series.getValidPoints(
                        null as any,
                        // For line-type series restrict to plot area, but
                        // column-type series not (#3916, #4511)
                        !series.directTouch
                    ),
                    dimensions,
                    dimensions
                );
                series.buildingKdTree = false;
            }
            delete series.kdTree;

            // For testing tooltips, don't build async. Also if touchstart, we
            // may be dealing with click events on mobile, so don't delay
            // (#6817).
            syncTimeout(
                startRecursive,
                series.options.kdNow || (e && e.type === 'touchstart') ? 0 : 1
            );
        },

        /**
         * @private
         * @function Highcharts.Series#searchKDTree
         * @param {Highcharts.KDPointSearchObject} point
         * @param {boolean} [compareX]
         * @param {Highcharts.PointerEventObject} [e]
         * @return {Highcharts.Point|undefined}
         */
        searchKDTree: function (
            this: Highcharts.Series,
            point: Highcharts.KDPointSearchObject,
            compareX?: boolean,
            e?: Highcharts.PointerEventObject
        ): (Highcharts.Point|undefined) {
            var series = this,
                kdX = this.kdAxisArray[0],
                kdY = this.kdAxisArray[1],
                kdComparer = compareX ? 'distX' : 'dist',
                kdDimensions = (series.options.findNearestPointBy as any)
                    .indexOf('y') > -1 ? 2 : 1;

            /**
             * Set the one and two dimensional distance on the point object.
             * @private
             */
            function setDistance(
                p1: Highcharts.KDPointSearchObject,
                p2: Highcharts.Point
            ): void {
                var x = (defined((p1 as any)[kdX]) &&
                        defined((p2 as any)[kdX])) ?
                        Math.pow((p1 as any)[kdX] - (p2 as any)[kdX], 2) :
                        null,
                    y = (defined((p1 as any)[kdY]) &&
                        defined((p2 as any)[kdY])) ?
                        Math.pow((p1 as any)[kdY] - (p2 as any)[kdY], 2) :
                        null,
                    r = (x || 0) + (y || 0);

                p2.dist = defined(r) ? Math.sqrt(r) : Number.MAX_VALUE;
                p2.distX = defined(x) ? Math.sqrt(x as any) : Number.MAX_VALUE;
            }

            /**
             * @private
             */
            function _search(
                search: Highcharts.KDPointSearchObject,
                tree: Highcharts.KDNode,
                depth: number,
                dimensions: number
            ): Highcharts.Point {
                var point = tree.point,
                    axis = series.kdAxisArray[depth % dimensions],
                    tdist,
                    sideA,
                    sideB,
                    ret = point,
                    nPoint1,
                    nPoint2;

                setDistance(search, point);

                // Pick side based on distance to splitting point
                tdist = (search as any)[axis] - (point as any)[axis];
                sideA = tdist < 0 ? 'left' : 'right';
                sideB = tdist < 0 ? 'right' : 'left';

                // End of tree
                if (tree[sideA]) {
                    nPoint1 = _search(
                        search, tree[sideA] as any, depth + 1, dimensions
                    );

                    ret = (
                        (nPoint1 as any)[kdComparer] <
                        (ret as any)[kdComparer] ?
                            nPoint1 :
                            point
                    );
                }
                if (tree[sideB]) {
                    // compare distance to current best to splitting point to
                    // decide wether to check side B or not
                    if (Math.sqrt(tdist * tdist) < (ret as any)[kdComparer]) {
                        nPoint2 = _search(
                            search,
                            tree[sideB] as any,
                            depth + 1,
                            dimensions
                        );
                        ret = (
                            (nPoint2 as any)[kdComparer] <
                            (ret as any)[kdComparer] ?
                                nPoint2 :
                                ret
                        );
                    }
                }

                return ret;
            }

            if (!this.kdTree && !this.buildingKdTree) {
                this.buildKDTree(e);
            }

            if (this.kdTree) {
                return _search(point, this.kdTree, kdDimensions, kdDimensions);
            }
        },

        /**
         * @private
         * @function Highcharts.Series#pointPlacementToXValue
         * @return {number}
         */
        pointPlacementToXValue: function (this: Highcharts.Series): number {
            const {
                options: {
                    pointPlacement,
                    pointRange
                },
                xAxis: axis
            } = this;

            let factor = pointPlacement;
            // Point placement is relative to each series pointRange (#5889)
            if (factor === 'between') {
                factor = axis.reversed ? -0.5 : 0.5; // #11955
            }

            return isNumber(factor) ?
                factor * pick(pointRange, axis.pointRange) :
                0;
        },

        /**
         * @private
         * @function Highcharts.Series#isPointInside
         * @param {Highcharts.Point} point
         * @return {boolean}
         */
        isPointInside: function (
            this: Highcharts.Series,
            point: (Highcharts.Dictionary<number>|Highcharts.Point)
        ): boolean {
            const isInside =
                typeof point.plotY !== 'undefined' &&
                typeof point.plotX !== 'undefined' &&
                point.plotY >= 0 &&
                point.plotY <= this.yAxis.len && // #3519
                point.plotX >= 0 &&
                point.plotX <= this.xAxis.len;

            return isInside;
        }
    }
) as any; // end Series prototype

/**
 * A line series displays information as a series of data points connected by
 * straight line segments.
 *
 * @sample {highcharts} highcharts/demo/line-basic/
 *         Line chart
 * @sample {highstock} stock/demo/basic-line/
 *         Line chart
 *
 * @extends   plotOptions.series
 * @product   highcharts highstock
 * @apioption plotOptions.line
 */

/**
 * The SVG value used for the `stroke-linecap` and `stroke-linejoin`
 * of a line graph. Round means that lines are rounded in the ends and
 * bends.
 *
 * @type       {Highcharts.SeriesLinecapValue}
 * @default    round
 * @since      3.0.7
 * @apioption  plotOptions.line.linecap
 */

/**
 * A `line` series. If the [type](#series.line.type) option is not
 * specified, it is inherited from [chart.type](#chart.type).
 *
 * @extends   series,plotOptions.line
 * @excluding dataParser,dataURL
 * @product   highcharts highstock
 * @apioption series.line
 */

/**
 * An array of data points for the series. For the `line` series type,
 * points can be given in the following ways:
 *
 * 1. An array of numerical values. In this case, the numerical values will be
 *    interpreted as `y` options. The `x` values will be automatically
 *    calculated, either starting at 0 and incremented by 1, or from
 *    `pointStart` and `pointInterval` given in the series options. If the axis
 *    has categories, these will be used. Example:
 *    ```js
 *    data: [0, 5, 3, 5]
 *    ```
 *
 * 2. An array of arrays with 2 values. In this case, the values correspond to
 *    `x,y`. If the first value is a string, it is applied as the name of the
 *    point, and the `x` value is inferred.
 *    ```js
 *    data: [
 *        [0, 1],
 *        [1, 2],
 *        [2, 8]
 *    ]
 *    ```
 *
 * 3. An array of objects with named values. The following snippet shows only a
 *    few settings, see the complete options set below. If the total number of
 *    data points exceeds the series'
 *    [turboThreshold](#series.line.turboThreshold),
 *    this option is not available.
 *    ```js
 *    data: [{
 *        x: 1,
 *        y: 9,
 *        name: "Point2",
 *        color: "#00FF00"
 *    }, {
 *        x: 1,
 *        y: 6,
 *        name: "Point1",
 *        color: "#FF00FF"
 *    }]
 *    ```
 *
 * **Note:** In TypeScript you have to extend `PointOptionsObject` with an
 * additional declaration to allow custom data types:
 * ```ts
 * declare module `highcharts` {
 *   interface PointOptionsObject {
 *     custom: Record<string, (boolean|number|string)>;
 *   }
 * }
 * ```
 *
 * @sample {highcharts} highcharts/chart/reflow-true/
 *         Numerical values
 * @sample {highcharts} highcharts/series/data-array-of-arrays/
 *         Arrays of numeric x and y
 * @sample {highcharts} highcharts/series/data-array-of-arrays-datetime/
 *         Arrays of datetime x and y
 * @sample {highcharts} highcharts/series/data-array-of-name-value/
 *         Arrays of point.name and y
 * @sample {highcharts} highcharts/series/data-array-of-objects/
 *         Config objects
 *
 * @declare   Highcharts.PointOptionsObject
 * @type      {Array<number|Array<(number|string),(number|null)>|null|*>}
 * @apioption series.line.data
 */

/**
 * An additional, individual class name for the data point's graphic
 * representation.
 *
 * @type      {string}
 * @since     5.0.0
 * @product   highcharts gantt
 * @apioption series.line.data.className
 */

/**
 * Individual color for the point. By default the color is pulled from
 * the global `colors` array.
 *
 * In styled mode, the `color` option doesn't take effect. Instead, use
 * `colorIndex`.
 *
 * @sample {highcharts} highcharts/point/color/
 *         Mark the highest point
 *
 * @type      {Highcharts.ColorString|Highcharts.GradientColorObject|Highcharts.PatternObject}
 * @product   highcharts highstock gantt
 * @apioption series.line.data.color
 */

/**
 * A specific color index to use for the point, so its graphic representations
 * are given the class name `highcharts-color-{n}`. In styled mode this will
 * change the color of the graphic. In non-styled mode, the color by is set by
 * the `fill` attribute, so the change in class name won't have a visual effect
 * by default.
 *
 * @type      {number}
 * @since     5.0.0
 * @product   highcharts gantt
 * @apioption series.line.data.colorIndex
 */

/**
 * A reserved subspace to store options and values for customized functionality.
 * Here you can add additional data for your own event callbacks and formatter
 * callbacks.
 *
 * @sample {highcharts} highcharts/point/custom/
 *         Point and series with custom data
 *
 * @type      {Highcharts.Dictionary<*>}
 * @apioption series.line.data.custom
 */

/**
 * Individual data label for each point. The options are the same as
 * the ones for [plotOptions.series.dataLabels](
 * #plotOptions.series.dataLabels).
 *
 * @sample highcharts/point/datalabels/
 *         Show a label for the last value
 *
 * @declare   Highcharts.DataLabelsOptions
 * @extends   plotOptions.line.dataLabels
 * @product   highcharts highstock gantt
 * @apioption series.line.data.dataLabels
 */

/**
 * A description of the point to add to the screen reader information
 * about the point.
 *
 * @type      {string}
 * @since     5.0.0
 * @requires  modules/accessibility
 * @apioption series.line.data.description
 */

/**
 * An id for the point. This can be used after render time to get a
 * pointer to the point object through `chart.get()`.
 *
 * @sample {highcharts} highcharts/point/id/
 *         Remove an id'd point
 *
 * @type      {string}
 * @since     1.2.0
 * @product   highcharts highstock gantt
 * @apioption series.line.data.id
 */

/**
 * The rank for this point's data label in case of collision. If two
 * data labels are about to overlap, only the one with the highest `labelrank`
 * will be drawn.
 *
 * @type      {number}
 * @apioption series.line.data.labelrank
 */

/**
 * The name of the point as shown in the legend, tooltip, dataLabels, etc.
 *
 * @see [xAxis.uniqueNames](#xAxis.uniqueNames)
 *
 * @sample {highcharts} highcharts/series/data-array-of-objects/
 *         Point names
 *
 * @type      {string}
 * @apioption series.line.data.name
 */

/**
 * Whether the data point is selected initially.
 *
 * @type      {boolean}
 * @default   false
 * @product   highcharts highstock gantt
 * @apioption series.line.data.selected
 */

/**
 * The x value of the point. For datetime axes, the X value is the timestamp
 * in milliseconds since 1970.
 *
 * @type      {number}
 * @product   highcharts highstock
 * @apioption series.line.data.x
 */

/**
 * The y value of the point.
 *
 * @type      {number|null}
 * @product   highcharts highstock
 * @apioption series.line.data.y
 */

/**
 * The individual point events.
 *
 * @extends   plotOptions.series.point.events
 * @product   highcharts highstock gantt
 * @apioption series.line.data.events
 */

/**
 * Options for the point markers of line-like series.
 *
 * @declare   Highcharts.PointMarkerOptionsObject
 * @extends   plotOptions.series.marker
 * @product   highcharts highstock
 * @apioption series.line.data.marker
 */

''; // include precedent doclets in transpilat<|MERGE_RESOLUTION|>--- conflicted
+++ resolved
@@ -10,16 +10,39 @@
 
 'use strict';
 
-<<<<<<< HEAD
 import type SVGPath from '../parts/SVGPath';
-=======
+import H from './Globals.js';
 import LegendSymbolMixin from '../mixins/legend-symbol.js';
->>>>>>> 28bfd585
-import H from './Globals.js';
 import './Options.js';
 import Point from './Point.js';
-import './SvgRenderer.js';
+import SVGElement from './SVGElement.js';
 import U from './Utilities.js';
+const {
+    addEvent,
+    animObject,
+    arrayMax,
+    arrayMin,
+    clamp,
+    correctFloat,
+    defined,
+    erase,
+    error,
+    extend,
+    find,
+    fireEvent,
+    getNestedProperty,
+    isArray,
+    isFunction,
+    isNumber,
+    isString,
+    merge,
+    objectEach,
+    pick,
+    removeEvent,
+    seriesType,
+    splat,
+    syncTimeout
+} = U;
 
 /**
  * Internal types
@@ -472,6 +495,9 @@
             fillColor?: (ColorString|GradientColorObject|PatternObject);
             value?: number;
         }
+        interface SVGElement {
+            survive?: boolean;
+        }
         type SeriesLinecapValue = ('butt'|'round'|'square'|string);
         type SeriesFindNearestPointByValue = ('x'|'xy');
         type SeriesOptionsType = SeriesOptions;
@@ -718,45 +744,6 @@
  */
 
 ''; // detach doclets above
-
-<<<<<<< HEAD
-import LegendSymbolMixin from '../mixins/legend-symbol.js';
-import Point from './Point.js';
-import SVGElement from './SVGElement.js';
-import U from './Utilities.js';
-=======
->>>>>>> 28bfd585
-const {
-    addEvent,
-    animObject,
-    arrayMax,
-    arrayMin,
-    clamp,
-    correctFloat,
-    defined,
-    erase,
-    error,
-    extend,
-    find,
-    fireEvent,
-    getNestedProperty,
-    isArray,
-    isFunction,
-    isNumber,
-    isString,
-    merge,
-    objectEach,
-    pick,
-    removeEvent,
-    seriesType,
-    splat,
-    syncTimeout
-} = U;
-
-<<<<<<< HEAD
-import './Options.js';
-=======
->>>>>>> 28bfd585
 
 var defaultOptions = H.defaultOptions,
     defaultPlotOptions = H.defaultPlotOptions,
@@ -5980,7 +5967,7 @@
             var series = this,
                 chart = series.chart,
                 issue134 = /AppleWebKit\/533/.test(win.navigator.userAgent),
-                destroy,
+                destroy: ('hide'|'destroy'),
                 i,
                 data = series.data || [],
                 point,
