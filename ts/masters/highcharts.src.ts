/**
 * @license Highcharts JS v@product.version@ (@product.date@)
 * @module highcharts/highcharts
 *
 * (c) 2009-2021 Torstein Honsi
 *
 * License: www.highcharts.com/license
 */
'use strict';
import Highcharts from '../Core/Globals.js';
import Utilities from '../Core/Utilities.js';
import Options from '../Core/Options.js';
import Fx from '../Core/Animation/Fx.js';
import Animation from '../Core/Animation/AnimationUtilities.js';
import AST from '../Core/Renderer/HTML/AST.js';
import FormatUtilities from '../Core/FormatUtilities.js';
import SVGElement from '../Core/Renderer/SVG/SVGElement.js';
import SVGRenderer from '../Core/Renderer/SVG/SVGRenderer.js';
import HTMLElement from '../Core/Renderer/HTML/HTMLElement.js';
import '../Core/Renderer/HTML/HTMLRenderer.js';
import '../Core/Axis/Axis.js';
import '../Core/Axis/DateTimeAxis.js';
import '../Core/Axis/LogarithmicAxis.js';
import '../Core/Axis/PlotLineOrBand.js';
import '../Core/Tooltip.js';
import '../Core/Pointer.js';
import '../Core/MSPointer.js';
import '../Core/Legend.js';
import '../Core/Chart/Chart.js';
import '../Extensions/ScrollablePlotArea.js';
import '../Extensions/Stacking.js';
import Series from '../Core/Series/Series.js';
import '../Series/Line/LineSeries.js';
import '../Series/Area/AreaSeries.js';
import '../Series/Spline/SplineSeries.js';
import '../Series/AreaSpline/AreaSplineSeries.js';
import '../Series/Column/ColumnSeries.js';
import '../Series/Bar/BarSeries.js';
import '../Series/Scatter/ScatterSeries.js';
import '../Series/Pie/PieSeries.js';
import '../Core/Series/DataLabels.js';
import '../Extensions/OverlappingDataLabels.js';
import '../Core/Responsive.js';
import Color from '../Core/Color/Color.js';
import Time from '../Core/Time.js';
const G: AnyRecord = Highcharts;
// Animation
G.animate = Animation.animate;
G.animObject = Animation.animObject;
G.getDeferredAnimation = Animation.getDeferredAnimation;
G.setAnimation = Animation.setAnimation;
G.stop = Animation.stop;
G.timers = Fx.timers;
// Classes
G.AST = AST;
G.Fx = Fx;
G.Series = Series;
G.SVGElement = SVGElement;
G.SVGRenderer = SVGRenderer;
G.Time = Time;
<<<<<<< HEAD
// Color
G.Color = Color;
G.color = Color.parse;
=======
// Compositions
HTMLElement.compose(SVGElement);
>>>>>>> 14996419
// Format Utilities
G.dateFormat = FormatUtilities.dateFormat;
G.format = FormatUtilities.format;
G.numberFormat = FormatUtilities.numberFormat;
// Options
G.defaultOptions = Options.defaultOptions;
G.getOptions = Options.getOptions;
G.time = Options.defaultTime;
G.setOptions = Options.setOptions;
// Utilities
G.addEvent = Utilities.addEvent;
G.arrayMax = Utilities.arrayMax;
G.arrayMin = Utilities.arrayMin;
G.attr = Utilities.attr;
G.clearTimeout = Utilities.clearTimeout;
G.correctFloat = Utilities.correctFloat;
G.createElement = Utilities.createElement;
G.css = Utilities.css;
G.defined = Utilities.defined;
G.destroyObjectProperties = Utilities.destroyObjectProperties;
G.discardElement = Utilities.discardElement;
G.erase = Utilities.erase;
G.error = Utilities.error;
G.extend = Utilities.extend;
G.extendClass = Utilities.extendClass;
G.find = Utilities.find;
G.fireEvent = Utilities.fireEvent;
G.getMagnitude = Utilities.getMagnitude;
G.getStyle = Utilities.getStyle;
G.inArray = Utilities.inArray;
G.isArray = Utilities.isArray;
G.isClass = Utilities.isClass;
G.isDOMElement = Utilities.isDOMElement;
G.isFunction = Utilities.isFunction;
G.isNumber = Utilities.isNumber;
G.isObject = Utilities.isObject;
G.isString = Utilities.isString;
G.keys = Utilities.keys;
G.merge = Utilities.merge;
G.normalizeTickInterval = Utilities.normalizeTickInterval;
G.objectEach = Utilities.objectEach;
G.offset = Utilities.offset;
G.pad = Utilities.pad;
G.pick = Utilities.pick;
G.pInt = Utilities.pInt;
G.relativeLength = Utilities.relativeLength;
G.removeEvent = Utilities.removeEvent;
G.splat = Utilities.splat;
G.stableSort = Utilities.stableSort;
G.syncTimeout = Utilities.syncTimeout;
G.timeUnits = Utilities.timeUnits;
G.uniqueKey = Utilities.uniqueKey;
G.useSerialIds = Utilities.useSerialIds;
G.wrap = Utilities.wrap;
export default G;<|MERGE_RESOLUTION|>--- conflicted
+++ resolved
@@ -58,14 +58,11 @@
 G.SVGElement = SVGElement;
 G.SVGRenderer = SVGRenderer;
 G.Time = Time;
-<<<<<<< HEAD
 // Color
 G.Color = Color;
 G.color = Color.parse;
-=======
 // Compositions
 HTMLElement.compose(SVGElement);
->>>>>>> 14996419
 // Format Utilities
 G.dateFormat = FormatUtilities.dateFormat;
 G.format = FormatUtilities.format;
