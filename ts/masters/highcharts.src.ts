/**
 * @license Highcharts JS v@product.version@ (@product.date@)
 * @module highcharts/highcharts
 *
 * (c) 2009-2021 Torstein Honsi
 *
 * License: www.highcharts.com/license
 */
'use strict';
import Highcharts from '../Core/Globals.js';
import Utilities from '../Core/Utilities.js';
import DefaultOptions from '../Core/DefaultOptions.js';
import Fx from '../Core/Animation/Fx.js';
import Animation from '../Core/Animation/AnimationUtilities.js';
import AST from '../Core/Renderer/HTML/AST.js';
import FormatUtilities from '../Core/FormatUtilities.js';
import SVGElement from '../Core/Renderer/SVG/SVGElement.js';
import SVGRenderer from '../Core/Renderer/SVG/SVGRenderer.js';
import HTMLElement from '../Core/Renderer/HTML/HTMLElement.js';
import HTMLRenderer from '../Core/Renderer/HTML/HTMLRenderer.js';
import '../Core/Axis/Axis.js';
import '../Core/Axis/DateTimeAxis.js';
import '../Core/Axis/LogarithmicAxis.js';
import '../Core/Axis/PlotLineOrBand.js';
import '../Core/Tooltip.js';
import '../Core/Pointer.js';
import '../Core/MSPointer.js';
import '../Core/Legend.js';
import Chart from '../Core/Chart/Chart.js';
import '../Extensions/ScrollablePlotArea.js';
import '../Extensions/Stacking.js';
import DataTable from '../Data/DataTable.js';
import Series from '../Core/Series/Series.js';
import '../Series/Line/LineSeries.js';
import '../Series/Area/AreaSeries.js';
import '../Series/Spline/SplineSeries.js';
import '../Series/AreaSpline/AreaSplineSeries.js';
import '../Series/Column/ColumnSeries.js';
import '../Series/Bar/BarSeries.js';
import '../Series/Scatter/ScatterSeries.js';
import '../Series/Pie/PieSeries.js';
import '../Core/Series/DataLabels.js';
import '../Extensions/OverlappingDataLabels.js';
import '../Core/Responsive.js';
import Color from '../Core/Color/Color.js';
import Time from '../Core/Time.js';
const G: AnyRecord = Highcharts;
// Animation
G.animate = Animation.animate;
G.animObject = Animation.animObject;
G.getDeferredAnimation = Animation.getDeferredAnimation;
G.setAnimation = Animation.setAnimation;
G.stop = Animation.stop;
G.timers = Fx.timers;
// Classes
G.AST = AST;
<<<<<<< HEAD
G.DataTable = DataTable;
=======
G.Chart = Chart;
G.chart = Chart.chart;
>>>>>>> 5173e242
G.Fx = Fx;
G.Series = Series;
G.SVGElement = SVGElement;
G.SVGRenderer = SVGRenderer;
G.Time = Time;
// Color
G.Color = Color;
G.color = Color.parse;
// Compositions
HTMLRenderer.compose(SVGRenderer);
HTMLElement.compose(SVGElement);
// DefaultOptions
G.defaultOptions = DefaultOptions.defaultOptions;
G.getOptions = DefaultOptions.getOptions;
G.time = DefaultOptions.defaultTime;
G.setOptions = DefaultOptions.setOptions;
// Format Utilities
G.dateFormat = FormatUtilities.dateFormat;
G.format = FormatUtilities.format;
G.numberFormat = FormatUtilities.numberFormat;
// Utilities
G.addEvent = Utilities.addEvent;
G.arrayMax = Utilities.arrayMax;
G.arrayMin = Utilities.arrayMin;
G.attr = Utilities.attr;
G.clearTimeout = Utilities.clearTimeout;
G.correctFloat = Utilities.correctFloat;
G.createElement = Utilities.createElement;
G.css = Utilities.css;
G.defined = Utilities.defined;
G.destroyObjectProperties = Utilities.destroyObjectProperties;
G.discardElement = Utilities.discardElement;
G.erase = Utilities.erase;
G.error = Utilities.error;
G.extend = Utilities.extend;
G.extendClass = Utilities.extendClass;
G.find = Utilities.find;
G.fireEvent = Utilities.fireEvent;
G.getMagnitude = Utilities.getMagnitude;
G.getStyle = Utilities.getStyle;
G.inArray = Utilities.inArray;
G.isArray = Utilities.isArray;
G.isClass = Utilities.isClass;
G.isDOMElement = Utilities.isDOMElement;
G.isFunction = Utilities.isFunction;
G.isNumber = Utilities.isNumber;
G.isObject = Utilities.isObject;
G.isString = Utilities.isString;
G.keys = Utilities.keys;
G.merge = Utilities.merge;
G.normalizeTickInterval = Utilities.normalizeTickInterval;
G.objectEach = Utilities.objectEach;
G.offset = Utilities.offset;
G.pad = Utilities.pad;
G.pick = Utilities.pick;
G.pInt = Utilities.pInt;
G.relativeLength = Utilities.relativeLength;
G.removeEvent = Utilities.removeEvent;
G.splat = Utilities.splat;
G.stableSort = Utilities.stableSort;
G.syncTimeout = Utilities.syncTimeout;
G.timeUnits = Utilities.timeUnits;
G.uniqueKey = Utilities.uniqueKey;
G.useSerialIds = Utilities.useSerialIds;
G.wrap = Utilities.wrap;
export default G;<|MERGE_RESOLUTION|>--- conflicted
+++ resolved
@@ -54,12 +54,9 @@
 G.timers = Fx.timers;
 // Classes
 G.AST = AST;
-<<<<<<< HEAD
-G.DataTable = DataTable;
-=======
 G.Chart = Chart;
 G.chart = Chart.chart;
->>>>>>> 5173e242
+G.DataTable = DataTable;
 G.Fx = Fx;
 G.Series = Series;
 G.SVGElement = SVGElement;
