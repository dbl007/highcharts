--- conflicted
+++ resolved
@@ -1368,14 +1368,9 @@
                     {
                         'fill': point.color || series.color,
                         'fill-opacity': haloOptions.opacity
-<<<<<<< HEAD
-                    } as Highcharts.SVGAttributes,
+                    },
                     chart.renderer
                         .filterUserAttributes(haloOptions.attributes) || {}
-=======
-                    },
-                    haloOptions.attributes
->>>>>>> c6710ef6
                 ));
             }
 
