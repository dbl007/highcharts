--- conflicted
+++ resolved
@@ -341,7 +341,10 @@
  * @param {Highcharts.AxisOptions} options
  * @return {Highcharts.AxisOptions}
  */
-function getDefaultAxisOptions(type: string, options: Highcharts.AxisOptions): Highcharts.AxisOptions {
+function getDefaultAxisOptions(
+    type: string,
+    options: Highcharts.AxisOptions
+): DeepPartial<Highcharts.AxisOptions> {
     if (type === 'xAxis') {
         return {
             minPadding: 0,
@@ -1158,70 +1161,6 @@
     }
 });
 
-<<<<<<< HEAD
-=======
-/**
- * Get stock-specific default axis options.
- *
- * @private
- * @function getDefaultAxisOptions
- * @param {string} type
- * @param {Highcharts.AxisOptions} options
- * @return {Highcharts.AxisOptions}
- */
-function getDefaultAxisOptions(
-    type: string,
-    options: Highcharts.AxisOptions
-): DeepPartial<Highcharts.AxisOptions> {
-    if (type === 'xAxis') {
-        return {
-            minPadding: 0,
-            maxPadding: 0,
-            overscroll: 0,
-            ordinal: true,
-            title: {
-                text: null
-            },
-            labels: {
-                overflow: 'justify'
-            },
-            showLastLabel: true
-        };
-    }
-    if (type === 'yAxis') {
-        return {
-            labels: {
-                y: -2
-            },
-            opposite: pick(options.opposite, true),
-
-            /**
-             * @default {highcharts} true
-             * @default {highstock} false
-             * @apioption yAxis.showLastLabel
-             *
-             * @private
-             */
-            showLastLabel: !!(
-                // #6104, show last label by default for category axes
-                options.categories ||
-                options.type === 'category'
-            ),
-
-            title: {
-                text: null
-            }
-        };
-    }
-    return {};
-}
-
-const stockModule = {
-    stockChart,
-    StockChart
-};
-
->>>>>>> 8da6f9e1
 /* *
  *
  *  Default Export
