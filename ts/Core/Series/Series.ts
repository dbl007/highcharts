/* *
 *
 *  (c) 2010-2021 Torstein Honsi
 *
 *  License: www.highcharts.com/license
 *
 *  !!!!!!! SOURCE GETS TRANSPILED BY TYPESCRIPT. EDIT TS FILE ONLY. !!!!!!!
 *
 * */

'use strict';

/* *
 *
 *  Imports
 *
 * */

import type AnimationOptions from '../Animation/AnimationOptions';
import type { AxisType } from '../Axis/Types';
import type Chart from '../Chart/Chart';
import type ColorType from '../Color/ColorType';
import type DataExtremesObject from './DataExtremesObject';
import type { EventCallback } from '../Callback';
import type PointerEvent from '../PointerEvent';
import type {
    PointOptions,
    PointShortOptions,
    PointStateHoverOptions
} from './PointOptions';
import type SeriesLike from './SeriesLike';
import type {
    SeriesDataSortingOptions,
    SeriesOptions,
    SeriesStateHoverOptions,
    SeriesZonesOptions
} from './SeriesOptions';
import type {
    SeriesTypeOptions,
    SeriesTypePlotOptions
} from './SeriesType';
import type { StatesOptionsKey } from './StatesOptions';
import type SVGAttributes from '../Renderer/SVG/SVGAttributes';
import type SVGPath from '../Renderer/SVG/SVGPath';
import type Time from '../Time';
import A from '../Animation/AnimationUtilities.js';
const {
    animObject,
    setAnimation
} = A;
import DataTable from '../../Data/DataTable.js';
import H from '../Globals.js';
const {
    hasTouch,
    svg,
    win
} = H;
import LegendSymbolMixin from '../../Mixins/LegendSymbol.js';
import O from '../Options.js';
const { defaultOptions } = O;
import palette from '../Color/Palette.js';
import Point from './Point.js';
import SeriesRegistry from './SeriesRegistry.js';
const { seriesTypes } = SeriesRegistry;
import SVGElement from '../Renderer/SVG/SVGElement.js';
import U from '../Utilities.js';
import SortModifier from '../../Data/Modifiers/SortModifier.js';
const {
    addEvent,
    arrayMax,
    arrayMin,
    clamp,
    cleanRecursively,
    correctFloat,
    defined,
    erase,
    error,
    extend,
    find,
    fireEvent,
    flat,
    isArray,
    isFunction,
    isNumber,
    isString,
    merge,
    objectEach,
    pick,
    removeEvent,
    splat,
    syncTimeout,
    unflat
} = U;

/* *
 *
 *  Declarations
 *
 * */

declare module '../Chart/ChartLike'{
    interface ChartLike {
        runTrackerClick?: boolean;
    }
}

declare module './SeriesLike' {
    interface SeriesLike {
        _hasPointMarkers?: boolean;
        invertible?: boolean;
        pointArrayMap?: Array<string>;
        pointValKey?: string;
    }
}

/**
 * @private
 */
interface KDNode {
    [side: string]: (KDNode|Point|undefined);
    left?: KDNode;
    point: Point;
    right?: KDNode;
}

/**
 * @private
 */
interface KDPointSearchObject {
    clientX: number;
    plotY?: number;
}

/**
 * Internal types
 * @private
 */
declare global {
    namespace Highcharts {
        interface SeriesCropDataObject {
            end: number;
            start: number;
            xData: Array<number>;
            yData: (Array<(number|null)>|Array<Array<(number|null)>>);
        }
        interface SeriesPlotBoxObject {
            scaleX: number;
            scaleY: number;
            translateX: number;
            translateY: number;
        }
        interface SeriesProcessedDataObject {
            xData: Array<number>;
            yData: (Array<(number|null)>|Array<Array<(number|null)>>);
            cropped: (boolean|undefined);
            cropStart: number;
            closestPointRange: (number|undefined);
        }
        interface SVGElement {
            survive?: boolean;
        }
        type SeriesPointIntervalUnitValue = ('day'|'month'|'year');
    }
}

/* *
 *
 *  Class
 *
 * */

/**
 * This is the base series prototype that all other series types inherit from.
 * A new series is initialized either through the
 * [series](https://api.highcharts.com/highcharts/series)
 * option structure, or after the chart is initialized, through
 * {@link Highcharts.Chart#addSeries}.
 *
 * The object can be accessed in a number of ways. All series and point event
 * handlers give a reference to the `series` object. The chart object has a
 * {@link Highcharts.Chart#series|series} property that is a collection of all
 * the chart's series. The point objects and axis objects also have the same
 * reference.
 *
 * Another way to reference the series programmatically is by `id`. Add an id
 * in the series configuration options, and get the series object by
 * {@link Highcharts.Chart#get}.
 *
 * Configuration options for the series are given in three levels. Options for
 * all series in a chart are given in the
 * [plotOptions.series](https://api.highcharts.com/highcharts/plotOptions.series)
 * object. Then options for all series of a specific type
 * are given in the plotOptions of that type, for example `plotOptions.line`.
 * Next, options for one single series are given in the series array, or as
 * arguments to `chart.addSeries`.
 *
 * The data in the series is stored in various arrays.
 *
 * - First, `series.options.data` contains all the original config options for
 *   each point whether added by options or methods like `series.addPoint`.
 *
 * - Next, `series.data` contains those values converted to points, but in case
 *   the series data length exceeds the `cropThreshold`, or if the data is
 *   grouped, `series.data` doesn't contain all the points. It only contains the
 *   points that have been created on demand.
 *
 * - Then there's `series.points` that contains all currently visible point
 *   objects. In case of cropping, the cropped-away points are not part of this
 *   array. The `series.points` array starts at `series.cropStart` compared to
 *   `series.data` and `series.options.data`. If however the series data is
 *   grouped, these can't be correlated one to one.
 *
 * - `series.xData` and `series.processedXData` contain clean x values,
 *   equivalent to `series.data` and `series.points`.
 *
 * - `series.yData` and `series.processedYData` contain clean y values,
 *   equivalent to `series.data` and `series.points`.
 *
 * @class
 * @name Highcharts.Series
 *
 * @param {Highcharts.Chart} chart
 * The chart instance.
 *
 * @param {Highcharts.SeriesOptionsType|object} options
 * The series options.
 */
class Series {

    /* *
     *
     *  Static Properties
     *
     * */

    /**
     * General options for all series types.
     *
     * @optionparent plotOptions.series
     */
    public static defaultOptions: SeriesOptions = {
        // base series options

        /**
         * The SVG value used for the `stroke-linecap` and `stroke-linejoin`
         * of a line graph. Round means that lines are rounded in the ends and
         * bends.
         *
         * @type       {Highcharts.SeriesLinecapValue}
         * @default    round
         * @since      3.0.7
         * @apioption  plotOptions.line.linecap
         */

        /**
         * Pixel width of the graph line.
         *
         * @see In styled mode, the line stroke-width can be set with the
         *      `.highcharts-graph` class name.
         *
         * @sample {highcharts} highcharts/plotoptions/series-linewidth-general/
         *         On all series
         * @sample {highcharts} highcharts/plotoptions/series-linewidth-specific/
         *         On one single series
         *
         * @product highcharts highstock
         *
         * @private
         */
        lineWidth: 2,

        /**
         * For some series, there is a limit that shuts down initial animation
         * by default when the total number of points in the chart is too high.
         * For example, for a column chart and its derivatives, animation does
         * not run if there is more than 250 points totally. To disable this
         * cap, set `animationLimit` to `Infinity`.
         *
         * @type      {number}
         * @apioption plotOptions.series.animationLimit
         */

        /**
         * Allow this series' points to be selected by clicking on the graphic
         * (columns, point markers, pie slices, map areas etc).
         *
         * The selected points can be handled by point select and unselect
         * events, or collectively by the [getSelectedPoints
         * ](/class-reference/Highcharts.Chart#getSelectedPoints) function.
         *
         * And alternative way of selecting points is through dragging.
         *
         * @sample {highcharts} highcharts/plotoptions/series-allowpointselect-line/
         *         Line
         * @sample {highcharts} highcharts/plotoptions/series-allowpointselect-column/
         *         Column
         * @sample {highcharts} highcharts/plotoptions/series-allowpointselect-pie/
         *         Pie
         * @sample {highcharts} highcharts/chart/events-selection-points/
         *         Select a range of points through a drag selection
         * @sample {highmaps} maps/plotoptions/series-allowpointselect/
         *         Map area
         * @sample {highmaps} maps/plotoptions/mapbubble-allowpointselect/
         *         Map bubble
         *
         * @since 1.2.0
         *
         * @private
         */
        allowPointSelect: false,

        /**
         * When true, each point or column edge is rounded to its nearest pixel
         * in order to render sharp on screen. In some cases, when there are a
         * lot of densely packed columns, this leads to visible difference
         * in column widths or distance between columns. In these cases,
         * setting `crisp` to `false` may look better, even though each column
         * is rendered blurry.
         *
         * @sample {highcharts} highcharts/plotoptions/column-crisp-false/
         *         Crisp is false
         *
         * @since   5.0.10
         * @product highcharts highstock gantt
         *
         * @private
         */
        crisp: true,

        /**
         * If true, a checkbox is displayed next to the legend item to allow
         * selecting the series. The state of the checkbox is determined by
         * the `selected` option.
         *
         * @productdesc {highmaps}
         * Note that if a `colorAxis` is defined, the color axis is represented
         * in the legend, not the series.
         *
         * @sample {highcharts} highcharts/plotoptions/series-showcheckbox-true/
         *         Show select box
         *
         * @since 1.2.0
         *
         * @private
         */
        showCheckbox: false,

        /**
         * Enable or disable the initial animation when a series is displayed.
         * The animation can also be set as a configuration object. Please
         * note that this option only applies to the initial animation of the
         * series itself. For other animations, see [chart.animation](
         * #chart.animation) and the animation parameter under the API methods.
         * The following properties are supported:
         *
         * - `defer`: The animation delay time in milliseconds.
         *
         * - `duration`: The duration of the animation in milliseconds.
         *
         * - `easing`: Can be a string reference to an easing function set on
         *   the `Math` object or a function. See the _Custom easing function_
         *   demo below.
         *
         * Due to poor performance, animation is disabled in old IE browsers
         * for several chart types.
         *
         * @sample {highcharts} highcharts/plotoptions/series-animation-disabled/
         *         Animation disabled
         * @sample {highcharts} highcharts/plotoptions/series-animation-slower/
         *         Slower animation
         * @sample {highcharts} highcharts/plotoptions/series-animation-easing/
         *         Custom easing function
         * @sample {highstock} stock/plotoptions/animation-slower/
         *         Slower animation
         * @sample {highstock} stock/plotoptions/animation-easing/
         *         Custom easing function
         * @sample {highmaps} maps/plotoptions/series-animation-true/
         *         Animation enabled on map series
         * @sample {highmaps} maps/plotoptions/mapbubble-animation-false/
         *         Disabled on mapbubble series
         *
         * @type    {boolean|Partial<Highcharts.AnimationOptionsObject>}
         * @default {highcharts} true
         * @default {highstock} true
         * @default {highmaps} false
         *
         * @private
         */
        animation: {
            /** @internal */
            duration: 1000
        },

        /**
         * @default   0
         * @type      {number}
         * @since     8.2.0
         * @apioption plotOptions.series.animation.defer
         */

        /**
         * An additional class name to apply to the series' graphical elements.
         * This option does not replace default class names of the graphical
         * element.
         *
         * @type      {string}
         * @since     5.0.0
         * @apioption plotOptions.series.className
         */

        /**
         * Disable this option to allow series rendering in the whole plotting
         * area.
         *
         * **Note:** Clipping should be always enabled when
         * [chart.zoomType](#chart.zoomType) is set
         *
         * @sample {highcharts} highcharts/plotoptions/series-clip/
         *         Disabled clipping
         *
         * @default   true
         * @type      {boolean}
         * @since     3.0.0
         * @apioption plotOptions.series.clip
         */

        /**
         * The main color of the series. In line type series it applies to the
         * line and the point markers unless otherwise specified. In bar type
         * series it applies to the bars unless a color is specified per point.
         * The default value is pulled from the `options.colors` array.
         *
         * In styled mode, the color can be defined by the
         * [colorIndex](#plotOptions.series.colorIndex) option. Also, the series
         * color can be set with the `.highcharts-series`,
         * `.highcharts-color-{n}`, `.highcharts-{type}-series` or
         * `.highcharts-series-{n}` class, or individual classes given by the
         * `className` option.
         *
         * @productdesc {highmaps}
         * In maps, the series color is rarely used, as most choropleth maps use
         * the color to denote the value of each point. The series color can
         * however be used in a map with multiple series holding categorized
         * data.
         *
         * @sample {highcharts} highcharts/plotoptions/series-color-general/
         *         General plot option
         * @sample {highcharts} highcharts/plotoptions/series-color-specific/
         *         One specific series
         * @sample {highcharts} highcharts/plotoptions/series-color-area/
         *         Area color
         * @sample {highcharts} highcharts/series/infographic/
         *         Pattern fill
         * @sample {highmaps} maps/demo/category-map/
         *         Category map by multiple series
         *
         * @type      {Highcharts.ColorString|Highcharts.GradientColorObject|Highcharts.PatternObject}
         * @apioption plotOptions.series.color
         */

        /**
         * Styled mode only. A specific color index to use for the series, so
         * its graphic representations are given the class name
         * `highcharts-color-{n}`.
         *
         * @type      {number}
         * @since     5.0.0
         * @apioption plotOptions.series.colorIndex
         */


        /**
         * Whether to connect a graph line across null points, or render a gap
         * between the two points on either side of the null.
         *
         * @sample {highcharts} highcharts/plotoptions/series-connectnulls-false/
         *         False by default
         * @sample {highcharts} highcharts/plotoptions/series-connectnulls-true/
         *         True
         *
         * @type      {boolean}
         * @default   false
         * @product   highcharts highstock
         * @apioption plotOptions.series.connectNulls
         */


        /**
         * You can set the cursor to "pointer" if you have click events attached
         * to the series, to signal to the user that the points and lines can
         * be clicked.
         *
         * In styled mode, the series cursor can be set with the same classes
         * as listed under [series.color](#plotOptions.series.color).
         *
         * @sample {highcharts} highcharts/plotoptions/series-cursor-line/
         *         On line graph
         * @sample {highcharts} highcharts/plotoptions/series-cursor-column/
         *         On columns
         * @sample {highcharts} highcharts/plotoptions/series-cursor-scatter/
         *         On scatter markers
         * @sample {highstock} stock/plotoptions/cursor/
         *         Pointer on a line graph
         * @sample {highmaps} maps/plotoptions/series-allowpointselect/
         *         Map area
         * @sample {highmaps} maps/plotoptions/mapbubble-allowpointselect/
         *         Map bubble
         *
         * @type      {string|Highcharts.CursorValue}
         * @apioption plotOptions.series.cursor
         */

        /**
         * A reserved subspace to store options and values for customized
         * functionality. Here you can add additional data for your own event
         * callbacks and formatter callbacks.
         *
         * @sample {highcharts} highcharts/point/custom/
         *         Point and series with custom data
         *
         * @type      {Highcharts.Dictionary<*>}
         * @apioption plotOptions.series.custom
         */

        /**
         * Name of the dash style to use for the graph, or for some series types
         * the outline of each shape.
         *
         * In styled mode, the
         * [stroke dash-array](https://jsfiddle.net/gh/get/library/pure/highcharts/highcharts/tree/master/samples/highcharts/css/series-dashstyle/)
         * can be set with the same classes as listed under
         * [series.color](#plotOptions.series.color).
         *
         * @sample {highcharts} highcharts/plotoptions/series-dashstyle-all/
         *         Possible values demonstrated
         * @sample {highcharts} highcharts/plotoptions/series-dashstyle/
         *         Chart suitable for printing in black and white
         * @sample {highstock} highcharts/plotoptions/series-dashstyle-all/
         *         Possible values demonstrated
         * @sample {highmaps} highcharts/plotoptions/series-dashstyle-all/
         *         Possible values demonstrated
         * @sample {highmaps} maps/plotoptions/series-dashstyle/
         *         Dotted borders on a map
         *
         * @type      {Highcharts.DashStyleValue}
         * @default   Solid
         * @since     2.1
         * @apioption plotOptions.series.dashStyle
         */

        /**
         * A description of the series to add to the screen reader information
         * about the series.
         *
         * @type      {string}
         * @since     5.0.0
         * @requires  modules/accessibility
         * @apioption plotOptions.series.description
         */

        /**
         * Options for the series data sorting.
         *
         * @type      {Highcharts.DataSortingOptionsObject}
         * @since     8.0.0
         * @product   highcharts highstock
         * @apioption plotOptions.series.dataSorting
         */

        /**
         * Enable or disable data sorting for the series. Use [xAxis.reversed](
         * #xAxis.reversed) to change the sorting order.
         *
         * @sample {highcharts} highcharts/datasorting/animation/
         *         Data sorting in scatter-3d
         * @sample {highcharts} highcharts/datasorting/labels-animation/
         *         Axis labels animation
         * @sample {highcharts} highcharts/datasorting/dependent-sorting/
         *         Dependent series sorting
         * @sample {highcharts} highcharts/datasorting/independent-sorting/
         *         Independent series sorting
         *
         * @type      {boolean}
         * @since     8.0.0
         * @apioption plotOptions.series.dataSorting.enabled
         */

        /**
         * Whether to allow matching points by name in an update. If this option
         * is disabled, points will be matched by order.
         *
         * @sample {highcharts} highcharts/datasorting/match-by-name/
         *         Enabled match by name
         *
         * @type      {boolean}
         * @since     8.0.0
         * @apioption plotOptions.series.dataSorting.matchByName
         */

        /**
         * Determines what data value should be used to sort by.
         *
         * @sample {highcharts} highcharts/datasorting/sort-key/
         *         Sort key as `z` value
         *
         * @type      {string}
         * @since     8.0.0
         * @default   y
         * @apioption plotOptions.series.dataSorting.sortKey
         */

        /**
         * Enable or disable the mouse tracking for a specific series. This
         * includes point tooltips and click events on graphs and points. For
         * large datasets it improves performance.
         *
         * @sample {highcharts} highcharts/plotoptions/series-enablemousetracking-false/
         *         No mouse tracking
         * @sample {highmaps} maps/plotoptions/series-enablemousetracking-false/
         *         No mouse tracking
         *
         * @type      {boolean}
         * @default   true
         * @apioption plotOptions.series.enableMouseTracking
         */

        /**
         * Whether to use the Y extremes of the total chart width or only the
         * zoomed area when zooming in on parts of the X axis. By default, the
         * Y axis adjusts to the min and max of the visible data. Cartesian
         * series only.
         *
         * @type      {boolean}
         * @default   false
         * @since     4.1.6
         * @product   highcharts highstock gantt
         * @apioption plotOptions.series.getExtremesFromAll
         */

        /**
         * An array specifying which option maps to which key in the data point
         * array. This makes it convenient to work with unstructured data arrays
         * from different sources.
         *
         * @see [series.data](#series.line.data)
         *
         * @sample {highcharts|highstock} highcharts/series/data-keys/
         *         An extended data array with keys
         * @sample {highcharts|highstock} highcharts/series/data-nested-keys/
         *         Nested keys used to access object properties
         *
         * @type      {Array<string>}
         * @since     4.1.6
         * @apioption plotOptions.series.keys
         */

        /**
         * The line cap used for line ends and line joins on the graph.
         *
         * @type       {Highcharts.SeriesLinecapValue}
         * @default    round
         * @product    highcharts highstock
         * @apioption  plotOptions.series.linecap
         */

        /**
         * The [id](#series.id) of another series to link to. Additionally,
         * the value can be ":previous" to link to the previous series. When
         * two series are linked, only the first one appears in the legend.
         * Toggling the visibility of this also toggles the linked series.
         *
         * If master series uses data sorting and linked series does not have
         * its own sorting definition, the linked series will be sorted in the
         * same order as the master one.
         *
         * @sample {highcharts|highstock} highcharts/demo/arearange-line/
         *         Linked series
         *
         * @type      {string}
         * @since     3.0
         * @product   highcharts highstock gantt
         * @apioption plotOptions.series.linkedTo
         */

        /**
         * Options for the corresponding navigator series if `showInNavigator`
         * is `true` for this series. Available options are the same as any
         * series, documented at [plotOptions](#plotOptions.series) and
         * [series](#series).
         *
         * These options are merged with options in [navigator.series](
         * #navigator.series), and will take precedence if the same option is
         * defined both places.
         *
         * @see [navigator.series](#navigator.series)
         *
         * @type      {Highcharts.PlotSeriesOptions}
         * @since     5.0.0
         * @product   highstock
         * @apioption plotOptions.series.navigatorOptions
         */

        /**
         * The color for the parts of the graph or points that are below the
         * [threshold](#plotOptions.series.threshold). Note that `zones` takes
         * precedence over the negative color. Using `negativeColor` is
         * equivalent to applying a zone with value of 0.
         *
         * @see In styled mode, a negative color is applied by setting this option
         *      to `true` combined with the `.highcharts-negative` class name.
         *
         * @sample {highcharts} highcharts/plotoptions/series-negative-color/
         *         Spline, area and column
         * @sample {highcharts} highcharts/plotoptions/arearange-negativecolor/
         *         Arearange
         * @sample {highcharts} highcharts/css/series-negative-color/
         *         Styled mode
         * @sample {highstock} highcharts/plotoptions/series-negative-color/
         *         Spline, area and column
         * @sample {highstock} highcharts/plotoptions/arearange-negativecolor/
         *         Arearange
         * @sample {highmaps} highcharts/plotoptions/series-negative-color/
         *         Spline, area and column
         * @sample {highmaps} highcharts/plotoptions/arearange-negativecolor/
         *         Arearange
         *
         * @type      {Highcharts.ColorString|Highcharts.GradientColorObject|Highcharts.PatternObject}
         * @since     3.0
         * @apioption plotOptions.series.negativeColor
         */

        /**
         * Same as
         * [accessibility.pointDescriptionFormatter](#accessibility.pointDescriptionFormatter),
         * but for an individual series. Overrides the chart wide configuration.
         *
         * @type      {Function}
         * @since     5.0.12
         * @apioption plotOptions.series.pointDescriptionFormatter
         */

        /**
         * If no x values are given for the points in a series, `pointInterval`
         * defines the interval of the x values. For example, if a series
         * contains one value every decade starting from year 0, set
         * `pointInterval` to `10`. In true `datetime` axes, the `pointInterval`
         * is set in milliseconds.
         *
         * It can be also be combined with `pointIntervalUnit` to draw irregular
         * time intervals.
         *
         * Please note that this options applies to the _series data_, not the
         * interval of the axis ticks, which is independent.
         *
         * @sample {highcharts} highcharts/plotoptions/series-pointstart-datetime/
         *         Datetime X axis
         * @sample {highstock} stock/plotoptions/pointinterval-pointstart/
         *         Using pointStart and pointInterval
         *
         * @type      {number}
         * @default   1
         * @product   highcharts highstock gantt
         * @apioption plotOptions.series.pointInterval
         */

        /**
         * On datetime series, this allows for setting the
         * [pointInterval](#plotOptions.series.pointInterval) to irregular time
         * units, `day`, `month` and `year`. A day is usually the same as 24
         * hours, but `pointIntervalUnit` also takes the DST crossover into
         * consideration when dealing with local time. Combine this option with
         * `pointInterval` to draw weeks, quarters, 6 months, 10 years etc.
         *
         * Please note that this options applies to the _series data_, not the
         * interval of the axis ticks, which is independent.
         *
         * @sample {highcharts} highcharts/plotoptions/series-pointintervalunit/
         *         One point a month
         * @sample {highstock} highcharts/plotoptions/series-pointintervalunit/
         *         One point a month
         *
         * @type       {string}
         * @since      4.1.0
         * @product    highcharts highstock gantt
         * @validvalue ["day", "month", "year"]
         * @apioption  plotOptions.series.pointIntervalUnit
         */

        /**
         * Possible values: `"on"`, `"between"`, `number`.
         *
         * In a column chart, when pointPlacement is `"on"`, the point will not
         * create any padding of the X axis. In a polar column chart this means
         * that the first column points directly north. If the pointPlacement is
         * `"between"`, the columns will be laid out between ticks. This is
         * useful for example for visualising an amount between two points in
         * time or in a certain sector of a polar chart.
         *
         * Since Highcharts 3.0.2, the point placement can also be numeric,
         * where 0 is on the axis value, -0.5 is between this value and the
         * previous, and 0.5 is between this value and the next. Unlike the
         * textual options, numeric point placement options won't affect axis
         * padding.
         *
         * Note that pointPlacement needs a [pointRange](
         * #plotOptions.series.pointRange) to work. For column series this is
         * computed, but for line-type series it needs to be set.
         *
         * For the `xrange` series type and gantt charts, if the Y axis is a
         * category axis, the `pointPlacement` applies to the Y axis rather than
         * the (typically datetime) X axis.
         *
         * Defaults to `undefined` in cartesian charts, `"between"` in polar
         * charts.
         *
         * @see [xAxis.tickmarkPlacement](#xAxis.tickmarkPlacement)
         *
         * @sample {highcharts|highstock} highcharts/plotoptions/series-pointplacement-between/
         *         Between in a column chart
         * @sample {highcharts|highstock} highcharts/plotoptions/series-pointplacement-numeric/
         *         Numeric placement for custom layout
         * @sample {highcharts|highstock} maps/plotoptions/heatmap-pointplacement/
         *         Placement in heatmap
         *
         * @type      {string|number}
         * @since     2.3.0
         * @product   highcharts highstock gantt
         * @apioption plotOptions.series.pointPlacement
         */

        /**
         * If no x values are given for the points in a series, pointStart
         * defines on what value to start. For example, if a series contains one
         * yearly value starting from 1945, set pointStart to 1945.
         *
         * @sample {highcharts} highcharts/plotoptions/series-pointstart-linear/
         *         Linear
         * @sample {highcharts} highcharts/plotoptions/series-pointstart-datetime/
         *         Datetime
         * @sample {highstock} stock/plotoptions/pointinterval-pointstart/
         *         Using pointStart and pointInterval
         *
         * @type      {number}
         * @default   0
         * @product   highcharts highstock gantt
         * @apioption plotOptions.series.pointStart
         */

        /**
         * Whether to select the series initially. If `showCheckbox` is true,
         * the checkbox next to the series name in the legend will be checked
         * for a selected series.
         *
         * @sample {highcharts} highcharts/plotoptions/series-selected/
         *         One out of two series selected
         *
         * @type      {boolean}
         * @default   false
         * @since     1.2.0
         * @apioption plotOptions.series.selected
         */

        /**
         * Whether to apply a drop shadow to the graph line. Since 2.3 the
         * shadow can be an object configuration containing `color`, `offsetX`,
         * `offsetY`, `opacity` and `width`.
         *
         * @sample {highcharts} highcharts/plotoptions/series-shadow/
         *         Shadow enabled
         *
         * @type      {boolean|Highcharts.ShadowOptionsObject}
         * @default   false
         * @apioption plotOptions.series.shadow
         */

        /**
         * Whether to display this particular series or series type in the
         * legend. Standalone series are shown in legend by default, and linked
         * series are not. Since v7.2.0 it is possible to show series that use
         * colorAxis by setting this option to `true`.
         *
         * @sample {highcharts} highcharts/plotoptions/series-showinlegend/
         *         One series in the legend, one hidden
         *
         * @type      {boolean}
         * @apioption plotOptions.series.showInLegend
         */

        /**
         * Whether or not to show the series in the navigator. Takes precedence
         * over [navigator.baseSeries](#navigator.baseSeries) if defined.
         *
         * @type      {boolean}
         * @since     5.0.0
         * @product   highstock
         * @apioption plotOptions.series.showInNavigator
         */

        /**
         * If set to `true`, the accessibility module will skip past the points
         * in this series for keyboard navigation.
         *
         * @type      {boolean}
         * @since     5.0.12
         * @apioption plotOptions.series.skipKeyboardNavigation
         */

        /**
         * Whether to stack the values of each series on top of each other.
         * Possible values are `undefined` to disable, `"normal"` to stack by
         * value or `"percent"`.
         *
         * When stacking is enabled, data must be sorted
         * in ascending X order.
         *
         * Some stacking options are related to specific series types. In the
         * streamgraph series type, the stacking option is set to `"stream"`.
         * The second one is `"overlap"`, which only applies to waterfall
         * series.
         *
         * @see [yAxis.reversedStacks](#yAxis.reversedStacks)
         *
         * @sample {highcharts} highcharts/plotoptions/series-stacking-line/
         *         Line
         * @sample {highcharts} highcharts/plotoptions/series-stacking-column/
         *         Column
         * @sample {highcharts} highcharts/plotoptions/series-stacking-bar/
         *         Bar
         * @sample {highcharts} highcharts/plotoptions/series-stacking-area/
         *         Area
         * @sample {highcharts} highcharts/plotoptions/series-stacking-percent-line/
         *         Line
         * @sample {highcharts} highcharts/plotoptions/series-stacking-percent-column/
         *         Column
         * @sample {highcharts} highcharts/plotoptions/series-stacking-percent-bar/
         *         Bar
         * @sample {highcharts} highcharts/plotoptions/series-stacking-percent-area/
         *         Area
         * @sample {highcharts} highcharts/plotoptions/series-waterfall-with-normal-stacking
         *         Waterfall with normal stacking
         * @sample {highcharts} highcharts/plotoptions/series-waterfall-with-overlap-stacking
         *         Waterfall with overlap stacking
         * @sample {highstock} stock/plotoptions/stacking/
         *         Area
         *
         * @type       {string}
         * @product    highcharts highstock
         * @validvalue ["normal", "overlap", "percent", "stream"]
         * @apioption  plotOptions.series.stacking
         */

        /**
         * Whether to apply steps to the line. Possible values are `left`,
         * `center` and `right`.
         *
         * @sample {highcharts} highcharts/plotoptions/line-step/
         *         Different step line options
         * @sample {highcharts} highcharts/plotoptions/area-step/
         *         Stepped, stacked area
         * @sample {highstock} stock/plotoptions/line-step/
         *         Step line
         *
         * @type       {string}
         * @since      1.2.5
         * @product    highcharts highstock
         * @validvalue ["left", "center", "right"]
         * @apioption  plotOptions.series.step
         */

        /**
         * The threshold, also called zero level or base level. For line type
         * series this is only used in conjunction with
         * [negativeColor](#plotOptions.series.negativeColor).
         *
         * @see [softThreshold](#plotOptions.series.softThreshold).
         *
         * @type      {number|null}
         * @default   0
         * @since     3.0
         * @product   highcharts highstock
         * @apioption plotOptions.series.threshold
         */

        /**
         * Set the initial visibility of the series.
         *
         * @sample {highcharts} highcharts/plotoptions/series-visible/
         *         Two series, one hidden and one visible
         * @sample {highstock} stock/plotoptions/series-visibility/
         *         Hidden series
         *
         * @type      {boolean}
         * @default   true
         * @apioption plotOptions.series.visible
         */

        /**
         * Defines the Axis on which the zones are applied.
         *
         * @see [zones](#plotOptions.series.zones)
         *
         * @sample {highcharts} highcharts/series/color-zones-zoneaxis-x/
         *         Zones on the X-Axis
         * @sample {highstock} highcharts/series/color-zones-zoneaxis-x/
         *         Zones on the X-Axis
         *
         * @type      {string}
         * @default   y
         * @since     4.1.0
         * @product   highcharts highstock
         * @apioption plotOptions.series.zoneAxis
         */

        /**
         * General event handlers for the series items. These event hooks can
         * also be attached to the series at run time using the
         * `Highcharts.addEvent` function.
         *
         * @declare Highcharts.SeriesEventsOptionsObject
         *
         * @private
         */
        events: {},

        /**
         * Fires after the series has finished its initial animation, or in case
         * animation is disabled, immediately as the series is displayed.
         *
         * @sample {highcharts} highcharts/plotoptions/series-events-afteranimate/
         *         Show label after animate
         * @sample {highstock} highcharts/plotoptions/series-events-afteranimate/
         *         Show label after animate
         *
         * @type      {Highcharts.SeriesAfterAnimateCallbackFunction}
         * @since     4.0
         * @product   highcharts highstock gantt
         * @context   Highcharts.Series
         * @apioption plotOptions.series.events.afterAnimate
         */

        /**
         * Fires when the checkbox next to the series' name in the legend is
         * clicked. One parameter, `event`, is passed to the function. The state
         * of the checkbox is found by `event.checked`. The checked item is
         * found by `event.item`. Return `false` to prevent the default action
         * which is to toggle the select state of the series.
         *
         * @sample {highcharts} highcharts/plotoptions/series-events-checkboxclick/
         *         Alert checkbox status
         *
         * @type      {Highcharts.SeriesCheckboxClickCallbackFunction}
         * @since     1.2.0
         * @context   Highcharts.Series
         * @apioption plotOptions.series.events.checkboxClick
         */

        /**
         * Fires when the series is clicked. One parameter, `event`, is passed
         * to the function, containing common event information. Additionally,
         * `event.point` holds a pointer to the nearest point on the graph.
         *
         * @sample {highcharts} highcharts/plotoptions/series-events-click/
         *         Alert click info
         * @sample {highstock} stock/plotoptions/series-events-click/
         *         Alert click info
         * @sample {highmaps} maps/plotoptions/series-events-click/
         *         Display click info in subtitle
         *
         * @type      {Highcharts.SeriesClickCallbackFunction}
         * @context   Highcharts.Series
         * @apioption plotOptions.series.events.click
         */

        /**
         * Fires when the series is hidden after chart generation time, either
         * by clicking the legend item or by calling `.hide()`.
         *
         * @sample {highcharts} highcharts/plotoptions/series-events-hide/
         *         Alert when the series is hidden by clicking the legend item
         *
         * @type      {Highcharts.SeriesHideCallbackFunction}
         * @since     1.2.0
         * @context   Highcharts.Series
         * @apioption plotOptions.series.events.hide
         */

        /**
         * Fires when the legend item belonging to the series is clicked. One
         * parameter, `event`, is passed to the function. The default action
         * is to toggle the visibility of the series. This can be prevented
         * by returning `false` or calling `event.preventDefault()`.
         *
         * @sample {highcharts} highcharts/plotoptions/series-events-legenditemclick/
         *         Confirm hiding and showing
         *
         * @type      {Highcharts.SeriesLegendItemClickCallbackFunction}
         * @context   Highcharts.Series
         * @apioption plotOptions.series.events.legendItemClick
         */

        /**
         * Fires when the mouse leaves the graph. One parameter, `event`, is
         * passed to the function, containing common event information. If the
         * [stickyTracking](#plotOptions.series) option is true, `mouseOut`
         * doesn't happen before the mouse enters another graph or leaves the
         * plot area.
         *
         * @sample {highcharts} highcharts/plotoptions/series-events-mouseover-sticky/
         *         With sticky tracking by default
         * @sample {highcharts} highcharts/plotoptions/series-events-mouseover-no-sticky/
         *         Without sticky tracking
         *
         * @type      {Highcharts.SeriesMouseOutCallbackFunction}
         * @context   Highcharts.Series
         * @apioption plotOptions.series.events.mouseOut
         */

        /**
         * Fires when the mouse enters the graph. One parameter, `event`, is
         * passed to the function, containing common event information.
         *
         * @sample {highcharts} highcharts/plotoptions/series-events-mouseover-sticky/
         *         With sticky tracking by default
         * @sample {highcharts} highcharts/plotoptions/series-events-mouseover-no-sticky/
         *         Without sticky tracking
         *
         * @type      {Highcharts.SeriesMouseOverCallbackFunction}
         * @context   Highcharts.Series
         * @apioption plotOptions.series.events.mouseOver
         */

        /**
         * Fires when the series is shown after chart generation time, either
         * by clicking the legend item or by calling `.show()`.
         *
         * @sample {highcharts} highcharts/plotoptions/series-events-show/
         *         Alert when the series is shown by clicking the legend item.
         *
         * @type      {Highcharts.SeriesShowCallbackFunction}
         * @since     1.2.0
         * @context   Highcharts.Series
         * @apioption plotOptions.series.events.show
         */

        /**
         * Options for the point markers of line-like series. Properties like
         * `fillColor`, `lineColor` and `lineWidth` define the visual appearance
         * of the markers. Other series types, like column series, don't have
         * markers, but have visual options on the series level instead.
         *
         * In styled mode, the markers can be styled with the
         * `.highcharts-point`, `.highcharts-point-hover` and
         * `.highcharts-point-select` class names.
         *
         * @declare Highcharts.PointMarkerOptionsObject
         *
         * @private
         */
        marker: {

            /**
             * Enable or disable the point marker. If `undefined`, the markers
             * are hidden when the data is dense, and shown for more widespread
             * data points.
             *
             * @sample {highcharts} highcharts/plotoptions/series-marker-enabled/
             *         Disabled markers
             * @sample {highcharts} highcharts/plotoptions/series-marker-enabled-false/
             *         Disabled in normal state but enabled on hover
             * @sample {highstock} stock/plotoptions/series-marker/
             *         Enabled markers
             *
             * @type      {boolean}
             * @default   {highcharts} undefined
             * @default   {highstock} false
             * @apioption plotOptions.series.marker.enabled
             */

            /**
             * The threshold for how dense the point markers should be before
             * they are hidden, given that `enabled` is not defined. The number
             * indicates the horizontal distance between the two closest points
             * in the series, as multiples of the `marker.radius`. In other
             * words, the default value of 2 means points are hidden if
             * overlapping horizontally.
             *
             * @sample highcharts/plotoptions/series-marker-enabledthreshold
             *         A higher threshold
             *
             * @since 6.0.5
             */
            enabledThreshold: 2,

            /**
             * The fill color of the point marker. When `undefined`, the series'
             * or point's color is used.
             *
             * @sample {highcharts} highcharts/plotoptions/series-marker-fillcolor/
             *         White fill
             *
             * @type      {Highcharts.ColorString|Highcharts.GradientColorObject|Highcharts.PatternObject}
             * @apioption plotOptions.series.marker.fillColor
             */

            /**
             * Image markers only. Set the image width explicitly. When using
             * this option, a `width` must also be set.
             *
             * @sample {highcharts} highcharts/plotoptions/series-marker-width-height/
             *         Fixed width and height
             * @sample {highstock} highcharts/plotoptions/series-marker-width-height/
             *         Fixed width and height
             *
             * @type      {number}
             * @since     4.0.4
             * @apioption plotOptions.series.marker.height
             */

            /**
             * The color of the point marker's outline. When `undefined`, the
             * series' or point's color is used.
             *
             * @sample {highcharts} highcharts/plotoptions/series-marker-fillcolor/
             *         Inherit from series color (undefined)
             *
             * @type {Highcharts.ColorString|Highcharts.GradientColorObject|Highcharts.PatternObject}
             */
            lineColor: palette.backgroundColor,

            /**
             * The width of the point marker's outline.
             *
             * @sample {highcharts} highcharts/plotoptions/series-marker-fillcolor/
             *         2px blue marker
             */
            lineWidth: 0,

            /**
             * The radius of the point marker.
             *
             * @sample {highcharts} highcharts/plotoptions/series-marker-radius/
             *         Bigger markers
             *
             * @default {highstock} 2
             * @default {highcharts} 4
             *
             */
            radius: 4,

            /**
             * A predefined shape or symbol for the marker. When undefined, the
             * symbol is pulled from options.symbols. Other possible values are
             * `'circle'`, `'square'`,`'diamond'`, `'triangle'` and
             * `'triangle-down'`.
             *
             * Additionally, the URL to a graphic can be given on this form:
             * `'url(graphic.png)'`. Note that for the image to be applied to
             * exported charts, its URL needs to be accessible by the export
             * server.
             *
             * Custom callbacks for symbol path generation can also be added to
             * `Highcharts.SVGRenderer.prototype.symbols`. The callback is then
             * used by its method name, as shown in the demo.
             *
             * @sample {highcharts} highcharts/plotoptions/series-marker-symbol/
             *         Predefined, graphic and custom markers
             * @sample {highstock} highcharts/plotoptions/series-marker-symbol/
             *         Predefined, graphic and custom markers
             *
             * @type      {string}
             * @apioption plotOptions.series.marker.symbol
             */

            /**
             * Image markers only. Set the image width explicitly. When using
             * this option, a `height` must also be set.
             *
             * @sample {highcharts} highcharts/plotoptions/series-marker-width-height/
             *         Fixed width and height
             * @sample {highstock} highcharts/plotoptions/series-marker-width-height/
             *         Fixed width and height
             *
             * @type      {number}
             * @since     4.0.4
             * @apioption plotOptions.series.marker.width
             */

            /**
             * States for a single point marker.
             *
             * @declare Highcharts.PointStatesOptionsObject
             */
            states: {

                /**
                 * The normal state of a single point marker. Currently only
                 * used for setting animation when returning to normal state
                 * from hover.
                 *
                 * @declare Highcharts.PointStatesNormalOptionsObject
                 */
                normal: {
                    /**
                     * Animation when returning to normal state after hovering.
                     *
                     * @type {boolean|Partial<Highcharts.AnimationOptionsObject>}
                     */
                    animation: true
                },

                /**
                 * The hover state for a single point marker.
                 *
                 * @declare Highcharts.PointStatesHoverOptionsObject
                 */
                hover: {

                    /**
                     * Animation when hovering over the marker.
                     *
                     * @type {boolean|Partial<Highcharts.AnimationOptionsObject>}
                     */
                    animation: {
                        /** @internal */
                        duration: 50
                    },

                    /**
                     * Enable or disable the point marker.
                     *
                     * @sample {highcharts} highcharts/plotoptions/series-marker-states-hover-enabled/
                     *         Disabled hover state
                     */
                    enabled: true,

                    /**
                     * The fill color of the marker in hover state. When
                     * `undefined`, the series' or point's fillColor for normal
                     * state is used.
                     *
                     * @type      {Highcharts.ColorString|Highcharts.GradientColorObject|Highcharts.PatternObject}
                     * @apioption plotOptions.series.marker.states.hover.fillColor
                     */

                    /**
                     * The color of the point marker's outline. When
                     * `undefined`, the series' or point's lineColor for normal
                     * state is used.
                     *
                     * @sample {highcharts} highcharts/plotoptions/series-marker-states-hover-linecolor/
                     *         White fill color, black line color
                     *
                     * @type      {Highcharts.ColorString|Highcharts.GradientColorObject|Highcharts.PatternObject}
                     * @apioption plotOptions.series.marker.states.hover.lineColor
                     */

                    /**
                     * The width of the point marker's outline. When
                     * `undefined`, the series' or point's lineWidth for normal
                     * state is used.
                     *
                     * @sample {highcharts} highcharts/plotoptions/series-marker-states-hover-linewidth/
                     *         3px line width
                     *
                     * @type      {number}
                     * @apioption plotOptions.series.marker.states.hover.lineWidth
                     */

                    /**
                     * The radius of the point marker. In hover state, it
                     * defaults to the normal state's radius + 2 as per the
                     * [radiusPlus](#plotOptions.series.marker.states.hover.radiusPlus)
                     * option.
                     *
                     * @sample {highcharts} highcharts/plotoptions/series-marker-states-hover-radius/
                     *         10px radius
                     *
                     * @type      {number}
                     * @apioption plotOptions.series.marker.states.hover.radius
                     */

                    /**
                     * The number of pixels to increase the radius of the
                     * hovered point.
                     *
                     * @sample {highcharts} highcharts/plotoptions/series-states-hover-linewidthplus/
                     *         5 pixels greater radius on hover
                     * @sample {highstock} highcharts/plotoptions/series-states-hover-linewidthplus/
                     *         5 pixels greater radius on hover
                     *
                     * @since 4.0.3
                     */
                    radiusPlus: 2,

                    /**
                     * The additional line width for a hovered point.
                     *
                     * @sample {highcharts} highcharts/plotoptions/series-states-hover-linewidthplus/
                     *         2 pixels wider on hover
                     * @sample {highstock} highcharts/plotoptions/series-states-hover-linewidthplus/
                     *         2 pixels wider on hover
                     *
                     * @since 4.0.3
                     */
                    lineWidthPlus: 1
                },

                /**
                 * The appearance of the point marker when selected. In order to
                 * allow a point to be selected, set the
                 * `series.allowPointSelect` option to true.
                 *
                 * @declare Highcharts.PointStatesSelectOptionsObject
                 */
                select: {

                    /**
                     * Enable or disable visible feedback for selection.
                     *
                     * @sample {highcharts} highcharts/plotoptions/series-marker-states-select-enabled/
                     *         Disabled select state
                     *
                     * @type      {boolean}
                     * @default   true
                     * @apioption plotOptions.series.marker.states.select.enabled
                     */

                    /**
                     * The radius of the point marker. In hover state, it
                     * defaults to the normal state's radius + 2.
                     *
                     * @sample {highcharts} highcharts/plotoptions/series-marker-states-select-radius/
                     *         10px radius for selected points
                     *
                     * @type      {number}
                     * @apioption plotOptions.series.marker.states.select.radius
                     */

                    /**
                     * The fill color of the point marker.
                     *
                     * @sample {highcharts} highcharts/plotoptions/series-marker-states-select-fillcolor/
                     *         Solid red discs for selected points
                     *
                     * @type {Highcharts.ColorString|Highcharts.GradientColorObject|Highcharts.PatternObject}
                     */
                    fillColor: palette.neutralColor20,

                    /**
                     * The color of the point marker's outline. When
                     * `undefined`, the series' or point's color is used.
                     *
                     * @sample {highcharts} highcharts/plotoptions/series-marker-states-select-linecolor/
                     *         Red line color for selected points
                     *
                     * @type {Highcharts.ColorString|Highcharts.GradientColorObject|Highcharts.PatternObject}
                     */
                    lineColor: palette.neutralColor100,

                    /**
                     * The width of the point marker's outline.
                     *
                     * @sample {highcharts} highcharts/plotoptions/series-marker-states-select-linewidth/
                     *         3px line width for selected points
                     */
                    lineWidth: 2
                }
            }
        },

        /**
         * Properties for each single point.
         *
         * @declare Highcharts.PlotSeriesPointOptions
         *
         * @private
         */
        point: {

            /**
             * Fires when a point is clicked. One parameter, `event`, is passed
             * to the function, containing common event information.
             *
             * If the `series.allowPointSelect` option is true, the default
             * action for the point's click event is to toggle the point's
             * select state. Returning `false` cancels this action.
             *
             * @sample {highcharts} highcharts/plotoptions/series-point-events-click/
             *         Click marker to alert values
             * @sample {highcharts} highcharts/plotoptions/series-point-events-click-column/
             *         Click column
             * @sample {highcharts} highcharts/plotoptions/series-point-events-click-url/
             *         Go to URL
             * @sample {highmaps} maps/plotoptions/series-point-events-click/
             *         Click marker to display values
             * @sample {highmaps} maps/plotoptions/series-point-events-click-url/
             *         Go to URL
             *
             * @type      {Highcharts.PointClickCallbackFunction}
             * @context   Highcharts.Point
             * @apioption plotOptions.series.point.events.click
             */

            /**
             * Fires when the mouse leaves the area close to the point. One
             * parameter, `event`, is passed to the function, containing common
             * event information.
             *
             * @sample {highcharts} highcharts/plotoptions/series-point-events-mouseover/
             *         Show values in the chart's corner on mouse over
             *
             * @type      {Highcharts.PointMouseOutCallbackFunction}
             * @context   Highcharts.Point
             * @apioption plotOptions.series.point.events.mouseOut
             */

            /**
             * Fires when the mouse enters the area close to the point. One
             * parameter, `event`, is passed to the function, containing common
             * event information.
             *
             * @sample {highcharts} highcharts/plotoptions/series-point-events-mouseover/
             *         Show values in the chart's corner on mouse over
             *
             * @type      {Highcharts.PointMouseOverCallbackFunction}
             * @context   Highcharts.Point
             * @apioption plotOptions.series.point.events.mouseOver
             */

            /**
             * Fires when the point is removed using the `.remove()` method. One
             * parameter, `event`, is passed to the function. Returning `false`
             * cancels the operation.
             *
             * @sample {highcharts} highcharts/plotoptions/series-point-events-remove/
             *         Remove point and confirm
             *
             * @type      {Highcharts.PointRemoveCallbackFunction}
             * @since     1.2.0
             * @context   Highcharts.Point
             * @apioption plotOptions.series.point.events.remove
             */

            /**
             * Fires when the point is selected either programmatically or
             * following a click on the point. One parameter, `event`, is passed
             * to the function. Returning `false` cancels the operation.
             *
             * @sample {highcharts} highcharts/plotoptions/series-point-events-select/
             *         Report the last selected point
             * @sample {highmaps} maps/plotoptions/series-allowpointselect/
             *         Report select and unselect
             *
             * @type      {Highcharts.PointSelectCallbackFunction}
             * @since     1.2.0
             * @context   Highcharts.Point
             * @apioption plotOptions.series.point.events.select
             */

            /**
             * Fires when the point is unselected either programmatically or
             * following a click on the point. One parameter, `event`, is passed
             * to the function.
             *  Returning `false` cancels the operation.
             *
             * @sample {highcharts} highcharts/plotoptions/series-point-events-unselect/
             *         Report the last unselected point
             * @sample {highmaps} maps/plotoptions/series-allowpointselect/
             *         Report select and unselect
             *
             * @type      {Highcharts.PointUnselectCallbackFunction}
             * @since     1.2.0
             * @context   Highcharts.Point
             * @apioption plotOptions.series.point.events.unselect
             */

            /**
             * Fires when the point is updated programmatically through the
             * `.update()` method. One parameter, `event`, is passed to the
             * function. The new point options can be accessed through
             * `event.options`. Returning `false` cancels the operation.
             *
             * @sample {highcharts} highcharts/plotoptions/series-point-events-update/
             *         Confirm point updating
             *
             * @type      {Highcharts.PointUpdateCallbackFunction}
             * @since     1.2.0
             * @context   Highcharts.Point
             * @apioption plotOptions.series.point.events.update
             */

            /**
             * Events for each single point.
             *
             * @declare Highcharts.PointEventsOptionsObject
             */
            events: {}
        },

        /**
         * Options for the series data labels, appearing next to each data
         * point.
         *
         * Since v6.2.0, multiple data labels can be applied to each single
         * point by defining them as an array of configs.
         *
         * In styled mode, the data labels can be styled with the
         * `.highcharts-data-label-box` and `.highcharts-data-label` class names
         * ([see example](https://www.highcharts.com/samples/highcharts/css/series-datalabels)).
         *
         * @sample {highcharts} highcharts/plotoptions/series-datalabels-enabled
         *         Data labels enabled
         * @sample {highcharts} highcharts/plotoptions/series-datalabels-multiple
         *         Multiple data labels on a bar series
         * @sample {highcharts} highcharts/css/series-datalabels
         *         Style mode example
         *
         * @type    {*|Array<*>}
         * @product highcharts highstock highmaps gantt
         *
         * @private
         */
        dataLabels: {
            /**
             * Enable or disable the initial animation when a series is
             * displayed for the `dataLabels`. The animation can also be set as
             * a configuration object. Please note that this option only
             * applies to the initial animation.
             * For other animations, see [chart.animation](#chart.animation)
             * and the animation parameter under the API methods.
             * The following properties are supported:
             *
             * - `defer`: The animation delay time in milliseconds.
             *
             * @sample {highcharts} highcharts/plotoptions/animation-defer/
             *          Animation defer settings
             *
             * @type      {boolean|Partial<Highcharts.AnimationOptionsObject>}
             * @since     8.2.0
             * @apioption plotOptions.series.dataLabels.animation
             */
            animation: {},
            /**
             * The animation delay time in milliseconds.
             * Set to `0` renders dataLabel immediately.
             * As `undefined` inherits defer time from the [series.animation.defer](#plotOptions.series.animation.defer).
             *
             * @type      {number}
             * @since     8.2.0
             * @apioption plotOptions.series.dataLabels.animation.defer
             */

            /**
             * The alignment of the data label compared to the point. If
             * `right`, the right side of the label should be touching the
             * point. For points with an extent, like columns, the alignments
             * also dictates how to align it inside the box, as given with the
             * [inside](#plotOptions.column.dataLabels.inside)
             * option. Can be one of `left`, `center` or `right`.
             *
             * @sample {highcharts} highcharts/plotoptions/series-datalabels-align-left/
             *         Left aligned
             * @sample {highcharts} highcharts/plotoptions/bar-datalabels-align-inside-bar/
             *         Data labels inside the bar
             *
             * @type {Highcharts.AlignValue|null}
             */
            align: 'center',

            /**
             * Whether to allow data labels to overlap. To make the labels less
             * sensitive for overlapping, the
             * [dataLabels.padding](#plotOptions.series.dataLabels.padding)
             * can be set to 0.
             *
             * @sample {highcharts} highcharts/plotoptions/series-datalabels-allowoverlap-false/
             *         Don't allow overlap
             *
             * @type      {boolean}
             * @default   false
             * @since     4.1.0
             * @apioption plotOptions.series.dataLabels.allowOverlap
             */

            /**
             * The background color or gradient for the data label.
             *
             * @sample {highcharts} highcharts/plotoptions/series-datalabels-box/
             *         Data labels box options
             * @sample {highmaps} maps/plotoptions/series-datalabels-box/
             *         Data labels box options
             *
             * @type      {Highcharts.ColorString|Highcharts.GradientColorObject|Highcharts.PatternObject}
             * @since     2.2.1
             * @apioption plotOptions.series.dataLabels.backgroundColor
             */

            /**
             * The border color for the data label. Defaults to `undefined`.
             *
             * @sample {highcharts} highcharts/plotoptions/series-datalabels-box/
             *         Data labels box options
             *
             * @type      {Highcharts.ColorString|Highcharts.GradientColorObject|Highcharts.PatternObject}
             * @since     2.2.1
             * @apioption plotOptions.series.dataLabels.borderColor
             */

            /**
             * The border radius in pixels for the data label.
             *
             * @sample {highcharts} highcharts/plotoptions/series-datalabels-box/
             *         Data labels box options
             * @sample {highmaps} maps/plotoptions/series-datalabels-box/
             *         Data labels box options
             *
             * @type      {number}
             * @default   0
             * @since     2.2.1
             * @apioption plotOptions.series.dataLabels.borderRadius
             */

            /**
             * The border width in pixels for the data label.
             *
             * @sample {highcharts} highcharts/plotoptions/series-datalabels-box/
             *         Data labels box options
             *
             * @type      {number}
             * @default   0
             * @since     2.2.1
             * @apioption plotOptions.series.dataLabels.borderWidth
             */

            /**
             * A class name for the data label. Particularly in styled mode,
             * this can be used to give each series' or point's data label
             * unique styling. In addition to this option, a default color class
             * name is added so that we can give the labels a contrast text
             * shadow.
             *
             * @sample {highcharts} highcharts/css/data-label-contrast/
             *         Contrast text shadow
             * @sample {highcharts} highcharts/css/series-datalabels/
             *         Styling by CSS
             *
             * @type      {string}
             * @since     5.0.0
             * @apioption plotOptions.series.dataLabels.className
             */

            /**
             * The text color for the data labels. Defaults to `undefined`. For
             * certain series types, like column or map, the data labels can be
             * drawn inside the points. In this case the data label will be
             * drawn with maximum contrast by default. Additionally, it will be
             * given a `text-outline` style with the opposite color, to further
             * increase the contrast. This can be overridden by setting the
             * `text-outline` style to `none` in the `dataLabels.style` option.
             *
             * @sample {highcharts} highcharts/plotoptions/series-datalabels-color/
             *         Red data labels
             * @sample {highmaps} maps/demo/color-axis/
             *         White data labels
             *
             * @type      {Highcharts.ColorString|Highcharts.GradientColorObject|Highcharts.PatternObject}
             * @apioption plotOptions.series.dataLabels.color
             */

            /**
             * Whether to hide data labels that are outside the plot area. By
             * default, the data label is moved inside the plot area according
             * to the
             * [overflow](#plotOptions.series.dataLabels.overflow)
             * option.
             *
             * @type      {boolean}
             * @default   true
             * @since     2.3.3
             * @apioption plotOptions.series.dataLabels.crop
             */

            /**
             * Whether to defer displaying the data labels until the initial
             * series animation has finished. Setting to `false` renders the
             * data label immediately. If set to `true` inherits the defer
             * time set in [plotOptions.series.animation](#plotOptions.series.animation).
             *
             * @sample highcharts/plotoptions/animation-defer
             *         Set defer time
             *
             * @since     4.0.0
             * @product   highcharts highstock gantt
             */
            defer: true,

            /**
             * Enable or disable the data labels.
             *
             * @sample {highcharts} highcharts/plotoptions/series-datalabels-enabled/
             *         Data labels enabled
             * @sample {highmaps} maps/demo/color-axis/
             *         Data labels enabled
             *
             * @type      {boolean}
             * @default   false
             * @apioption plotOptions.series.dataLabels.enabled
             */

            /**
             * A declarative filter to control of which data labels to display.
             * The declarative filter is designed for use when callback
             * functions are not available, like when the chart options require
             * a pure JSON structure or for use with graphical editors. For
             * programmatic control, use the `formatter` instead, and return
             * `undefined` to disable a single data label.
             *
             * @example
             * filter: {
             *     property: 'percentage',
             *     operator: '>',
             *     value: 4
             * }
             *
             * @sample {highcharts} highcharts/demo/pie-monochrome
             *         Data labels filtered by percentage
             *
             * @declare   Highcharts.DataLabelsFilterOptionsObject
             * @since     6.0.3
             * @apioption plotOptions.series.dataLabels.filter
             */

            /**
             * The operator to compare by. Can be one of `>`, `<`, `>=`, `<=`,
             * `==`, and `===`.
             *
             * @type       {string}
             * @validvalue [">", "<", ">=", "<=", "==", "==="]
             * @apioption  plotOptions.series.dataLabels.filter.operator
             */

            /**
             * The point property to filter by. Point options are passed
             * directly to properties, additionally there are `y` value,
             * `percentage` and others listed under {@link Highcharts.Point}
             * members.
             *
             * @type      {string}
             * @apioption plotOptions.series.dataLabels.filter.property
             */

            /**
             * The value to compare against.
             *
             * @type      {number}
             * @apioption plotOptions.series.dataLabels.filter.value
             */

            /**
             * A
             * [format string](https://www.highcharts.com/docs/chart-concepts/labels-and-string-formatting)
             * for the data label. Available variables are the same as for
             * `formatter`.
             *
             * @sample {highcharts} highcharts/plotoptions/series-datalabels-format/
             *         Add a unit
             * @sample {highmaps} maps/plotoptions/series-datalabels-format/
             *         Formatted value in the data label
             *
             * @type      {string}
             * @default   y
             * @default   point.value
             * @since     3.0
             * @apioption plotOptions.series.dataLabels.format
             */

            // eslint-disable-next-line valid-jsdoc
            /**
             * Callback JavaScript function to format the data label. Note that
             * if a `format` is defined, the format takes precedence and the
             * formatter is ignored.
             *
             * @sample {highmaps} maps/plotoptions/series-datalabels-format/
             *         Formatted value
             *
             * @type {Highcharts.DataLabelsFormatterCallbackFunction}
             */
            formatter: function (this: Point.PointLabelObject): string {
                const { numberFormatter } = this.series.chart;
                return typeof this.y !== 'number' ? '' : numberFormatter(this.y, -1);
            },

            /**
             * For points with an extent, like columns or map areas, whether to
             * align the data label inside the box or to the actual value point.
             * Defaults to `false` in most cases, `true` in stacked columns.
             *
             * @type      {boolean}
             * @since     3.0
             * @apioption plotOptions.series.dataLabels.inside
             */

            /**
             * Format for points with the value of null. Works analogously to
             * [format](#plotOptions.series.dataLabels.format). `nullFormat` can
             * be applied only to series which support displaying null points.
             *
             * @sample {highcharts} highcharts/plotoptions/series-datalabels-format/
             *         Format data label and tooltip for null point.
             *
             * @type      {boolean|string}
             * @since     7.1.0
             * @apioption plotOptions.series.dataLabels.nullFormat
             */

            /**
             * Callback JavaScript function that defines formatting for points
             * with the value of null. Works analogously to
             * [formatter](#plotOptions.series.dataLabels.formatter).
             * `nullPointFormatter` can be applied only to series which support
             * displaying null points.
             *
             * @sample {highcharts} highcharts/plotoptions/series-datalabels-format/
             *         Format data label and tooltip for null point.
             *
             * @type      {Highcharts.DataLabelsFormatterCallbackFunction}
             * @since     7.1.0
             * @apioption plotOptions.series.dataLabels.nullFormatter
             */

            /**
             * How to handle data labels that flow outside the plot area. The
             * default is `"justify"`, which aligns them inside the plot area.
             * For columns and bars, this means it will be moved inside the bar.
             * To display data labels outside the plot area, set `crop` to
             * `false` and `overflow` to `"allow"`.
             *
             * @type       {Highcharts.DataLabelsOverflowValue}
             * @default    justify
             * @since      3.0.6
             * @apioption  plotOptions.series.dataLabels.overflow
             */

            /**
             * When either the `borderWidth` or the `backgroundColor` is set,
             * this is the padding within the box.
             *
             * @sample {highcharts} highcharts/plotoptions/series-datalabels-box/
             *         Data labels box options
             * @sample {highmaps} maps/plotoptions/series-datalabels-box/
             *         Data labels box options
             *
             * @since 2.2.1
             */
            padding: 5,

            /**
             * Aligns data labels relative to points. If `center` alignment is
             * not possible, it defaults to `right`.
             *
             * @type      {Highcharts.AlignValue}
             * @default   center
             * @apioption plotOptions.series.dataLabels.position
             */

            /**
             * Text rotation in degrees. Note that due to a more complex
             * structure, backgrounds, borders and padding will be lost on a
             * rotated data label.
             *
             * @sample {highcharts} highcharts/plotoptions/series-datalabels-rotation/
             *         Vertical labels
             *
             * @type      {number}
             * @default   0
             * @apioption plotOptions.series.dataLabels.rotation
             */

            /**
             * The shadow of the box. Works best with `borderWidth` or
             * `backgroundColor`. Since 2.3 the shadow can be an object
             * configuration containing `color`, `offsetX`, `offsetY`, `opacity`
             * and `width`.
             *
             * @sample {highcharts} highcharts/plotoptions/series-datalabels-box/
             *         Data labels box options
             *
             * @type      {boolean|Highcharts.ShadowOptionsObject}
             * @default   false
             * @since     2.2.1
             * @apioption plotOptions.series.dataLabels.shadow
             */

            /**
             * The name of a symbol to use for the border around the label.
             * Symbols are predefined functions on the Renderer object.
             *
             * @sample {highcharts} highcharts/plotoptions/series-datalabels-shape/
             *         A callout for annotations
             *
             * @type      {string}
             * @default   square
             * @since     4.1.2
             * @apioption plotOptions.series.dataLabels.shape
             */

            /**
             * Styles for the label. The default `color` setting is
             * `"contrast"`, which is a pseudo color that Highcharts picks up
             * and applies the maximum contrast to the underlying point item,
             * for example the bar in a bar chart.
             *
             * The `textOutline` is a pseudo property that applies an outline of
             * the given width with the given color, which by default is the
             * maximum contrast to the text. So a bright text color will result
             * in a black text outline for maximum readability on a mixed
             * background. In some cases, especially with grayscale text, the
             * text outline doesn't work well, in which cases it can be disabled
             * by setting it to `"none"`. When `useHTML` is true, the
             * `textOutline` will not be picked up. In this, case, the same
             * effect can be acheived through the `text-shadow` CSS property.
             *
             * For some series types, where each point has an extent, like for
             * example tree maps, the data label may overflow the point. There
             * are two strategies for handling overflow. By default, the text
             * will wrap to multiple lines. The other strategy is to set
             * `style.textOverflow` to `ellipsis`, which will keep the text on
             * one line plus it will break inside long words.
             *
             * @sample {highcharts} highcharts/plotoptions/series-datalabels-style/
             *         Bold labels
             * @sample {highcharts} highcharts/plotoptions/pie-datalabels-overflow/
             *         Long labels truncated with an ellipsis in a pie
             * @sample {highcharts} highcharts/plotoptions/pie-datalabels-overflow-wrap/
             *         Long labels are wrapped in a pie
             * @sample {highmaps} maps/demo/color-axis/
             *         Bold labels
             *
             * @type      {Highcharts.CSSObject}
             * @since     4.1.0
             * @apioption plotOptions.series.dataLabels.style
             */
            style: {
                /** @internal */
                fontSize: '11px',
                /** @internal */
                fontWeight: 'bold',
                /** @internal */
                color: 'contrast',
                /** @internal */
                textOutline: '1px contrast'
            },

            /**
             * Options for a label text which should follow marker's shape.
             * Border and background are disabled for a label that follows a
             * path.
             *
             * **Note:** Only SVG-based renderer supports this option. Setting
             * `useHTML` to true will disable this option.
             *
             * @declare   Highcharts.DataLabelsTextPathOptionsObject
             * @since     7.1.0
             * @apioption plotOptions.series.dataLabels.textPath
             */

            /**
             * Presentation attributes for the text path.
             *
             * @type      {Highcharts.SVGAttributes}
             * @since     7.1.0
             * @apioption plotOptions.series.dataLabels.textPath.attributes
             */

            /**
             * Enable or disable `textPath` option for link's or marker's data
             * labels.
             *
             * @type      {boolean}
             * @since     7.1.0
             * @apioption plotOptions.series.dataLabels.textPath.enabled
             */

            /**
             * Whether to
             * [use HTML](https://www.highcharts.com/docs/chart-concepts/labels-and-string-formatting#html)
             * to render the labels.
             *
             * @type      {boolean}
             * @default   false
             * @apioption plotOptions.series.dataLabels.useHTML
             */

            /**
             * The vertical alignment of a data label. Can be one of `top`,
             * `middle` or `bottom`. The default value depends on the data, for
             * instance in a column chart, the label is above positive values
             * and below negative values.
             *
             * @type  {Highcharts.VerticalAlignValue|null}
             * @since 2.3.3
             */
            verticalAlign: 'bottom',

            /**
             * The x position offset of the label relative to the point in
             * pixels.
             *
             * @sample {highcharts} highcharts/plotoptions/series-datalabels-rotation/
             *         Vertical and positioned
             * @sample {highcharts} highcharts/plotoptions/bar-datalabels-align-inside-bar/
             *         Data labels inside the bar
             */
            x: 0,

            /**
             * The Z index of the data labels. The default Z index puts it above
             * the series. Use a Z index of 2 to display it behind the series.
             *
             * @type      {number}
             * @default   6
             * @since     2.3.5
             * @apioption plotOptions.series.dataLabels.z
             */

            /**
             * The y position offset of the label relative to the point in
             * pixels.
             *
             * @sample {highcharts} highcharts/plotoptions/series-datalabels-rotation/
             *         Vertical and positioned
             */
            y: 0
        },

        /**
         * When the series contains less points than the crop threshold, all
         * points are drawn, even if the points fall outside the visible plot
         * area at the current zoom. The advantage of drawing all points
         * (including markers and columns), is that animation is performed on
         * updates. On the other hand, when the series contains more points than
         * the crop threshold, the series data is cropped to only contain points
         * that fall within the plot area. The advantage of cropping away
         * invisible points is to increase performance on large series.
         *
         * @since   2.2
         * @product highcharts highstock
         *
         * @private
         */
        cropThreshold: 300,

        /**
         * Opacity of a series parts: line, fill (e.g. area) and dataLabels.
         *
         * @see [states.inactive.opacity](#plotOptions.series.states.inactive.opacity)
         *
         * @since 7.1.0
         *
         * @private
         */
        opacity: 1,

        /**
         * The width of each point on the x axis. For example in a column chart
         * with one value each day, the pointRange would be 1 day (= 24 * 3600
         * * 1000 milliseconds). This is normally computed automatically, but
         * this option can be used to override the automatic value.
         *
         * @product highstock
         *
         * @private
         */
        pointRange: 0,

        /**
         * When this is true, the series will not cause the Y axis to cross
         * the zero plane (or [threshold](#plotOptions.series.threshold) option)
         * unless the data actually crosses the plane.
         *
         * For example, if `softThreshold` is `false`, a series of 0, 1, 2,
         * 3 will make the Y axis show negative values according to the
         * `minPadding` option. If `softThreshold` is `true`, the Y axis starts
         * at 0.
         *
         * @since   4.1.9
         * @product highcharts highstock
         *
         * @private
         */
        softThreshold: true,

        /**
         * @declare Highcharts.SeriesStatesOptionsObject
         *
         * @private
         */
        states: {

            /**
             * The normal state of a series, or for point items in column, pie
             * and similar series. Currently only used for setting animation
             * when returning to normal state from hover.
             *
             * @declare Highcharts.SeriesStatesNormalOptionsObject
             */
            normal: {
                /**
                 * Animation when returning to normal state after hovering.
                 *
                     * @type {boolean|Partial<Highcharts.AnimationOptionsObject>}
                 */
                animation: true
            },

            /**
             * Options for the hovered series. These settings override the
             * normal state options when a series is moused over or touched.
             *
             * @declare Highcharts.SeriesStatesHoverOptionsObject
             */
            hover: {

                /**
                 * Enable separate styles for the hovered series to visualize
                 * that the user hovers either the series itself or the legend.
                 *
                 * @sample {highcharts} highcharts/plotoptions/series-states-hover-enabled/
                 *         Line
                 * @sample {highcharts} highcharts/plotoptions/series-states-hover-enabled-column/
                 *         Column
                 * @sample {highcharts} highcharts/plotoptions/series-states-hover-enabled-pie/
                 *         Pie
                 *
                 * @type      {boolean}
                 * @default   true
                 * @since     1.2
                 * @apioption plotOptions.series.states.hover.enabled
                 */


                /**
                 * Animation setting for hovering the graph in line-type series.
                 *
                 * @type {boolean|Partial<Highcharts.AnimationOptionsObject>}
                 * @since   5.0.8
                 * @product highcharts highstock
                 */
                animation: {

                    /**
                     * The duration of the hover animation in milliseconds. By
                     * default the hover state animates quickly in, and slowly
                     * back to normal.
                     *
                     * @internal
                     */
                    duration: 50
                },

                /**
                 * Pixel width of the graph line. By default this property is
                 * undefined, and the `lineWidthPlus` property dictates how much
                 * to increase the linewidth from normal state.
                 *
                 * @sample {highcharts} highcharts/plotoptions/series-states-hover-linewidth/
                 *         5px line on hover
                 *
                 * @type      {number}
                 * @product   highcharts highstock
                 * @apioption plotOptions.series.states.hover.lineWidth
                 */

                /**
                 * The additional line width for the graph of a hovered series.
                 *
                 * @sample {highcharts} highcharts/plotoptions/series-states-hover-linewidthplus/
                 *         5 pixels wider
                 * @sample {highstock} highcharts/plotoptions/series-states-hover-linewidthplus/
                 *         5 pixels wider
                 *
                 * @since   4.0.3
                 * @product highcharts highstock
                 */
                lineWidthPlus: 1,

                /**
                 * In Highcharts 1.0, the appearance of all markers belonging
                 * to the hovered series. For settings on the hover state of the
                 * individual point, see
                 * [marker.states.hover](#plotOptions.series.marker.states.hover).
                 *
                 * @deprecated
                 *
                 * @extends   plotOptions.series.marker
                 * @excluding states
                 * @product   highcharts highstock
                 */
                marker: {
                    // lineWidth: base + 1,
                    // radius: base + 1
                },

                /**
                 * Options for the halo appearing around the hovered point in
                 * line-type series as well as outside the hovered slice in pie
                 * charts. By default the halo is filled by the current point or
                 * series color with an opacity of 0.25\. The halo can be
                 * disabled by setting the `halo` option to `null`.
                 *
                 * In styled mode, the halo is styled with the
                 * `.highcharts-halo` class, with colors inherited from
                 * `.highcharts-color-{n}`.
                 *
                 * @sample {highcharts} highcharts/plotoptions/halo/
                 *         Halo options
                 * @sample {highstock} highcharts/plotoptions/halo/
                 *         Halo options
                 *
                 * @declare Highcharts.SeriesStatesHoverHaloOptionsObject
                 * @type    {null|*}
                 * @since   4.0
                 * @product highcharts highstock
                 */
                halo: {

                    /**
                     * A collection of SVG attributes to override the appearance
                     * of the halo, for example `fill`, `stroke` and
                     * `stroke-width`.
                     *
                     * @type      {Highcharts.SVGAttributes}
                     * @since     4.0
                     * @product   highcharts highstock
                     * @apioption plotOptions.series.states.hover.halo.attributes
                     */


                    /**
                     * The pixel size of the halo. For point markers this is the
                     * radius of the halo. For pie slices it is the width of the
                     * halo outside the slice. For bubbles it defaults to 5 and
                     * is the width of the halo outside the bubble.
                     *
                     * @since   4.0
                     * @product highcharts highstock
                     */
                    size: 10,

                    /**
                     * Opacity for the halo unless a specific fill is overridden
                     * using the `attributes` setting. Note that Highcharts is
                     * only able to apply opacity to colors of hex or rgb(a)
                     * formats.
                     *
                     * @since   4.0
                     * @product highcharts highstock
                     */
                    opacity: 0.25
                }
            },


            /**
             * Specific options for point in selected states, after being
             * selected by
             * [allowPointSelect](#plotOptions.series.allowPointSelect)
             * or programmatically.
             *
             * @sample maps/plotoptions/series-allowpointselect/
             *         Allow point select demo
             *
             * @declare   Highcharts.SeriesStatesSelectOptionsObject
             * @extends   plotOptions.series.states.hover
             * @excluding brightness
             */
            select: {
                animation: {
                    /** @internal */
                    duration: 0
                }
            },

            /**
             * The opposite state of a hover for series.
             *
             * @sample highcharts/plotoptions/series-states-inactive-disabled
             *         Disabled inactive state
             *
             * @declare Highcharts.SeriesStatesInactiveOptionsObject
             */
            inactive: {
                /**
                 * Enable or disable the inactive state for a series
                 *
                 * @sample highcharts/plotoptions/series-states-inactive-disabled
                 *         Disabled inactive state
                 *
                 * @type {boolean}
                 * @default true
                 * @apioption plotOptions.series.states.inactive.enabled
                 */

                /**
                 * The animation for entering the inactive state.
                 *
                 * @type {boolean|Partial<Highcharts.AnimationOptionsObject>}
                 */
                animation: {
                    /** @internal */
                    duration: 50
                },
                /**
                 * Opacity of series elements (dataLabels, line, area).
                 *
                 * @type {number}
                 */
                opacity: 0.2
            }
        },

        /**
         * Sticky tracking of mouse events. When true, the `mouseOut` event on a
         * series isn't triggered until the mouse moves over another series, or
         * out of the plot area. When false, the `mouseOut` event on a series is
         * triggered when the mouse leaves the area around the series' graph or
         * markers. This also implies the tooltip when not shared. When
         * `stickyTracking` is false and `tooltip.shared` is false, the tooltip
         * will be hidden when moving the mouse between series. Defaults to true
         * for line and area type series, but to false for columns, pies etc.
         *
         * **Note:** The boost module will force this option because of
         * technical limitations.
         *
         * @sample {highcharts} highcharts/plotoptions/series-stickytracking-true/
         *         True by default
         * @sample {highcharts} highcharts/plotoptions/series-stickytracking-false/
         *         False
         *
         * @default {highcharts} true
         * @default {highstock} true
         * @default {highmaps} false
         * @since   2.0
         *
         * @private
         */
        stickyTracking: true,

        /**
         * A configuration object for the tooltip rendering of each single
         * series. Properties are inherited from [tooltip](#tooltip), but only
         * the following properties can be defined on a series level.
         *
         * @declare   Highcharts.SeriesTooltipOptionsObject
         * @since     2.3
         * @extends   tooltip
         * @excluding animation, backgroundColor, borderColor, borderRadius,
         *            borderWidth, className, crosshairs, enabled, formatter,
         *            headerShape, hideDelay, outside, padding, positioner,
         *            shadow, shape, shared, snap, split, stickOnContact,
         *            style, useHTML
         * @apioption plotOptions.series.tooltip
         */

        /**
         * When a series contains a data array that is longer than this, only
         * one dimensional arrays of numbers, or two dimensional arrays with
         * x and y values are allowed. Also, only the first point is tested,
         * and the rest are assumed to be the same format. This saves expensive
         * data checking and indexing in long series. Set it to `0` disable.
         *
         * Note:
         * In boost mode turbo threshold is forced. Only array of numbers or
         * two dimensional arrays are allowed.
         *
         * @since   2.2
         * @product highcharts highstock gantt
         *
         * @private
         */
        turboThreshold: 1000,

        /**
         * An array defining zones within a series. Zones can be applied to the
         * X axis, Y axis or Z axis for bubbles, according to the `zoneAxis`
         * option. The zone definitions have to be in ascending order regarding
         * to the value.
         *
         * In styled mode, the color zones are styled with the
         * `.highcharts-zone-{n}` class, or custom classed from the `className`
         * option
         * ([view live demo](https://jsfiddle.net/gh/get/library/pure/highcharts/highcharts/tree/master/samples/highcharts/css/color-zones/)).
         *
         * @see [zoneAxis](#plotOptions.series.zoneAxis)
         *
         * @sample {highcharts} highcharts/series/color-zones-simple/
         *         Color zones
         * @sample {highstock} highcharts/series/color-zones-simple/
         *         Color zones
         *
         * @declare   Highcharts.SeriesZonesOptionsObject
         * @type      {Array<*>}
         * @since     4.1.0
         * @product   highcharts highstock
         * @apioption plotOptions.series.zones
         */

        /**
         * Styled mode only. A custom class name for the zone.
         *
         * @sample highcharts/css/color-zones/
         *         Zones styled by class name
         *
         * @type      {string}
         * @since     5.0.0
         * @apioption plotOptions.series.zones.className
         */

        /**
         * Defines the color of the series.
         *
         * @see [series color](#plotOptions.series.color)
         *
         * @type      {Highcharts.ColorString|Highcharts.GradientColorObject|Highcharts.PatternObject}
         * @since     4.1.0
         * @product   highcharts highstock
         * @apioption plotOptions.series.zones.color
         */

        /**
         * A name for the dash style to use for the graph.
         *
         * @see [plotOptions.series.dashStyle](#plotOptions.series.dashStyle)
         *
         * @sample {highcharts|highstock} highcharts/series/color-zones-dashstyle-dot/
         *         Dashed line indicates prognosis
         *
         * @type      {Highcharts.DashStyleValue}
         * @since     4.1.0
         * @product   highcharts highstock
         * @apioption plotOptions.series.zones.dashStyle
         */

        /**
         * Defines the fill color for the series (in area type series)
         *
         * @see [fillColor](#plotOptions.area.fillColor)
         *
         * @type      {Highcharts.ColorString|Highcharts.GradientColorObject|Highcharts.PatternObject}
         * @since     4.1.0
         * @product   highcharts highstock
         * @apioption plotOptions.series.zones.fillColor
         */

        /**
         * The value up to where the zone extends, if undefined the zones
         * stretches to the last value in the series.
         *
         * @type      {number}
         * @since     4.1.0
         * @product   highcharts highstock
         * @apioption plotOptions.series.zones.value
         */

        /**
         * When using dual or multiple color axes, this number defines which
         * colorAxis the particular series is connected to. It refers to
         * either the
         * {@link #colorAxis.id|axis id}
         * or the index of the axis in the colorAxis array, with 0 being the
         * first. Set this option to false to prevent a series from connecting
         * to the default color axis.
         *
         * Since v7.2.0 the option can also be an axis id or an axis index
         * instead of a boolean flag.
         *
         * @sample highcharts/coloraxis/coloraxis-with-pie/
         *         Color axis with pie series
         * @sample highcharts/coloraxis/multiple-coloraxis/
         *         Multiple color axis
         *
         * @type      {number|string|boolean}
         * @default   0
         * @product   highcharts highstock highmaps
         * @apioption plotOptions.series.colorAxis
         */

        /**
         * Determines what data value should be used to calculate point color
         * if `colorAxis` is used. Requires to set `min` and `max` if some
         * custom point property is used or if approximation for data grouping
         * is set to `'sum'`.
         *
         * @sample highcharts/coloraxis/custom-color-key/
         *         Custom color key
         * @sample highcharts/coloraxis/changed-default-color-key/
         *         Changed default color key
         *
         * @type      {string}
         * @default   y
         * @since     7.2.0
         * @product   highcharts highstock highmaps
         * @apioption plotOptions.series.colorKey
         */

        /**
         * Determines whether the series should look for the nearest point
         * in both dimensions or just the x-dimension when hovering the series.
         * Defaults to `'xy'` for scatter series and `'x'` for most other
         * series. If the data has duplicate x-values, it is recommended to
         * set this to `'xy'` to allow hovering over all points.
         *
         * Applies only to series types using nearest neighbor search (not
         * direct hover) for tooltip.
         *
         * @sample {highcharts} highcharts/series/findnearestpointby/
         *         Different hover behaviors
         * @sample {highstock} highcharts/series/findnearestpointby/
         *         Different hover behaviors
         * @sample {highmaps} highcharts/series/findnearestpointby/
         *         Different hover behaviors
         *
         * @since      5.0.10
         * @validvalue ["x", "xy"]
         *
         * @private
         */
        findNearestPointBy: 'x'

    };

    /* *
     *
     *  Static Functions
     *
     * */

    /**
     * Converts the DataTable instance to common series options.
     *
     * @private
     *
     * @param {DataTable} table
     * Table to convert.
     *
     * @param {Array<string>} [keys]
<<<<<<< HEAD
     * Data keys to extract from table rows.
=======
     * Columns to extract from table.
>>>>>>> 0c96cb30
     *
     * @return {Highcharts.SeriesOptions}
     * Common series options.
     */
<<<<<<< HEAD
    public static getSeriesOptionsFromTable(
        table: DataTable,
        keys?: Array<string>
    ): SeriesOptions {
        const rows = table.getAllRows(),
            data: Array<(PointOptions|null)> = [];

        let pointStart: (number|undefined);

        for (let i = 0, iEnd = rows.length; i < iEnd; ++i) {
            if (i === 0) {
                pointStart = rows[i].getCellAsNumber(keys && keys[0] || 'x');
            }
            data.push(Point.getPointOptionsFromTableRow(rows[i], keys));
        }

        return {
            data,
            id: table.id,
            keys,
            pointStart
        };
    }

    /**
     * Converts series options to a DataTable instance.
     *
     * @private
     *
     * @param {Highcharts.SeriesOptions} seriesOptions
     * Series options to convert.
     *
     * @return {DataTable}
     * DataTable instance.
     */
    public static getTableFromSeriesOptions(
        seriesOptions: SeriesOptions
    ): DataTable {
        const table = new DataTable(void 0, seriesOptions.id),
            data = (seriesOptions.data || []);

        let keys = (seriesOptions.keys || []),
            x = (seriesOptions.pointStart || 0);

        if (
            !keys.length &&
            seriesOptions.type
        ) {
            const seriesClass = SeriesRegistry.seriesTypes[seriesOptions.type];
            keys = (
                seriesClass &&
                seriesClass.prototype.pointArrayMap ||
                []
            );
        }

        if (!keys.length) {
            keys = ['y'];
        }

        for (let i = 0, iEnd = data.length; i < iEnd; ++i) {
            table.insertRow(
                Point.getTableRowFromPointOptions(data[i], keys, x)
            );
            x = Series.increment(x, seriesOptions);
=======
    public static getSeriesDataFromTable(
        table: DataTable,
        keys?: Array<string>
    ): Array<(PointOptions|null)> {
        const data: Array<(PointOptions|null)> = [];

        for (
            let i = 0,
                iEnd = table.getRowCount(),
                row: (DataTable.RowObject|undefined);
            i < iEnd;
            ++i
        ) {
            row = table.getRowObject(i, keys);
            data.push(
                row && row !== DataTable.NULL ?
                    unflat(row) :
                    null
            );
        }

        return data;
    }

    /**
     * Converts series options into a table.
     *
     * @private
     *
     * @param {Array<(PointOptions|PointShortOptions)>} data
     * Series data to convert.
     *
     * @param {Partial<Highcharts.SeriesOptions>} [options]
     * Series options to use.
     *
     * @return {DataTable}
     * Table instance.
     */
    public static getTableFromSeriesData(
        data: Array<(PointOptions|PointShortOptions)>,
        options: (Series|DeepPartial<SeriesOptions>) = {}
    ): DataTable {
        const table = new DataTable(void 0, (options.id || options.name));

        let series: Series;

        if (options instanceof Series) {
            series = options;
        } else {
            series = { options } as Series;
        }

        options = series.options;

        for (
            let i = 0,
                iEnd = data.length,
                x = pick(options.pointStart, 0),
                pointData: PointOptions;
            i < iEnd;
            ++i, x = Series.increment(x, options)
        ) {
            pointData = flat(Point.optionsToObject(data[i], series));
            pointData.x = (pointData.x || x);
            table.setRowObject(pointData as DataTable.RowObject);
>>>>>>> 0c96cb30
        }

        return table;
    }

    // eslint-disable-next-line valid-jsdoc
    /** @private */
    public static increment(
        value: number,
<<<<<<< HEAD
        options: SeriesOptions = {},
=======
        options: DeepPartial<SeriesOptions> = {},
>>>>>>> 0c96cb30
        time: Time = H.time
    ): number {
        const intervalUnit = options.pointIntervalUnit;

        let interval = pick(options.pointInterval, 1);

        // Added code for pointInterval strings
        if (intervalUnit) {
            const date = new time.Date(value);

            switch (intervalUnit) {
                case 'day':
                    time.set(
                        'Date',
                        date,
                        time.get('Date', date) + interval
                    );
                    break;
                case 'month':
                    time.set(
                        'Month',
                        date,
                        time.get('Month', date) + interval
                    );
                    break;
                case 'year':
                    time.set(
                        'FullYear',
                        date,
                        time.get('FullYear', date) + interval
                    );
                    break;
                default:
            }

            interval = date.getTime() - value;

        }

        return value + interval;
    }

    /* *
     *
     *  Properties
     *
     * */

    public _hasTracking?: boolean;

    public _i: number = void 0 as any;

    public animationTimeout?: number;

    public area?: SVGElement;

    public basePointRange?: number;

    public buildingKdTree?: boolean;

    public chart: Chart = void 0 as any;

    public clips?: Array<SVGElement>;

    public closestPointRange?: number;

    public closestPointRangePx?: number;

    public color?: (ColorType);

    public colorIndex?: number;

    public cropped?: boolean;

    public data: Array<Point> = void 0 as any;

    public dataMax?: number;

    public dataMin?: number;

    public enabledDataSorting?: boolean;

    public fillColor?: ColorType;

    public finishedAnimating?: boolean;

    public getExtremesFromAll?: boolean;

    public graph?: SVGElement;

    public graphPath?: SVGPath;

    public group?: SVGElement;

    public eventOptions: Record<string, EventCallback<Series, Event>> = void 0 as any;

    public eventsToUnbind: Array<Function> = void 0 as any;

    public halo?: SVGElement;

    public hasCartesianSeries?: Chart['hasCartesianSeries'];

    public hasRendered?: boolean;

    public id?: string;

    public index: number = void 0 as any;

    public initialType?: string;

    public isDirty?: boolean;

    public isDirtyData?: boolean;

    public isRadialSeries?: boolean;

    public kdTree?: KDNode;

    public linkedParent?: Series;

    public linkedSeries: Array<Series> = void 0 as any;

    public options: SeriesOptions = void 0 as any;

    public markerGroup?: SVGElement;

    public opacity?: number;

    public optionalAxis?: string;

    public pointInterval?: number;

    public points: Array<Point> = void 0 as any;

    public pointValKey?: string;

    public processedXData: Array<number> = void 0 as any;

    public processedYData: (Array<(number|null)>|Array<Array<(number|null)>>) = void 0 as any;

    public selected?: boolean;

    public sharedClipKey?: string;

    public stateMarkerGraphic?: SVGElement;

    public stickyTracking?: boolean;

    public symbol?: string;

    public readonly table: DataTable = new DataTable();

    private tableSyncTimeout?: number;

    public tooltipOptions: Highcharts.TooltipOptions = void 0 as any;

    public touched?: boolean;

    public tracker?: SVGElement;

    public trackerGroups?: Array<string>;

    public userOptions: DeepPartial<SeriesTypeOptions> = void 0 as any;

    public xAxis: AxisType = void 0 as any;

    public xData?: Array<number>;

    public xIncrement?: (number|null);

    public yAxis: AxisType = void 0 as any;

    public yData?: (
        Array<(number|null)>|
        Array<Array<(number|null)>>
    );

    public zoneAxis?: string;

    public zones: Array<SeriesZonesOptions> = void 0 as any;

    /* *
     *
     *  Functions
     *
     * */

    /* eslint-disable valid-jsdoc */

    public init(
        chart: Chart,
        userOptions: DeepPartial<SeriesTypeOptions>
    ): void {

        fireEvent(this, 'init', { options: userOptions });

        var series = this,
            events,
            chartSeries = chart.series,
            lastSeries;

        // A lookup over those events that are added by _options_ (not
        // programmatically). These are updated through Series.update()
        // (#10861).
        this.eventOptions = this.eventOptions || {};

        // The 'eventsToUnbind' property moved from prototype into the
        // Series init to avoid reference to the same array between
        // the different series and charts. #12959, #13937
        this.eventsToUnbind = [];

        /**
         * Read only. The chart that the series belongs to.
         *
         * @name Highcharts.Series#chart
         * @type {Highcharts.Chart}
         */
        series.chart = chart;

        /**
         * Read only. The series' type, like "line", "area", "column" etc.
         * The type in the series options anc can be altered using
         * {@link Series#update}.
         *
         * @name Highcharts.Series#type
         * @type {string}
         */

        /**
         * Read only. The series' current options. To update, use
         * {@link Series#update}.
         *
         * @name Highcharts.Series#options
         * @type {Highcharts.SeriesOptionsType}
         */
        series.options = series.setOptions(userOptions);
        const options = series.options;

        series.linkedSeries = [];
        // bind the axes
        series.bindAxes();

        extend<Series>(series, {
            /**
             * The series name as given in the options. Defaults to
             * "Series {n}".
             *
             * @name Highcharts.Series#name
             * @type {string}
             */
            name: options.name,
            state: '',
            /**
             * Read only. The series' visibility state as set by {@link
             * Series#show}, {@link Series#hide}, or in the initial
             * configuration.
             *
             * @name Highcharts.Series#visible
             * @type {boolean}
             */
            visible: options.visible !== false, // true by default
            /**
             * Read only. The series' selected state as set by {@link
             * Highcharts.Series#select}.
             *
             * @name Highcharts.Series#selected
             * @type {boolean}
             */
            selected: options.selected === true // false by default
        });

        // Register event listeners
        events = options.events;

        objectEach(events, function (event: any, eventType: string): void {
            if (isFunction(event)) {

                // If event does not exist, or is changed by Series.update
                if (series.eventOptions[eventType] !== event) {

                    // Remove existing if set by option
                    if (isFunction(series.eventOptions[eventType])) {
                        removeEvent(
                            series,
                            eventType,
                            series.eventOptions[eventType]
                        );
                    }

                    series.eventOptions[eventType] = event;
                    addEvent(series, eventType, event);
                }
            }
        });
        if (
            (events && events.click) ||
            (
                options.point &&
                options.point.events &&
                options.point.events.click
            ) ||
            options.allowPointSelect
        ) {
            chart.runTrackerClick = true;
        }

        series.getColor();
        series.getSymbol();

        // Initialize the parallel data arrays
        series.parallelArrays.forEach(function (key: string): void {
            if (!(series as any)[key + 'Data']) {
                (series as any)[key + 'Data'] = [];
            }
        });

        // Mark cartesian
        if (series.isCartesian) {
            chart.hasCartesianSeries = true;
        }

        // Get the index and register the series in the chart. The index is
        // one more than the current latest series index (#5960).
        if (chartSeries.length) {
            lastSeries = chartSeries[chartSeries.length - 1];
        }
        series._i = pick(lastSeries && lastSeries._i, -1) + 1;
        series.opacity = series.options.opacity;

        // Insert the series and re-order all series above the insertion
        // point.
        chart.orderSeries(this.insert(chartSeries));

        // Set options for series with sorting and set data later.
        if (options.dataSorting && options.dataSorting.enabled) {
            series.setDataSortingOptions();

        } else if (!series.points && !series.data) {
            series.setData(options.data as any, false);
        }

        fireEvent(this, 'afterInit');
    }

    /**
     * Check whether the series item is itself or inherits from a certain
     * series type.
     *
     * @function Highcharts.Series#is
     * @param {string} type The type of series to check for, can be either
     *        featured or custom series types. For example `column`, `pie`,
     *        `ohlc` etc.
     *
     * @return {boolean}
     *        True if this item is or inherits from the given type.
     */
    public is(type: string): boolean {
        return seriesTypes[type] && this instanceof seriesTypes[type];
    }

    /**
     * Insert the series in a collection with other series, either the chart
     * series or yAxis series, in the correct order according to the index
     * option. Used internally when adding series.
     *
     * @private
     * @function Highcharts.Series#insert
     * @param {Array<Highcharts.Series>} collection
     *        A collection of series, like `chart.series` or `xAxis.series`.
     * @return {number}
     *         The index of the series in the collection.
     */
    public insert(collection: Array<Series>): number {
        var indexOption = this.options.index,
            i: any;

        // Insert by index option
        if (isNumber(indexOption)) {
            i = collection.length;
            while (i--) {
                // Loop down until the interted element has higher index
                if ((indexOption as any) >=
                        pick(collection[i].options.index, collection[i]._i)
                ) {
                    collection.splice(i + 1, 0, this);
                    break;
                }
            }
            if (i === -1) {
                collection.unshift(this);
            }
            i = i + 1;


        // Or just push it to the end
        } else {
            collection.push(this);
        }
        return pick(i, collection.length - 1);
    }

    /**
     * Set the xAxis and yAxis properties of cartesian series, and register
     * the series in the `axis.series` array.
     *
     * @private
     * @function Highcharts.Series#bindAxes
     */
    public bindAxes(): void {
        var series = this,
            seriesOptions = series.options,
            chart = series.chart,
            axisOptions;

        fireEvent(this, 'bindAxes', null as any, function (): void {

            // repeat for xAxis and yAxis
            (series.axisTypes || []).forEach(function (AXIS: string): void {
                let index = 0;

                // loop through the chart's axis objects
                (chart as any)[AXIS].forEach(function (
                    axis: Highcharts.Axis
                ): void {
                    axisOptions = axis.options;

                    // apply if the series xAxis or yAxis option mathches
                    // the number of the axis, or if undefined, use the
                    // first axis
                    if (
                        (
                            (seriesOptions as any)[AXIS] === index &&
                            !axisOptions.isInternal
                        ) ||
                        (
                            typeof (seriesOptions as any)[AXIS] !==
                            'undefined' &&
                            (seriesOptions as any)[AXIS] === axisOptions.id
                        ) ||
                        (
                            typeof (seriesOptions as any)[AXIS] ===
                            'undefined' &&
                            axisOptions.index === 0
                        )
                    ) {

                        // register this series in the axis.series lookup
                        series.insert(axis.series);

                        // set this series.xAxis or series.yAxis reference
                        /**
                         * Read only. The unique xAxis object associated
                         * with the series.
                         *
                         * @name Highcharts.Series#xAxis
                         * @type {Highcharts.Axis}
                         */
                        /**
                         * Read only. The unique yAxis object associated
                         * with the series.
                         *
                         * @name Highcharts.Series#yAxis
                         * @type {Highcharts.Axis}
                         */
                        (series as any)[AXIS] = axis;

                        // mark dirty for redraw
                        axis.isDirty = true;
                    }

                    if (!axisOptions.isInternal) {
                        index++;
                    }
                });

                // The series needs an X and an Y axis
                if (!(series as any)[AXIS] &&
                    series.optionalAxis !== AXIS
                ) {
                    error(18, true, chart);
                }

            });
        });

        fireEvent(this, 'afterBindAxes');
    }

    /**
     * For simple series types like line and column, the data values are
     * held in arrays like xData and yData for quick lookup to find extremes
     * and more. For multidimensional series like bubble and map, this can
     * be extended with arrays like zData and valueData by adding to the
     * `series.parallelArrays` array.
     *
     * @private
     * @function Highcharts.Series#updateParallelArrays
     */
    public updateParallelArrays(
        point: Point,
        i: (number|string)
    ): void {
        var series = point.series,
            args = arguments,
            fn = isNumber(i) ?
                // Insert the value in the given position
                function (key: string): void {
                    var val = key === 'y' && series.toYData ?
                        series.toYData(point) :
                        (point as any)[key];

                    (series as any)[key + 'Data'][i] = val;
                } :
                // Apply the method specified in i with the following
                // arguments as arguments
                function (key: string): void {
                    (Array.prototype as any)[i].apply(
                        (series as any)[key + 'Data'],
                        Array.prototype.slice.call(args, 2)
                    );
                };

        series.parallelArrays.forEach(fn);
    }

    /**
     * Define hasData functions for series. These return true if there
     * are data points on this series within the plot area.
     *
     * @private
     * @function Highcharts.Series#hasData
     * @return {boolean}
     */
    public hasData(): boolean {
        return ((
            this.visible &&
            typeof this.dataMax !== 'undefined' &&
            typeof this.dataMin !== 'undefined'
        ) || ( // #3703
            this.visible &&
            (this.yData as any) &&
            (this.yData as any).length > 0) // #9758
        );
    }

    /**
     * Return an auto incremented x value based on the pointStart and
     * pointInterval options. This is only used if an x value is not given
     * for the point that calls autoIncrement.
     *
     * @private
     * @function Highcharts.Series#autoIncrement
     * @return {number}
     */
    public autoIncrement(): number {
        const options = this.options,
            xIncrement = pick(this.xIncrement, options.pointStart, 0);

        this.xIncrement = Series.increment(
            xIncrement,
            options,
            this.chart.time
        );

        return xIncrement;
    }

    /**
     * Internal function to set properties for series if data sorting is
     * enabled.
     *
     * @private
     * @function Highcharts.Series#setDataSortingOptions
     */
    public setDataSortingOptions(): void {
        var options = this.options;

        extend<Series>(this, {
            requireSorting: false,
            sorted: false,
            enabledDataSorting: true,
            allowDG: false
        });

        // To allow unsorted data for column series.
        if (!defined(options.pointRange)) {
            options.pointRange = 1;
        }
    }

    /**
     * Set the series options by merging from the options tree. Called
     * internally on initializing and updating series. This function will
     * not redraw the series. For API usage, use {@link Series#update}.
     * @private
     * @function Highcharts.Series#setOptions
     *
     * @param {Highcharts.SeriesOptionsType} itemOptions
     * The series options.
     *
     * @return {Highcharts.SeriesOptionsType}
     *
     * @fires Highcharts.Series#event:afterSetOptions
     */
    public setOptions(itemOptions: DeepPartial<SeriesTypeOptions>): this['options'] {
        var chart = this.chart,
            chartOptions = chart.options,
            plotOptions = chartOptions.plotOptions,
            userOptions = chart.userOptions || {},
            seriesUserOptions = merge(itemOptions),
            options: SeriesTypeOptions,
            zones,
            zone,
            styledMode = chart.styledMode,
            e = {
                plotOptions: plotOptions,
                userOptions: seriesUserOptions
            };

        fireEvent(this, 'setOptions', e);

        // These may be modified by the event
        var typeOptions = (e.plotOptions as any)[this.type],
            userPlotOptions = (
                userOptions.plotOptions || {} as SeriesTypePlotOptions
            );

        // use copy to prevent undetected changes (#9762)
        /**
         * Contains series options by the user without defaults.
         * @name Highcharts.Series#userOptions
         * @type {Highcharts.SeriesOptionsType}
         */
        this.userOptions = e.userOptions;

        options = merge(
            typeOptions,
            (plotOptions as any).series,
            // #3881, chart instance plotOptions[type] should trump
            // plotOptions.series
            userOptions.plotOptions &&
            (userOptions.plotOptions as any)[this.type],
            seriesUserOptions
        );

        // The tooltip options are merged between global and series specific
        // options. Importance order asscendingly:
        // globals: (1)tooltip, (2)plotOptions.series,
        // (3)plotOptions[this.type]
        // init userOptions with possible later updates: 4-6 like 1-3 and
        // (7)this series options
        this.tooltipOptions = merge(
            defaultOptions.tooltip, // 1
            (defaultOptions.plotOptions as any).series &&
                (defaultOptions.plotOptions as any).series.tooltip, // 2
            (defaultOptions.plotOptions as any)[this.type].tooltip, // 3
            (chartOptions.tooltip as any).userOptions, // 4
            (plotOptions as any).series &&
            (plotOptions as any).series.tooltip, // 5
            (plotOptions as any)[this.type].tooltip, // 6
            (seriesUserOptions.tooltip as any) // 7
        ) as any;

        // When shared tooltip, stickyTracking is true by default,
        // unless user says otherwise.
        this.stickyTracking = pick(
            seriesUserOptions.stickyTracking,
            (userPlotOptions as any)[this.type] &&
            (userPlotOptions as any)[this.type].stickyTracking,
            userPlotOptions.series && userPlotOptions.series.stickyTracking,
            (
                this.tooltipOptions.shared && !this.noSharedTooltip ?
                    true :
                    options.stickyTracking
            )
        );

        // Delete marker object if not allowed (#1125)
        if (typeOptions.marker === null) {
            delete options.marker;
        }

        // Handle color zones
        this.zoneAxis = options.zoneAxis;
        zones = this.zones = (options.zones || []).slice();
        if (
            (options.negativeColor || options.negativeFillColor) &&
            !options.zones
        ) {
            zone = {
                value:
                    (options as any)[this.zoneAxis + 'Threshold'] ||
                    options.threshold ||
                    0,
                className: 'highcharts-negative'
            } as SeriesZonesOptions;
            if (!styledMode) {
                zone.color = options.negativeColor;
                zone.fillColor = options.negativeFillColor;
            }
            zones.push(zone);
        }
        if (zones.length) { // Push one extra zone for the rest
            if (defined(zones[zones.length - 1].value)) {
                zones.push(styledMode ? {} : {
                    color: this.color,
                    fillColor: this.fillColor
                });
            }
        }

        fireEvent(this, 'afterSetOptions', { options: options });

        return options;
    }

    /**
     * Return series name in "Series {Number}" format or the one defined by
     * a user. This method can be simply overridden as series name format
     * can vary (e.g. technical indicators).
     *
     * @function Highcharts.Series#getName
     *
     * @return {string}
     * The series name.
     */
    public getName(): string {
        // #4119
        return pick(
            this.options.name,
            'Series ' + ((this.index as any) + 1)
        );
    }

    /**
     * @private
     * @function Highcharts.Series#getCyclic
     */
    public getCyclic(
        prop: string,
        value?: any,
        defaults?: AnyRecord
    ): void {
        var i,
            chart = this.chart,
            userOptions = this.userOptions,
            indexName = prop + 'Index',
            counterName = prop + 'Counter',
            len = defaults ? defaults.length : pick(
                (chart.options.chart as any)[prop + 'Count'],
                (chart as any)[prop + 'Count']
            ),
            setting;

        if (!value) {
            // Pick up either the colorIndex option, or the _colorIndex
            // after Series.update()
            setting = pick(
                (userOptions as any)[indexName],
                (userOptions as any)['_' + indexName]
            );
            if (defined(setting)) { // after Series.update()
                i = setting;
            } else {
                // #6138
                if (!chart.series.length) {
                    (chart as any)[counterName] = 0;
                }
                (userOptions as any)['_' + indexName] = i =
                    (chart as any)[counterName] % len;
                (chart as any)[counterName] += 1;
            }
            if (defaults) {
                value = defaults[i];
            }
        }
        // Set the colorIndex
        if (typeof i !== 'undefined') {
            (this as any)[indexName] = i;
        }
        (this as any)[prop] = value;
    }

    /**
     * Get the series' color based on either the options or pulled from
     * global options.
     *
     * @private
     * @function Highcharts.Series#getColor
     */
    public getColor(): void {
        if (this.chart.styledMode) {
            this.getCyclic('color');

        } else if (this.options.colorByPoint) {
            this.color = palette.neutralColor20;

        } else {
            this.getCyclic(
                'color',
                this.options.color ||
                (defaultOptions.plotOptions as any)[this.type].color,
                this.chart.options.colors
            );
        }
    }

    /**
     * Get all points' instances created for this series.
     *
     * @private
     * @function Highcharts.Series#getPointsCollection
     * @return {Array<Highcharts.Point>}
     */
    public getPointsCollection(): Array<Point> {
        return (this.hasGroupedData ? this.points : this.data) || [];
    }

    /**
     * Get the series' symbol based on either the options or pulled from
     * global options.
     *
     * @private
     * @function Highcharts.Series#getSymbol
     * @return {void}
     */
    public getSymbol(): void {
        var seriesMarkerOption = this.options.marker;

        this.getCyclic(
            'symbol',
            (seriesMarkerOption as any).symbol,
            this.chart.options.symbols
        );
    }

    /**
     * Finds the index of an existing point that matches the given point
     * options.
     *
     * @private
     * @function Highcharts.Series#findPointIndex
     * @param    {Highcharts.PointOptionsObject} optionsObject
     *           The options of the point.
     * @param    {number} fromIndex
     *           The index to start searching from, used for optimizing
     *           series with required sorting.
     * @returns  {number|undefined}
     *           Returns the index of a matching point, or undefined if no
     *           match is found.
     */
    public findPointIndex(
        optionsObject: PointOptions,
        fromIndex: number
    ): (number|undefined) {
        var id = optionsObject.id,
            x = optionsObject.x,
            oldData = this.points,
            matchingPoint,
            matchedById,
            pointIndex,
            matchKey: string,
            dataSorting = this.options.dataSorting;

        if (id) {
            matchingPoint = this.chart.get(id);

        } else if (this.linkedParent || this.enabledDataSorting) {
            matchKey = (dataSorting && dataSorting.matchByName) ?
                'name' : 'index';

            matchingPoint = find(oldData, function (
                oldPoint: Point
            ): boolean {
                return !oldPoint.touched && (oldPoint as any)[matchKey] ===
                    (optionsObject as any)[matchKey];
            });
            // Add unmatched point as a new point
            if (!matchingPoint) {
                return void 0;

            }
        }

        if (matchingPoint) {
            pointIndex = matchingPoint && matchingPoint.index;
            if (typeof pointIndex !== 'undefined') {
                matchedById = true;
            }
        }

        // Search for the same X in the existing data set
        if (typeof pointIndex === 'undefined' && isNumber(x)) {
            pointIndex = (this.xData as any).indexOf(x as any, fromIndex);
        }

        // Reduce pointIndex if data is cropped
        if (pointIndex !== -1 &&
            typeof pointIndex !== 'undefined' &&
            this.cropped
        ) {
            pointIndex = (pointIndex >= (this.cropStart as any)) ?
                pointIndex - (this.cropStart as any) : pointIndex;
        }

        if (!matchedById &&
            oldData[pointIndex] && oldData[pointIndex].touched
        ) {
            pointIndex = void 0;
        }
        return pointIndex;
    }

    /**
     * Internal function called from setData. If the point count is the same
     * as is was, or if there are overlapping X values, just run
     * Point.update which is cheaper, allows animation, and keeps references
     * to points. This also allows adding or removing points if the X-es
     * don't match.
     *
     * @private
     * @function Highcharts.Series#updateData
     */
    public updateData(
        data: Array<(PointOptions|PointShortOptions)>,
        animation?: (boolean|Partial<AnimationOptions>)
    ): boolean {
        const series = this,
            options = series.options,
            dataSorting = options.dataSorting,
            oldData = series.points,
            equalLength = data.length === oldData.length,
            pointsToAdd = [] as Array<(PointOptions|PointShortOptions)>,
            requireSorting = series.requireSorting;

        let hasUpdatedByKey,
            i,
            point,
            lastIndex: number,
            succeeded = true;

        this.xIncrement = null;

        // Iterate the new data
        data.forEach(function (pointOptions, i): void {
            var id,
                x,
                pointIndex,
                optionsObject = (
                    defined(pointOptions) &&
                    this.pointClass.prototype.optionsToObject.call(
                        { series: this },
                        pointOptions
                    )
                ) || {};

            // Get the x of the new data point
            x = optionsObject.x;
            id = optionsObject.id;

            if (id || isNumber(x)) {
                pointIndex = this.findPointIndex(
                    optionsObject,
                    lastIndex
                );

                // Matching X not found
                // or used already due to ununique x values (#8995),
                // add point (but later)
                if (
                    pointIndex === -1 ||
                    typeof pointIndex === 'undefined'
                ) {
                    pointsToAdd.push(pointOptions);

                // Matching X found, update
                } else if (
                    oldData[pointIndex] &&
                    pointOptions !== (options.data as any)[pointIndex]
                ) {
                    oldData[pointIndex].update(
                        pointOptions,
                        false,
                        null as any,
                        false
                    );

                    // Mark it touched, below we will remove all points that
                    // are not touched.
                    oldData[pointIndex].touched = true;

                    // Speed optimize by only searching after last known
                    // index. Performs ~20% bettor on large data sets.
                    if (requireSorting) {
                        lastIndex = pointIndex + 1;
                    }
                // Point exists, no changes, don't remove it
                } else if (oldData[pointIndex]) {
                    oldData[pointIndex].touched = true;
                }

                // If the length is equal and some of the nodes had a
                // match in the same position, we don't want to remove
                // non-matches.
                if (
                    !equalLength ||
                    i !== pointIndex ||
                    (dataSorting && dataSorting.enabled) ||
                    this.hasDerivedData
                ) {
                    hasUpdatedByKey = true;
                }
            } else {
                // Gather all points that are not matched
                pointsToAdd.push(pointOptions);
            }
        }, this);

        // Remove points that don't exist in the updated data set
        if (hasUpdatedByKey) {
            i = oldData.length;
            while (i--) {
                point = oldData[i];
                if (point && !point.touched && point.remove) {
                    point.remove(false, animation);
                }
            }

        // If we did not find keys (ids or x-values), and the length is the
        // same, update one-to-one
        } else if (equalLength && (!dataSorting || !dataSorting.enabled)) {
            data.forEach(function (point, i): void {
                // .update doesn't exist on a linked, hidden series (#3709)
                // (#10187)
                if (oldData[i].update && point !== oldData[i].y) {
                    oldData[i].update(point, false, null as any, false);
                }
            });
            // Don't add new points since those configs are used above
            pointsToAdd.length = 0;

        // Did not succeed in updating data
        } else {
            succeeded = false;
        }

        oldData.forEach(function (point): void {
            if (point) {
                point.touched = false;
            }
        });

        if (!succeeded) {
            return false;
        }

        // Add new points
        pointsToAdd.forEach(function (point): void {
            this.addPoint(point, false, null as any, null as any, false);
        }, this);

        if (
            this.xIncrement === null &&
            this.xData &&
            this.xData.length
        ) {
            this.xIncrement = arrayMax(this.xData);
            this.autoIncrement();
        }

        return true;
    }

    /**
     * Apply a new set of data to the series and optionally redraw it. The
     * new data array is passed by reference (except in case of
     * `updatePoints`), and may later be mutated when updating the chart
     * data.
     *
     * Note the difference in behaviour when setting the same amount of
     * points, or a different amount of points, as handled by the
     * `updatePoints` parameter.
     *
     * @sample highcharts/members/series-setdata/
     *         Set new data from a button
     * @sample highcharts/members/series-setdata-pie/
     *         Set data in a pie
     * @sample stock/members/series-setdata/
     *         Set new data in Highstock
     * @sample maps/members/series-setdata/
     *         Set new data in Highmaps
     *
     * @function Highcharts.Series#setData
     *
     * @param {Array<Highcharts.PointOptionsType>} data
     *        Takes an array of data in the same format as described under
     *        `series.{type}.data` for the given series type, for example a
     *        line series would take data in the form described under
     *        [series.line.data](https://api.highcharts.com/highcharts/series.line.data).
     *
     * @param {boolean} [redraw=true]
     *        Whether to redraw the chart after the series is altered. If
     *        doing more operations on the chart, it is a good idea to set
     *        redraw to false and call {@link Chart#redraw} after.
     *
     * @param {boolean|Partial<Highcharts.AnimationOptionsObject>} [animation]
     *        When the updated data is the same length as the existing data,
     *        points will be updated by default, and animation visualizes
     *        how the points are changed. Set false to disable animation, or
     *        a configuration object to set duration or easing.
     *
     * @param {boolean} [updatePoints=true]
     *        When this is true, points will be updated instead of replaced
     *        whenever possible. This occurs a) when the updated data is the
     *        same length as the existing data, b) when points are matched
     *        by their id's, or c) when points can be matched by X values.
     *        This allows updating with animation and performs better. In
     *        this case, the original array is not passed by reference. Set
     *        `false` to prevent.
     */
    public setData(
        data: (DataTable|Array<(PointOptions|PointShortOptions)>),
        redraw?: boolean,
        animation?: (boolean|Partial<AnimationOptions>),
        updatePoints?: boolean
    ): void {
        var series = this,
            oldData = series.points,
            oldDataLength = (oldData && oldData.length) || 0,
            options = series.options,
            chart = series.chart,
            dataSorting = options.dataSorting,
            firstPoint = null,
            xAxis = series.xAxis,
            i,
            turboThreshold = options.turboThreshold,
            pt,
            xData = series.xData,
            yData = series.yData,
            pointArrayMap = series.pointArrayMap,
            valueCount = pointArrayMap && pointArrayMap.length,
            keys = options.keys,
            indexOfX = 0,
            indexOfY = 1,
            updatedData;

        data = (data || []);
        redraw = pick(redraw, true);

        if (dataSorting && dataSorting.enabled) {
            if (data instanceof Array) {
                data = Series.getTableFromSeriesData(data, series);
            }
            data = series.sortTable(data);
        }

        if (data instanceof DataTable) {
            data = series.setTable(data);
            data = Series.getSeriesDataFromTable(data, (keys || pointArrayMap));
        } else {
            series.setTable(Series.getTableFromSeriesData(data, series));
        }

        // First try to run Point.update which is cheaper, allows animation,
        // and keeps references to points.
        if (
            updatePoints !== false &&
            oldDataLength &&
            !series.cropped &&
            !series.hasGroupedData &&
            series.visible &&
            // Soft updating has no benefit in boost, and causes JS error
            // (#8355)
            !series.isSeriesBoosting
        ) {
            updatedData = series.updateData(data, animation);
        }

        if (!updatedData) {
            const dataLength = data.length;

            // Reset properties
            series.xIncrement = null;

            series.colorCounter = 0; // for series with colorByPoint (#1547)

            // Update parallel arrays
            this.parallelArrays.forEach(function (key): void {
                (series as any)[key + 'Data'].length = 0;
            });

            // In turbo mode, only one- or twodimensional arrays of numbers
            // are allowed. The first value is tested, and we assume that
            // all the rest are defined the same way. Although the 'for'
            // loops are similar, they are repeated inside each if-else
            // conditional for max performance.
            if (turboThreshold && dataLength > turboThreshold) {

                firstPoint = series.getFirstValidPoint(data);

                if (isNumber(firstPoint)) { // assume all points are numbers
                    for (i = 0; i < dataLength; i++) {
                        (xData as any)[i] = this.autoIncrement();
                        (yData as any)[i] = data[i];
                    }

                // Assume all points are arrays when first point is
                } else if (isArray(firstPoint)) {
                    if (valueCount) { // [x, low, high] or [x, o, h, l, c]
                        for (i = 0; i < dataLength; i++) {
                            pt = data[i];
                            (xData as any)[i] = (pt as any)[0];
                            (yData as any)[i] =
                                (pt as any).slice(1, valueCount + 1);
                        }
                    } else { // [x, y]
                        if (keys) {
                            indexOfX = keys.indexOf('x');
                            indexOfY = keys.indexOf('y');

                            indexOfX = indexOfX >= 0 ? indexOfX : 0;
                            indexOfY = indexOfY >= 0 ? indexOfY : 1;
                        }

                        for (i = 0; i < dataLength; i++) {
                            pt = data[i];
                            (xData as any)[i] = (pt as any)[indexOfX];
                            (yData as any)[i] = (pt as any)[indexOfY];
                        }
                    }
                } else {
                    // Highcharts expects configs to be numbers or arrays in
                    // turbo mode
                    error(12, false, chart);
                }
            } else {
                for (i = 0; i < dataLength; i++) {
                    // stray commas in oldIE:
                    if (typeof data[i] !== 'undefined') {
                        pt = { series: series };
                        series.pointClass.prototype.applyOptions.apply(
                            pt,
                            [data[i]]
                        );
                        series.updateParallelArrays(pt as any, i);
                    }
                }
            }

            // Forgetting to cast strings to numbers is a common caveat when
            // handling CSV or JSON
            if (yData && isString(yData[0])) {
                error(14, true, chart);
            }

            series.data = [];
            series.options.data = series.userOptions.data = data;

            // destroy old points
            i = oldDataLength;
            while (i--) {
                if (oldData[i] && oldData[i].destroy) {
                    oldData[i].destroy();
                }
            }

            // reset minRange (#878)
            if (xAxis) {
                xAxis.minRange = xAxis.userMinRange;
            }

            // redraw
            series.isDirty = chart.isDirtyBox = true;
            series.isDirtyData = !!oldData;
            animation = false;
        }

        // Typically for pie series, points need to be processed and
        // generated prior to rendering the legend
        if (options.legendType === 'point') {
            this.processData();
            this.generatePoints();
        }

        if (redraw) {
            chart.redraw(animation);
        }
    }

    /**
     * Updates series table.
     * @private
     */
    private setTable(newTable: DataTable): DataTable {
        const series = this,
            syncTable = series.syncTable.bind(series);

        let table = series.table;

        if (!table) {
            table = (series as AnyRecord).table = new DataTable();
        }

        fireEvent(series, 'setTable', { table: newTable });

        table.clear();
        table.setColumns(newTable.getColumns());

        if (!table.hcEvents) {
            // table.on('afterClearColumn', syncTable);
            // table.on('afterClearRows', syncTable);
            // table.on('afterClearTable', syncTable);
            // table.on('afterDeleteColumn', syncTable);
            table.on('afterDeleteRow', syncTable);
            table.on('afterSetCell', syncTable);
            // table.on('afterSetColumn', syncTable);
            table.on('afterSetRow', syncTable);
        }

        fireEvent(series, 'afterSetTable', { table: newTable });

        return table;
    }

    /**
     * Internal function to sort series data
     *
     * @private
     * @function Highcharts.Series#sortTable
     *
     * @param {Highcharts.DataTable} table
     * Table to sort.
     *
     * @return {Highcharts.DataTable}
     * Sorted table a reference.
     */
    private sortTable(table: DataTable): DataTable {
        var series = this,
            options = series.options,
            dataSorting: SeriesDataSortingOptions = options.dataSorting as any,
            sortModify = (new SortModifier({
                orderByColumn: (dataSorting.sortKey || 'y'),
                orderInColumn: 'x'
            })),
            rowCount = table.getRowCount(),
            getPointOptionsObject = function (
                series: Series,
                pointOptions: (PointOptions|PointShortOptions)
            ): PointOptions {
                return (defined(pointOptions) &&
                    series.pointClass.prototype.optionsToObject.call({
                        series: series
                    }, pointOptions)) || {};
            };

        // Save original index
        if (!table.hasColumn('index')) {
            const indexColumn: DataTable.Column = [];
            for (let i = 0, iEnd = rowCount; i < iEnd; ++i) {
                indexColumn[i] = i;
            }
            table.setColumn('index', indexColumn);
        }

        // Sorting
        sortModify.modify(table);

        // Set the same x for linked series points if they don't have their
        // own sorting
        if (series.linkedSeries) {
            series.linkedSeries.forEach(function (linkedSeries): void {
                const seriesOptions = linkedSeries.options,
                    seriesData = seriesOptions.data as Array<PointOptions>;

                if (
                    (!seriesOptions.dataSorting ||
                    !seriesOptions.dataSorting.enabled) &&
                    seriesData
                ) {
                    let x: number;

                    seriesData.forEach(function (pointOptions, i): void {
                        seriesData[i] = getPointOptionsObject(
                            linkedSeries,
                            pointOptions
                        );

                        if (i < rowCount) {
                            x = table.getCellAsNumber('x', i, true);
                            seriesData[i].x = x;
                            seriesData[i].index = i;
                        }
                    });

                    linkedSeries.setData(seriesData, false);
                }
            });
        }

        return table;
    }

    /**
     * Synchronize series data and table.
     * @private
     */
    private syncTable(e: DataTable.EventObject): void {
        const series = this,
            options = series.options,
            data = (options.data || []),
            keys = (options.keys || series.pointArrayMap || ['y']),
            points = series.data,
            table = series.table;

        let dataPoint: (PointOptions|PointShortOptions),
            index: number,
            point: Point,
            row: DataTable.Row;

        if (
            e.type === 'afterDeleteRow' ||
            e.type === 'afterSetCell' ||
            e.type === 'afterSetRow'
        ) {
            index = e.rowIndex;

            dataPoint = data[index];
            point = points[index];
            row = (table.getRow(index, keys) || []);

            if (e.type === 'afterDeleteRow') {
                data.splice(index, 1);
            } else if (point) {
                point.update(
                    e.type === 'afterSetCell' ?
                        { [e.columnName]: e.cellValue } :
                        table.getRowObject(index) as any
                );
            } else if (DataTable.isNull(row)) {
                data[table.getCellAsNumber('x', index) || index] = dataPoint = null;
            } else if (
                dataPoint &&
                typeof dataPoint === 'object'
            ) {
                if (dataPoint instanceof Array) {
                    if (e.type === 'afterSetCell') {
                        const keyIndex = keys.indexOf(e.columnName);
                        if (keyIndex === -1) {
                            dataPoint.length = 0;
                            dataPoint.push(...row as any);
                        } else {
                            dataPoint[keyIndex] = e.cellValue as any;
                        }
                    } else {
                        dataPoint.length = 0;
                        dataPoint.push(...row as any);
                    }
                } else {
                    merge(true, dataPoint, table.getRowObject(index, keys));
                }
            } else if (e.type === 'afterSetCell') {
                data[index] = dataPoint = e.cellValue as any;
            } else if (row.length) {
                data[index] = dataPoint = (
                    row.length === 1 ?
                        row[0] :
                        row as any
                );
            }

            if (!point) {
                clearTimeout(series.tableSyncTimeout);
                series.tableSyncTimeout = syncTimeout(
                    (): void => series.setData(data),
                    1
                );
            }
        }
    }

    /**
     * Internal function to process the data by cropping away unused data
     * points if the series is longer than the crop threshold. This saves
     * computing time for large series.
     *
     * @private
     * @function Highcharts.Series#getProcessedData
     * @param {boolean} [forceExtremesFromAll]
     *        Force getting extremes of a total series data range.
     * @return {Highcharts.SeriesProcessedDataObject}
     */
    public getProcessedData(
        forceExtremesFromAll?: boolean
    ): Highcharts.SeriesProcessedDataObject {
        var series = this,
            // copied during slice operation:
            processedXData: Array<number> = series.xData as any,
            processedYData: (
                Array<(number|null)>|Array<Array<(number|null)>>
            ) = (series.yData as any),
            dataLength = (processedXData as any).length,
            croppedData: Highcharts.SeriesCropDataObject,
            cropStart = 0,
            cropped,
            distance,
            closestPointRange,
            xAxis = series.xAxis,
            i, // loop variable
            options = series.options,
            cropThreshold = options.cropThreshold,
            getExtremesFromAll =
                forceExtremesFromAll ||
                series.getExtremesFromAll ||
                options.getExtremesFromAll, // #4599
            isCartesian = series.isCartesian,
            xExtremes,
            val2lin = xAxis && xAxis.val2lin,
            isLog = !!(xAxis && xAxis.logarithmic),
            throwOnUnsorted = series.requireSorting,
            min,
            max;

        if (xAxis) {
            // corrected for log axis (#3053)
            xExtremes = xAxis.getExtremes();
            min = xExtremes.min;
            max = xExtremes.max;
        }

        // optionally filter out points outside the plot area
        if (isCartesian &&
            series.sorted &&
            !getExtremesFromAll &&
            (
                !cropThreshold ||
                dataLength > cropThreshold ||
                series.forceCrop
            )
        ) {

            // it's outside current extremes
            if ((processedXData as any)[dataLength - 1] < (min as any) ||
                (processedXData as any)[0] > (max as any)
            ) {
                processedXData = [];
                processedYData = [];

            // only crop if it's actually spilling out
            } else if (
                series.yData && (
                    (processedXData as any)[0] < (min as any) ||
                    (processedXData as any)[dataLength - 1] > (max as any)
                )
            ) {
                croppedData = this.cropData(
                    series.xData as any,
                    series.yData as any,
                    min as any,
                    max as any
                );
                processedXData = croppedData.xData;
                processedYData = croppedData.yData;
                cropStart = croppedData.start;
                cropped = true;
            }
        }


        // Find the closest distance between processed points
        i = (processedXData as any).length || 1;
        while (--i) {
            distance = (
                isLog ?
                    (val2lin((processedXData as any)[i]) -
                    val2lin((processedXData as any)[i - 1])) :
                    ((processedXData as any)[i] -
                    (processedXData as any)[i - 1])
            );

            if (distance > 0 &&
                (
                    typeof closestPointRange === 'undefined' ||
                    distance < closestPointRange
                )
            ) {
                closestPointRange = distance;

            // Unsorted data is not supported by the line tooltip, as well
            // as data grouping and navigation in Stock charts (#725) and
            // width calculation of columns (#1900)
            } else if (distance < 0 && throwOnUnsorted) {
                error(15, false, series.chart);
                throwOnUnsorted = false; // Only once
            }
        }

        return {
            xData: processedXData,
            yData: processedYData,
            cropped: cropped,
            cropStart: cropStart,
            closestPointRange: closestPointRange
        };
    }

    /**
     * Internal function to apply processed data.
     * In Highstock, this function is extended to provide data grouping.
     *
     * @private
     * @function Highcharts.Series#processData
     * @param {boolean} [force]
     *        Force data grouping.
     * @return {boolean|undefined}
     */
    public processData(force?: boolean): (boolean|undefined) {
        var series = this,
            xAxis = series.xAxis,
            processedData;

        // If the series data or axes haven't changed, don't go through
        // this. Return false to pass the message on to override methods
        // like in data grouping.
        if (series.isCartesian &&
            !series.isDirty &&
            !xAxis.isDirty &&
            !series.yAxis.isDirty &&
            !force
        ) {
            return false;
        }

        processedData = series.getProcessedData();

        // Record the properties
        series.cropped = processedData.cropped; // undefined or true
        series.cropStart = processedData.cropStart;
        series.processedXData = processedData.xData;
        series.processedYData = processedData.yData;
        series.closestPointRange = series.basePointRange = processedData.closestPointRange;
    }

    /**
     * Iterate over xData and crop values between min and max. Returns
     * object containing crop start/end cropped xData with corresponding
     * part of yData, dataMin and dataMax within the cropped range.
     *
     * @private
     * @function Highcharts.Series#cropData
     * @param {Array<number>} xData
     * @param {Array<number>} yData
     * @param {number} min
     * @param {number} max
     * @param {number} [cropShoulder]
     * @return {Highcharts.SeriesCropDataObject}
     */
    public cropData(
        xData: Array<number>,
        yData: (Array<(number|null)>|Array<Array<(number|null)>>),
        min: number,
        max: number,
        cropShoulder?: number
    ): Highcharts.SeriesCropDataObject {
        var dataLength = xData.length,
            cropStart = 0,
            cropEnd = dataLength,
            i,
            j;

        // line-type series need one point outside
        cropShoulder = pick(cropShoulder, this.cropShoulder);

        // iterate up to find slice start
        for (i = 0; i < dataLength; i++) {
            if (xData[i] >= min) {
                cropStart = Math.max(0, i - (cropShoulder as any));
                break;
            }
        }

        // proceed to find slice end
        for (j = i; j < dataLength; j++) {
            if (xData[j] > max) {
                cropEnd = j + (cropShoulder as any);
                break;
            }
        }

        return {
            xData: xData.slice(cropStart, cropEnd),
            yData: yData.slice(cropStart, cropEnd),
            start: cropStart,
            end: cropEnd
        };
    }

    /**
     * Generate the data point after the data has been processed by cropping
     * away unused points and optionally grouped in Highcharts Stock.
     *
     * @private
     * @function Highcharts.Series#generatePoints
     */
    public generatePoints(): void {
        var series = this,
            options = series.options,
            dataOptions = options.data,
            data = series.data,
            dataLength,
            processedXData = series.processedXData,
            processedYData = series.processedYData,
            PointClass = series.pointClass,
            processedDataLength = (processedXData as any).length,
            cropStart = series.cropStart || 0,
            cursor,
            hasGroupedData = series.hasGroupedData,
            keys = options.keys,
            point,
            points = [],
            i;

        if (!data && !hasGroupedData) {
            var arr = [] as Array<Point>;

            arr.length = (dataOptions as any).length;
            data = series.data = arr;
        }

        if (keys && hasGroupedData) {
            // grouped data has already applied keys (#6590)
            series.options.keys = false as any;
        }

        for (i = 0; i < processedDataLength; i++) {
            cursor = cropStart + i;
            if (!hasGroupedData) {
                point = data[cursor];
                // #970:
                if (
                    !point &&
                    typeof (dataOptions as any)[cursor] !== 'undefined'
                ) {
                    data[cursor] = point = (new PointClass()).init(
                        series,
                        (dataOptions as any)[cursor],
                        (processedXData as any)[i]
                    );
                }
            } else {
                // splat the y data in case of ohlc data array
                point = (new PointClass()).init(
                    series,
                    [(processedXData as any)[i]].concat(
                        splat((processedYData as any)[i])
                    )
                );

                /**
                 * Highstock only. If a point object is created by data
                 * grouping, it doesn't reflect actual points in the raw
                 * data. In this case, the `dataGroup` property holds
                 * information that points back to the raw data.
                 *
                 * - `dataGroup.start` is the index of the first raw data
                 *   point in the group.
                 *
                 * - `dataGroup.length` is the amount of points in the
                 *   group.
                 *
                 * @product highstock
                 *
                 * @name Highcharts.Point#dataGroup
                 * @type {Highcharts.DataGroupingInfoObject|undefined}
                 */
                point.dataGroup = (series.groupMap as any)[i];
                if ((point.dataGroup as any).options) {
                    point.options = (point.dataGroup as any).options;
                    extend(point, (point.dataGroup as any).options);
                    // Collision of props and options (#9770)
                    delete point.dataLabels;
                }
            }
            if (point) { // #6279
                /**
                 * Contains the point's index in the `Series.points` array.
                 *
                 * @name Highcharts.Point#index
                 * @type {number}
                 * @readonly
                 */
                point.index = cursor; // For faster access in Point.update
                points[i] = point;
            }
        }

        // restore keys options (#6590)
        series.options.keys = keys;

        // Hide cropped-away points - this only runs when the number of
        // points is above cropThreshold, or when swithching view from
        // non-grouped data to grouped data (#637)
        if (
            data &&
            (
                processedDataLength !== (dataLength = data.length) ||
                hasGroupedData
            )
        ) {
            for (i = 0; i < dataLength; i++) {
                // when has grouped data, clear all points
                if (i === cropStart && !hasGroupedData) {
                    i += processedDataLength;
                }
                if (data[i]) {
                    data[i].destroyElements();
                    data[i].plotX = void 0; // #1003
                }
            }
        }

        /**
         * Read only. An array containing those values converted to points.
         * In case the series data length exceeds the `cropThreshold`, or if
         * the data is grouped, `series.data` doesn't contain all the
         * points. Also, in case a series is hidden, the `data` array may be
         * empty. To access raw values, `series.options.data` will always be
         * up to date. `Series.data` only contains the points that have been
         * created on demand. To modify the data, use
         * {@link Highcharts.Series#setData} or
         * {@link Highcharts.Point#update}.
         *
         * @see Series.points
         *
         * @name Highcharts.Series#data
         * @type {Array<Highcharts.Point>}
         */
        series.data = data;

        /**
         * An array containing all currently visible point objects. In case
         * of cropping, the cropped-away points are not part of this array.
         * The `series.points` array starts at `series.cropStart` compared
         * to `series.data` and `series.options.data`. If however the series
         * data is grouped, these can't be correlated one to one. To modify
         * the data, use {@link Highcharts.Series#setData} or
         * {@link Highcharts.Point#update}.
         *
         * @name Highcharts.Series#points
         * @type {Array<Highcharts.Point>}
         */
        series.points = points;

        fireEvent(this, 'afterGeneratePoints');
    }

    /**
     * Get current X extremes for the visible data.
     *
     * @private
     * @function Highcharts.Series#getXExtremes
     *
     * @param {Array<number>} xData
     * The data to inspect. Defaults to the current data within the visible
     * range.
     *
     * @return {Highcharts.RangeObject}
     */
    public getXExtremes(xData: Array<number>): Highcharts.RangeObject {
        return {
            min: arrayMin(xData),
            max: arrayMax(xData)
        };
    }

    /**
     * Calculate Y extremes for the visible data. The result is returned
     * as an object with `dataMin` and `dataMax` properties.
     *
     * @private
     * @function Highcharts.Series#getExtremes
     *
     * @param {Array<number>} [yData]
     * The data to inspect. Defaults to the current data within the visible
     * range.
     * @param {boolean} [forceExtremesFromAll]
     * Force getting extremes of a total series data range.
     *
     * @return {Highcharts.DataExtremesObject}
     */
    public getExtremes(
        yData?: (Array<(number|null)>|Array<Array<(number|null)>>),
        forceExtremesFromAll?: boolean
    ): DataExtremesObject {
        var xAxis = this.xAxis,
            yAxis = this.yAxis,
            xData = this.processedXData || this.xData,
            yDataLength,
            activeYData = [],
            activeCounter = 0,
            // #2117, need to compensate for log X axis
            xExtremes,
            xMin = 0,
            xMax = 0,
            validValue,
            withinRange,
            // Handle X outside the viewed area. This does not work with
            // non-sorted data like scatter (#7639).
            shoulder = this.requireSorting ? this.cropShoulder : 0,
            positiveValuesOnly = yAxis ? yAxis.positiveValuesOnly : false,
            x,
            y: (number|Array<(number|null)>|null),
            i,
            j;

        yData = yData || this.stackedYData || this.processedYData || [];
        yDataLength = yData.length;

        if (xAxis) {
            xExtremes = xAxis.getExtremes();
            xMin = xExtremes.min;
            xMax = xExtremes.max;
        }

        for (i = 0; i < yDataLength; i++) {

            x = (xData as any)[i];
            y = yData[i];

            // For points within the visible range, including the first
            // point outside the visible range (#7061), consider y extremes.
            validValue = (
                (isNumber(y) || isArray(y)) &&
                (((y as any).length || y > 0) || !positiveValuesOnly)
            );
            withinRange = (
                forceExtremesFromAll ||
                this.getExtremesFromAll ||
                this.options.getExtremesFromAll ||
                this.cropped ||
                !xAxis || // for colorAxis support
                (
                    ((xData as any)[i + shoulder] || x) >= xMin &&
                    ((xData as any)[i - shoulder] || x) <= xMax
                )
            );

            if (validValue && withinRange) {

                j = (y as any).length;
                if (j) { // array, like ohlc or range data
                    while (j--) {
                        if (isNumber((y as any)[j])) { // #7380, #11513
                            activeYData[activeCounter++] = (y as any)[j];
                        }
                    }
                } else {
                    activeYData[activeCounter++] = y;
                }
            }
        }

        const dataExtremes = {
            dataMin: arrayMin(activeYData),
            dataMax: arrayMax(activeYData)
        };

        fireEvent(this, 'afterGetExtremes', { dataExtremes });

        return dataExtremes;
    }

    /**
     * Set the current data extremes as `dataMin` and `dataMax` on the
     * Series item. Use this only when the series properties should be
     * updated.
     *
     * @private
     * @function Highcharts.Series#applyExtremes
     */
    public applyExtremes(): DataExtremesObject {
        const dataExtremes = this.getExtremes();

        /**
         * Contains the minimum value of the series' data point. Some series
         * types like `networkgraph` do not support this property as they
         * lack a `y`-value.
         * @name Highcharts.Series#dataMin
         * @type {number|undefined}
         * @readonly
         */
        this.dataMin = dataExtremes.dataMin;

        /**
         * Contains the maximum value of the series' data point. Some series
         * types like `networkgraph` do not support this property as they
         * lack a `y`-value.
         * @name Highcharts.Series#dataMax
         * @type {number|undefined}
         * @readonly
         */
        this.dataMax = dataExtremes.dataMax;

        return dataExtremes;
    }

    /**
     * Find and return the first non null point in the data
     *
     * @private
     * @function Highcharts.Series.getFirstValidPoint
     *
     * @param {Array<Highcharts.PointOptionsType>} data
     * Array of options for points
     *
     * @return {Highcharts.PointOptionsType}
     */
    public getFirstValidPoint<T extends PointOptions|PointShortOptions>(
        data: Array<T>
    ): (T|null) {
        var firstPoint: (T|null) = null,
            dataLength = data.length,
            i = 0;

        while (firstPoint === null && i < dataLength) {
            firstPoint = data[i];
            i++;
        }

        return firstPoint;
    }

    /**
     * Translate data points from raw data values to chart specific
     * positioning data needed later in the `drawPoints` and `drawGraph`
     * functions. This function can be overridden in plugins and custom
     * series type implementations.
     *
     * @function Highcharts.Series#translate
     *
     * @fires Highcharts.Series#events:translate
     */
    public translate(): void {
        if (!this.processedXData) { // hidden series
            this.processData();
        }
        this.generatePoints();
        var series = this,
            options = series.options,
            stacking = options.stacking,
            xAxis = series.xAxis,
            categories = xAxis.categories,
            enabledDataSorting = series.enabledDataSorting,
            yAxis = series.yAxis,
            points = series.points,
            dataLength = points.length,
            hasModifyValue = !!series.modifyValue,
            i,
            pointPlacement = series.pointPlacementToXValue(), // #7860
            dynamicallyPlaced = Boolean(pointPlacement),
            threshold = options.threshold,
            stackThreshold = options.startFromThreshold ? threshold : 0,
            plotX,
            lastPlotX,
            stackIndicator,
            zoneAxis = this.zoneAxis || 'y',
            closestPointRangePx = Number.MAX_VALUE;

        /**
         * Plotted coordinates need to be within a limited range. Drawing
         * too far outside the viewport causes various rendering issues
         * (#3201, #3923, #7555).
         * @private
         */
        function limitedRange(val: number): number {
            return clamp(val, -1e5, 1e5);
        }

        // Translate each point
        for (i = 0; i < dataLength; i++) {
            var point = points[i],
                xValue = point.x,
                yValue = point.y,
                yBottom = point.low,
                stack = stacking && yAxis.stacking && yAxis.stacking.stacks[(
                    series.negStacks &&
                    (yValue as any) <
                    (stackThreshold ? 0 : (threshold as any)) ?
                        '-' :
                        ''
                ) + series.stackKey],
                pointStack,
                stackValues: (Array<number>|undefined);

            if (
                yAxis.positiveValuesOnly && !yAxis.validatePositiveValue(yValue) ||
                xAxis.positiveValuesOnly && !xAxis.validatePositiveValue(xValue)
            ) {
                point.isNull = true;
            }

            // Get the plotX translation
            point.plotX = plotX = correctFloat( // #5236
                limitedRange((xAxis.translate as any)( // #3923
                    xValue,
                    0,
                    0,
                    0,
                    1,
                    pointPlacement,
                    this.type === 'flags'
                )) // #3923
            );

            // Calculate the bottom y value for stacked series
            if (stacking &&
                series.visible &&
                stack &&
                stack[xValue as any]
            ) {
                stackIndicator = series.getStackIndicator(
                    stackIndicator,
                    xValue as any,
                    series.index as any
                );

                if (!point.isNull) {
                    pointStack = stack[xValue as any];
                    stackValues =
                        pointStack.points[stackIndicator.key as any];
                }
            }

            if (isArray(stackValues)) {
                yBottom = stackValues[0];
                yValue = stackValues[1];

                if (yBottom === stackThreshold &&
                    (stackIndicator as any).key ===
                        (stack as any)[xValue as any].base
                ) {
                    yBottom = pick<number|undefined, number>(
                        (isNumber(threshold) && threshold) as any,
                        yAxis.min as any
                    );
                }

                // #1200, #1232
                if (yAxis.positiveValuesOnly && yBottom <= 0) {
                    yBottom = null as any;
                }

                point.total = point.stackTotal = (pointStack as any).total;
                point.percentage =
                    (pointStack as any).total &&
                    ((point.y as any) / (pointStack as any).total * 100);
                point.stackY = yValue;

                // Place the stack label

                // in case of variwide series (where widths of points are
                // different in most cases), stack labels are positioned
                // wrongly, so the call of the setOffset is omited here and
                // labels are correctly positioned later, at the end of the
                // variwide's translate function (#10962)
                if (!(series as any).irregularWidths) {
                    (pointStack as any).setOffset(
                        series.pointXOffset || 0,
                        series.barW || 0
                    );
                }

            }

            // Set translated yBottom or remove it
            point.yBottom = defined(yBottom) ?
                limitedRange(yAxis.translate(
                    (yBottom as any), 0 as any, 1 as any, 0 as any, 1 as any
                ) as any) :
                null as any;

            // general hook, used for Highstock compare mode
            if (hasModifyValue) {
                yValue = (series.modifyValue as any)(yValue, point);
            }

            // Set the the plotY value, reset it for redraws
            // #3201
            point.plotY = void 0;
            if (isNumber(yValue)) {
                const translated = yAxis.translate(
                    yValue, false, true, false, true
                );
                if (typeof translated !== 'undefined') {
                    point.plotY = limitedRange(translated);
                }
            }

            point.isInside = this.isPointInside(point);

            // Set client related positions for mouse tracking
            point.clientX = dynamicallyPlaced ?
                correctFloat(xAxis.translate(
                    xValue as any,
                    0 as any,
                    0 as any,
                    0 as any,
                    1 as any,
                    pointPlacement
                ) as any) :
                plotX; // #1514, #5383, #5518

            // Negative points. For bubble charts, this means negative z
            // values (#9728)
            point.negative = (point as any)[zoneAxis] < (
                (options as any)[zoneAxis + 'Threshold'] ||
                threshold ||
                0
            );

            // some API data
            point.category = (
                categories &&
                typeof (categories as any)[point.x as any] !== 'undefined' ?
                    (categories as any)[point.x as any] :
                    point.x
            );

            // Determine auto enabling of markers (#3635, #5099)
            if (!point.isNull && point.visible !== false) {
                if (typeof lastPlotX !== 'undefined') {
                    closestPointRangePx = Math.min(
                        closestPointRangePx,
                        Math.abs(plotX - lastPlotX)
                    );
                }
                lastPlotX = plotX;
            }

            // Find point zone
            point.zone = (this.zones.length && point.getZone() as any);

            // Animate new points with data sorting
            if (!point.graphic && series.group && enabledDataSorting) {
                point.isNew = true;
            }
        }
        series.closestPointRangePx = closestPointRangePx;

        fireEvent(this, 'afterTranslate');
    }

    /**
     * Return the series points with null points filtered out.
     *
     * @function Highcharts.Series#getValidPoints
     *
     * @param {Array<Highcharts.Point>} [points]
     * The points to inspect, defaults to {@link Series.points}.
     *
     * @param {boolean} [insideOnly=false]
     * Whether to inspect only the points that are inside the visible view.
     *
     * @param {boolean} [allowNull=false]
     * Whether to allow null points to pass as valid points.
     *
     * @return {Array<Highcharts.Point>}
     * The valid points.
     */
    public getValidPoints(
        points?: Array<Point>,
        insideOnly?: boolean,
        allowNull?: boolean
    ): Array<Point> {
        var chart = this.chart;

        // #3916, #5029, #5085
        return (points || this.points || []).filter(
            function (point: Point): boolean {
                if (insideOnly && !chart.isInsidePlot(
                    point.plotX as any,
                    point.plotY as any,
                    chart.inverted
                )) {
                    return false;
                }
                return point.visible !== false &&
                    (allowNull || !point.isNull);
            }
        );
    }

    /**
     * Get the clipping for the series. Could be called for a series to
     * initiate animating the clip or to set the final clip (only width
     * and x).
     *
     * @private
     * @function Highcharts.Series#getClip
     *
     * @param  {boolean|Partial<Highcharts.AnimationOptionsObject>} [animation]
     * Initialize the animation.
     *
     * @param  {boolean} [finalBox]
     * Final size for the clip - end state for the animation.
     *
     * @return {Highcharts.Dictionary<number>}
     */
    public getClipBox(
        animation?: (boolean|Partial<AnimationOptions>),
        finalBox?: boolean
    ): Record<string, number> {
        var series = this,
            options = series.options,
            chart = series.chart,
            inverted = chart.inverted,
            xAxis = series.xAxis,
            yAxis = xAxis && series.yAxis,
            clipBox,
            scrollablePlotAreaOptions =
                (chart.options.chart as any).scrollablePlotArea || {};

        if (animation && options.clip === false && yAxis) {
            // support for not clipped series animation (#10450)
            clipBox = inverted ? {
                y: -chart.chartWidth + yAxis.len + (yAxis.pos as any),
                height: chart.chartWidth,
                width: chart.chartHeight,
                x: -chart.chartHeight + xAxis.len + (xAxis.pos as any)
            } : {
                y: -(yAxis.pos as any),
                height: chart.chartHeight,
                width: chart.chartWidth,
                x: -(xAxis.pos as any)
            };
            // x and width will be changed later when setting for animation
            // initial state in Series.setClip
        } else {
            clipBox = series.clipBox || chart.clipBox;

            if (finalBox) {
                clipBox.width = chart.plotSizeX as any;
                clipBox.x = (chart.scrollablePixelsX || 0) *
                    (scrollablePlotAreaOptions.scrollPositionX || 0);
            }
        }

        return !finalBox ? clipBox : {
            width: clipBox.width,
            x: clipBox.x
        };
    }

    /**
     * Set the clipping for the series. For animated series it is called
     * twice, first to initiate animating the clip then the second time
     * without the animation to set the final clip.
     *
     * @private
     * @function Highcharts.Series#setClip
     */
    public setClip(animation?: (boolean|AnimationOptions)): void {
        var chart = this.chart,
            options = this.options,
            renderer = chart.renderer,
            inverted = chart.inverted,
            seriesClipBox = this.clipBox,
            clipBox = this.getClipBox(animation),
            sharedClipKey =
                this.sharedClipKey ||
                [
                    '_sharedClip',
                    animation && (animation as any).duration,
                    animation && (animation as any).easing,
                    animation && (animation as any).defer,
                    clipBox.height,
                    options.xAxis,
                    options.yAxis
                ].join(','), // #4526
            clipRect = (chart as any)[sharedClipKey],
            markerClipRect = (chart as any)[sharedClipKey + 'm'];

        if (animation) {
            clipBox.width = 0;
            if (inverted) {
                clipBox.x = chart.plotHeight +
                    (options.clip !== false ? 0 : chart.plotTop);
            }
        }

        // If a clipping rectangle with the same properties is currently
        // present in the chart, use that.
        if (!clipRect) {

            // When animation is set, prepare the initial positions
            if (animation) {
                (chart as any)[sharedClipKey + 'm'] = markerClipRect =
                    renderer.clipRect(
                        // include the width of the first marker
                        inverted ? (chart.plotSizeX as any) + 99 : -99,
                        inverted ? -chart.plotLeft : -chart.plotTop,
                        99,
                        inverted ? chart.chartWidth : chart.chartHeight
                    );


            }
            (chart as any)[sharedClipKey] = clipRect = renderer.clipRect(clipBox);

            // Create hashmap for series indexes
            clipRect.count = { length: 0 };

        // When the series is rendered again before starting animating, in
        // compliance to a responsive rule
        } else if (!chart.hasLoaded) {
            clipRect.attr(clipBox);
        }

        if (animation) {
            if (!clipRect.count[this.index as any]) {
                clipRect.count[this.index as any] = true;
                clipRect.count.length += 1;
            }
        }


        if (options.clip !== false || animation) {
            (this.group as any).clip(
                animation || seriesClipBox ? clipRect : chart.clipRect
            );
            (this.markerGroup as any).clip(markerClipRect);
            this.sharedClipKey = sharedClipKey;
        }

        // Remove the shared clipping rectangle when all series are shown
        if (!animation) {
            if (clipRect.count[this.index as any]) {
                delete clipRect.count[this.index as any];
                clipRect.count.length -= 1;
            }

            if (
                clipRect.count.length === 0 &&
                sharedClipKey &&
                (chart as any)[sharedClipKey]
            ) {
                if (!seriesClipBox) {
                    (chart as any)[sharedClipKey] =
                        (chart as any)[sharedClipKey].destroy();
                }
                if ((chart as any)[sharedClipKey + 'm']) {
                    (chart as any)[sharedClipKey + 'm'] =
                        (chart as any)[sharedClipKey + 'm'].destroy();
                }
            }
        }
    }

    /**
     * Animate in the series. Called internally twice. First with the `init`
     * parameter set to true, which sets up the initial state of the
     * animation. Then when ready, it is called with the `init` parameter
     * undefined, in order to perform the actual animation. After the
     * second run, the function is removed.
     *
     * @function Highcharts.Series#animate
     *
     * @param {boolean} [init]
     * Initialize the animation.
     */
    public animate(init?: boolean): void {
        var series = this,
            chart = series.chart,
            animation = animObject(series.options.animation),
            clipRect,
            sharedClipKey,
            finalBox;

        // Initialize the animation. Set up the clipping rectangle.
        if (init) {

            series.setClip(animation);

        // Run the animation
        } else {
            sharedClipKey = this.sharedClipKey;
            clipRect = (chart as any)[sharedClipKey as any];

            finalBox = series.getClipBox(animation, true);

            if (clipRect) {
                clipRect.animate(finalBox, animation);
            }
            if ((chart as any)[sharedClipKey + 'm']) {
                (chart as any)[sharedClipKey + 'm'].animate({
                    width: finalBox.width + 99,
                    x: finalBox.x - (chart.inverted ? 0 : 99)
                }, animation);
            }
        }
    }

    /**
     * This runs after animation to land on the final plot clipping.
     *
     * @private
     * @function Highcharts.Series#afterAnimate
     *
     * @fires Highcharts.Series#event:afterAnimate
     */
    public afterAnimate(): void {
        this.setClip();
        fireEvent(this, 'afterAnimate');
        this.finishedAnimating = true;
    }

    /**
     * Draw the markers for line-like series types, and columns or other
     * graphical representation for {@link Point} objects for other series
     * types. The resulting element is typically stored as
     * {@link Point.graphic}, and is created on the first call and updated
     * and moved on subsequent calls.
     *
     * @function Highcharts.Series#drawPoints
     */
    public drawPoints(): void {
        var series = this,
            points = series.points,
            chart = series.chart,
            i,
            point,
            graphic,
            verb,
            options = series.options,
            seriesMarkerOptions = options.marker,
            pointMarkerOptions,
            hasPointMarker,
            markerGroup = (
                (series as any)[series.specialGroup as any] ||
                series.markerGroup
            ),
            xAxis = series.xAxis,
            markerAttribs,
            globallyEnabled = pick(
                (seriesMarkerOptions as any).enabled,
                !xAxis || xAxis.isRadial ? true : null,
                // Use larger or equal as radius is null in bubbles (#6321)
                (series.closestPointRangePx as any) >= (
                    (seriesMarkerOptions as any).enabledThreshold *
                    (seriesMarkerOptions as any).radius
                )
            );

        if (
            (seriesMarkerOptions as any).enabled !== false ||
            series._hasPointMarkers
        ) {

            for (i = 0; i < points.length; i++) {
                point = points[i];
                graphic = point.graphic;
                verb = graphic ? 'animate' : 'attr';
                pointMarkerOptions = point.marker || {};
                hasPointMarker = !!point.marker;
                const shouldDrawMarker = (
                    (
                        globallyEnabled &&
                        typeof pointMarkerOptions.enabled === 'undefined'
                    ) || pointMarkerOptions.enabled
                ) && !point.isNull && point.visible !== false;

                // only draw the point if y is defined
                if (shouldDrawMarker) {
                    // Shortcuts
                    const symbol = pick<string|undefined, string>(
                        pointMarkerOptions.symbol, series.symbol as any
                    );

                    markerAttribs = series.markerAttribs(
                        point,
                        (point.selected && 'select') as any
                    );

                    // Set starting position for point sliding animation.
                    if (series.enabledDataSorting) {
                        point.startXPos = xAxis.reversed ?
                            -(markerAttribs.width || 0) :
                            xAxis.width;
                    }

                    const isInside = point.isInside !== false;
                    if (graphic) { // update
                        // Since the marker group isn't clipped, each
                        // individual marker must be toggled
                        graphic[isInside ? 'show' : 'hide'](isInside)
                            .animate(markerAttribs);

                    } else if (
                        isInside &&
                        ((markerAttribs.width || 0) > 0 || point.hasImage)
                    ) {

                        /**
                         * The graphic representation of the point.
                         * Typically this is a simple shape, like a `rect`
                         * for column charts or `path` for line markers, but
                         * for some complex series types like boxplot or 3D
                         * charts, the graphic may be a `g` element
                         * containing other shapes. The graphic is generated
                         * the first time {@link Series#drawPoints} runs,
                         * and updated and moved on subsequent runs.
                         *
                         * @name Point#graphic
                         * @type {SVGElement}
                         */
                        point.graphic = graphic = chart.renderer
                            .symbol(
                                symbol,
                                markerAttribs.x,
                                markerAttribs.y,
                                markerAttribs.width,
                                markerAttribs.height,
                                hasPointMarker ?
                                    pointMarkerOptions :
                                    seriesMarkerOptions
                            )
                            .add(markerGroup);
                        // Sliding animation for new points
                        if (
                            series.enabledDataSorting &&
                            chart.hasRendered
                        ) {
                            graphic.attr({
                                x: point.startXPos
                            });
                            verb = 'animate';
                        }
                    }

                    if (graphic && verb === 'animate') { // update
                        // Since the marker group isn't clipped, each
                        // individual marker must be toggled
                        graphic[isInside ? 'show' : 'hide'](isInside)
                            .animate(markerAttribs);

                    }

                    // Presentational attributes
                    if (graphic && !chart.styledMode) {
                        graphic[verb](
                            series.pointAttribs(
                                point,
                                (point.selected && 'select') as any
                            )
                        );
                    }

                    if (graphic) {
                        graphic.addClass(point.getClassName(), true);
                    }

                } else if (graphic) {
                    point.graphic = graphic.destroy(); // #1269
                }
            }
        }
    }

    /**
     * Get non-presentational attributes for a point. Used internally for
     * both styled mode and classic. Can be overridden for different series
     * types.
     *
     * @see Series#pointAttribs
     *
     * @function Highcharts.Series#markerAttribs
     *
     * @param {Highcharts.Point} point
     * The Point to inspect.
     *
     * @param {string} [state]
     * The state, can be either `hover`, `select` or undefined.
     *
     * @return {Highcharts.SVGAttributes}
     * A hash containing those attributes that are not settable from CSS.
     */
    public markerAttribs(
        point: Point,
        state?: StatesOptionsKey
    ): SVGAttributes {
        var seriesOptions = this.options,
            seriesMarkerOptions = seriesOptions.marker,
            seriesStateOptions: SeriesStateHoverOptions,
            pointMarkerOptions = point.marker || {},
            symbol = (
                pointMarkerOptions.symbol ||
                (seriesMarkerOptions as any).symbol
            ),
            pointStateOptions: PointStateHoverOptions,
            radius = pick(
                pointMarkerOptions.radius,
                (seriesMarkerOptions as any).radius
            ),
            attribs: SVGAttributes;

        // Handle hover and select states
        if (state) {
            seriesStateOptions = (seriesMarkerOptions as any).states[state];
            pointStateOptions = pointMarkerOptions.states &&
                (pointMarkerOptions.states as any)[state];

            radius = pick(
                pointStateOptions && pointStateOptions.radius,
                seriesStateOptions && seriesStateOptions.radius,
                radius + (
                    seriesStateOptions && seriesStateOptions.radiusPlus ||
                    0
                )
            );
        }

        point.hasImage = symbol && symbol.indexOf('url') === 0;

        if (point.hasImage) {
            radius = 0; // and subsequently width and height is not set
        }
        attribs = {
            // Math.floor for #1843:
            x: seriesOptions.crisp ?
                Math.floor(point.plotX as any - radius) :
                (point.plotX as any) - radius,
            y: (point.plotY as any) - radius
        };

        if (radius) {
            attribs.width = attribs.height = 2 * radius;
        }

        return attribs;
    }

    /**
     * Internal function to get presentational attributes for each point.
     * Unlike {@link Series#markerAttribs}, this function should return
     * those attributes that can also be set in CSS. In styled mode,
     * `pointAttribs` won't be called.
     *
     * @private
     * @function Highcharts.Series#pointAttribs
     *
     * @param {Highcharts.Point} [point]
     * The point instance to inspect.
     *
     * @param {string} [state]
     * The point state, can be either `hover`, `select` or 'normal'. If
     * undefined, normal state is assumed.
     *
     * @return {Highcharts.SVGAttributes}
     * The presentational attributes to be set on the point.
     */
    public pointAttribs(
        point?: Point,
        state?: StatesOptionsKey
    ): SVGAttributes {
        var seriesMarkerOptions = this.options.marker,
            seriesStateOptions,
            pointOptions = point && point.options,
            pointMarkerOptions = (
                (pointOptions && pointOptions.marker) || {}
            ),
            pointStateOptions,
            color: (ColorType|undefined) = this.color,
            pointColorOption = pointOptions && pointOptions.color,
            pointColor = point && point.color,
            strokeWidth = pick(
                pointMarkerOptions.lineWidth,
                (seriesMarkerOptions as any).lineWidth
            ),
            zoneColor = point && point.zone && point.zone.color,
            fill,
            stroke,
            opacity = 1;

        color = (
            pointColorOption ||
            zoneColor ||
            pointColor ||
            color
        );

        fill = (
            pointMarkerOptions.fillColor ||
            (seriesMarkerOptions as any).fillColor ||
            color
        );
        stroke = (
            pointMarkerOptions.lineColor ||
            (seriesMarkerOptions as any).lineColor ||
            color
        );

        // Handle hover and select states
        state = state || 'normal';
        if (state) {
            seriesStateOptions = (seriesMarkerOptions as any).states[state];
            pointStateOptions = (
                pointMarkerOptions.states &&
                (pointMarkerOptions.states as any)[state]
            ) || {};
            strokeWidth = pick(
                pointStateOptions.lineWidth,
                seriesStateOptions.lineWidth,
                strokeWidth + pick(
                    pointStateOptions.lineWidthPlus,
                    seriesStateOptions.lineWidthPlus,
                    0
                )
            );
            fill = (
                pointStateOptions.fillColor ||
                seriesStateOptions.fillColor ||
                fill
            );
            stroke = (
                pointStateOptions.lineColor ||
                seriesStateOptions.lineColor ||
                stroke
            );

            opacity = pick(
                pointStateOptions.opacity,
                seriesStateOptions.opacity,
                opacity
            );
        }

        return {
            'stroke': stroke,
            'stroke-width': strokeWidth,
            'fill': fill,
            'opacity': opacity
        };
    }

    /**
     * Clear DOM objects and free up memory.
     *
     * @private
     * @function Highcharts.Series#destroy
     *
     * @fires Highcharts.Series#event:destroy
     */
    public destroy(keepEventsForUpdate?: boolean): void {

        var series = this,
            chart = series.chart,
            data = series.data || [],
            table = series.table,
            destroy: ('hide'|'destroy'),
            issue134 = /AppleWebKit\/533/.test(win.navigator.userAgent),
            i,
            point,
            axis;

        // add event hook
        fireEvent(series, 'destroy');

        // remove events
        this.removeEvents(keepEventsForUpdate);

        // erase from axes
        (series.axisTypes || []).forEach(function (AXIS: string): void {
            axis = (series as any)[AXIS];
            if (axis && axis.series) {
                erase(axis.series, series);
                axis.isDirty = axis.forceRedraw = true;
            }
        });

        // remove legend items
        if (series.legendItem) {
            series.chart.legend.destroyItem(series);
        }

        // destroy all points with their elements
        i = data.length;
        while (i--) {
            point = data[i];
            if (point && point.destroy) {
                point.destroy();
            }
        }
        series.points = null as any;
        if (table) {
            table.clear();
        }

        // Clear the animation timeout if we are destroying the series
        // during initial animation
        U.clearTimeout(series.animationTimeout as any);

        // Destroy all SVGElements associated to the series
        objectEach(series, function (val: any, prop: string): void {
            // Survive provides a hook for not destroying
            if (val instanceof SVGElement && !val.survive) {

                // issue 134 workaround
                destroy = issue134 && prop === 'group' ?
                    'hide' :
                    'destroy';

                val[destroy]();
            }
        });

        // remove from hoverSeries
        if (chart.hoverSeries === series) {
            chart.hoverSeries = null as any;
        }
        erase(chart.series, series);
        chart.orderSeries();

        // clear all members
        objectEach(series, function (val: any, prop: string): void {
            if (!keepEventsForUpdate || prop !== 'hcEvents') {
                delete (series as any)[prop];
            }
        });
    }

    /**
     * Clip the graphs into zones for colors and styling.
     *
     * @private
     * @function Highcharts.Series#applyZones
     */
    public applyZones(): void {
        var series = this,
            chart = this.chart,
            renderer = chart.renderer,
            zones = this.zones,
            translatedFrom,
            translatedTo: (number|undefined),
            clips = (this.clips || []) as Array<SVGElement>,
            clipAttr: Record<string, number>,
            graph = this.graph,
            area = this.area,
            chartSizeMax = Math.max(chart.chartWidth, chart.chartHeight),
            axis = (this as any)[
                (this.zoneAxis || 'y') + 'Axis'
            ] as Highcharts.Axis,
            extremes: Highcharts.RangeObject,
            reversed: (boolean|undefined),
            inverted = chart.inverted,
            horiz: (boolean|undefined),
            pxRange: number,
            pxPosMin: number,
            pxPosMax: number,
            ignoreZones = false,
            zoneArea: SVGElement,
            zoneGraph: SVGElement;

        if (
            zones.length &&
            (graph || area) &&
            axis &&
            typeof axis.min !== 'undefined'
        ) {
            reversed = axis.reversed;
            horiz = axis.horiz;
            // The use of the Color Threshold assumes there are no gaps
            // so it is safe to hide the original graph and area
            // unless it is not waterfall series, then use showLine property
            // to set lines between columns to be visible (#7862)
            if (graph && !this.showLine) {
                graph.hide();
            }
            if (area) {
                area.hide();
            }

            // Create the clips
            extremes = axis.getExtremes();
            zones.forEach(function (threshold, i): void {

                translatedFrom = reversed ?
                    (horiz ? chart.plotWidth : 0) :
                    (horiz ? 0 : (axis.toPixels(extremes.min) || 0));

                translatedFrom = clamp(
                    pick(translatedTo, translatedFrom),
                    0,
                    chartSizeMax
                );
                translatedTo = clamp(
                    Math.round(
                        axis.toPixels(
                            pick(threshold.value, extremes.max),
                            true
                        ) || 0
                    ),
                    0,
                    chartSizeMax
                );

                if (ignoreZones) {
                    translatedFrom = translatedTo =
                        axis.toPixels(extremes.max);
                }

                pxRange = Math.abs(translatedFrom - translatedTo);
                pxPosMin = Math.min(translatedFrom, translatedTo);
                pxPosMax = Math.max(translatedFrom, translatedTo);
                if (axis.isXAxis) {
                    clipAttr = {
                        x: inverted ? pxPosMax : pxPosMin,
                        y: 0,
                        width: pxRange,
                        height: chartSizeMax
                    };
                    if (!horiz) {
                        clipAttr.x = chart.plotHeight - clipAttr.x;
                    }
                } else {
                    clipAttr = {
                        x: 0,
                        y: inverted ? pxPosMax : pxPosMin,
                        width: chartSizeMax,
                        height: pxRange
                    };
                    if (horiz) {
                        clipAttr.y = chart.plotWidth - clipAttr.y;
                    }
                }

                // VML SUPPPORT
                if (inverted && renderer.isVML) {
                    if (axis.isXAxis) {
                        clipAttr = {
                            x: 0,
                            y: reversed ? pxPosMin : pxPosMax,
                            height: clipAttr.width,
                            width: chart.chartWidth
                        };
                    } else {
                        clipAttr = {
                            x: (
                                clipAttr.y -
                                chart.plotLeft -
                                chart.spacingBox.x
                            ),
                            y: 0,
                            width: clipAttr.height,
                            height: chart.chartHeight
                        };
                    }
                }
                // END OF VML SUPPORT

                if (clips[i]) {
                    clips[i].animate(clipAttr);
                } else {
                    clips[i] = (renderer.clipRect as any)(clipAttr);
                }

                // when no data, graph zone is not applied and after setData
                // clip was ignored. As a result, it should be applied each
                // time.
                zoneArea = (series as any)['zone-area-' + i];
                zoneGraph = (series as any)['zone-graph-' + i];

                if (graph && zoneGraph) {
                    zoneGraph.clip(clips[i]);
                }

                if (area && zoneArea) {
                    zoneArea.clip(clips[i]);
                }

                // if this zone extends out of the axis, ignore the others
                ignoreZones = (threshold.value as any) > extremes.max;

                // Clear translatedTo for indicators
                if (series.resetZones && translatedTo === 0) {
                    translatedTo = void 0;
                }
            });
            this.clips = clips;
        } else if (series.visible) {
            // If zones were removed, restore graph and area
            if (graph) {
                graph.show(true);
            }
            if (area) {
                area.show(true);
            }
        }
    }

    /**
     * Initialize and perform group inversion on series.group and
     * series.markerGroup.
     *
     * @private
     * @function Highcharts.Series#invertGroups
     */
    public invertGroups(inverted?: boolean): void {
        var series = this,
            chart = series.chart;

        /**
         * @private
         */
        function setInvert(): void {
            ['group', 'markerGroup'].forEach(function (
                groupName: string
            ): void {
                if ((series as any)[groupName]) {

                    // VML/HTML needs explicit attributes for flipping
                    if (chart.renderer.isVML) {
                        (series as any)[groupName].attr({
                            width: series.yAxis.len,
                            height: series.xAxis.len
                        });
                    }

                    (series as any)[groupName].width = series.yAxis.len;
                    (series as any)[groupName].height = series.xAxis.len;
                    // If inverted polar, don't invert series group
                    (series as any)[groupName].invert(
                        series.isRadialSeries ? false : inverted
                    );
                }
            });
        }

        // Pie, go away (#1736)
        if (!series.xAxis) {
            return;
        }

        // A fixed size is needed for inversion to work
        series.eventsToUnbind.push(addEvent(chart, 'resize', setInvert));

        // Do it now
        (setInvert as any)();

        // On subsequent render and redraw, just do setInvert without
        // setting up events again
        series.invertGroups = setInvert;
    }

    /**
     * General abstraction for creating plot groups like series.group,
     * series.dataLabelsGroup and series.markerGroup. On subsequent calls,
     * the group will only be adjusted to the updated plot size.
     *
     * @private
     * @function Highcharts.Series#plotGroup
     */
    public plotGroup(
        prop: string,
        name: string,
        visibility: 'hidden'|'inherit'|'visible',
        zIndex?: number,
        parent?: SVGElement
    ): SVGElement {
        var group = (this as any)[prop],
            isNew = !group,
            attrs: SVGAttributes = {
                visibility,
                zIndex: zIndex || 0.1 // IE8 and pointer logic use this
            };
        // Avoid setting undefined opacity, or in styled mode
        if (
            typeof this.opacity !== 'undefined' &&
            !this.chart.styledMode && this.state !== 'inactive' // #13719
        ) {
            attrs.opacity = this.opacity;
        }

        // Generate it on first call
        if (isNew) {

            (this as any)[prop] = group = this.chart.renderer
                .g()
                .add(parent);

        }

        // Add the class names, and replace existing ones as response to
        // Series.update (#6660)
        group.addClass(
            (
                'highcharts-' + name +
                ' highcharts-series-' + this.index +
                ' highcharts-' + this.type + '-series ' +
                (
                    defined(this.colorIndex) ?
                        'highcharts-color-' + this.colorIndex + ' ' :
                        ''
                ) +
                (this.options.className || '') +
                (
                    group.hasClass('highcharts-tracker') ?
                        ' highcharts-tracker' :
                        ''
                )
            ),
            true
        );

        // Place it on first and subsequent (redraw) calls
        group.attr(attrs)[isNew ? 'attr' : 'animate'](
            this.getPlotBox()
        );

        return group;
    }

    /**
     * Get the translation and scale for the plot area of this series.
     *
     * @function Highcharts.Series#getPlotBox
     *
     * @return {Highcharts.SeriesPlotBoxObject}
     */
    public getPlotBox(): Highcharts.SeriesPlotBoxObject {
        var chart = this.chart,
            xAxis = this.xAxis,
            yAxis = this.yAxis;

        // Swap axes for inverted (#2339)
        if (chart.inverted) {
            xAxis = yAxis;
            yAxis = this.xAxis;
        }
        return {
            translateX: xAxis ? xAxis.left : chart.plotLeft,
            translateY: yAxis ? yAxis.top : chart.plotTop,
            scaleX: 1, // #1623
            scaleY: 1
        };
    }

    /**
     * Removes the event handlers attached previously with addEvents.
     * @private
     * @function Highcharts.Series#removeEvents
     */
    public removeEvents(keepEventsForUpdate?: boolean): void {
        const series = this,
            table = series.table;

        if (!keepEventsForUpdate) {
            // remove all events
            removeEvent(series);
            if (table) {
                removeEvent(table);
            }
        }

        if (series.eventsToUnbind.length) {
            // remove only internal events for proper update
            // #12355 - solves problem with multiple destroy events
            series.eventsToUnbind.forEach(function (
                unbind: Function
            ): void {
                unbind();
            });
            series.eventsToUnbind.length = 0;
        }
    }

    /**
     * Render the graph and markers. Called internally when first rendering
     * and later when redrawing the chart. This function can be extended in
     * plugins, but normally shouldn't be called directly.
     *
     * @function Highcharts.Series#render
     *
     * @fires Highcharts.Series#event:afterRender
     */
    public render(): void {
        var series = this,
            chart = series.chart,
            group,
            options = series.options,
            animOptions = animObject(options.animation),
            // Animation doesn't work in IE8 quirks when the group div is
            // hidden, and looks bad in other oldIE
            animDuration = (
                !series.finishedAnimating &&
                chart.renderer.isSVG &&
                animOptions.duration
            ),
            visibility: 'hidden'|'inherit'|'visible' = series.visible ?
                'inherit' : 'hidden', // #2597
            zIndex = options.zIndex,
            hasRendered = series.hasRendered,
            chartSeriesGroup = chart.seriesGroup,
            inverted = chart.inverted;

        fireEvent(this, 'render');

        // the group
        group = series.plotGroup(
            'group',
            'series',
            visibility,
            zIndex as any,
            chartSeriesGroup as any
        );

        series.markerGroup = series.plotGroup(
            'markerGroup',
            'markers',
            visibility,
            zIndex as any,
            chartSeriesGroup as any
        );

        // initiate the animation
        if (animDuration && series.animate) {
            series.animate(true);
        }

        // SVGRenderer needs to know this before drawing elements (#1089,
        // #1795)
        group.inverted = pick(series.invertible, series.isCartesian) ?
            inverted : false;

        // Draw the graph if any
        if ((series as any).drawGraph) {
            (series as any).drawGraph();
            series.applyZones();
        }

        // Draw the points
        if (series.visible) {
            series.drawPoints();
        }

        /* series.points.forEach(function (point) {
            if (point.redraw) {
                point.redraw();
            }
        }); */

        // Draw the data labels
        if (series.drawDataLabels) {
            series.drawDataLabels();
        }

        // In pie charts, slices are added to the DOM, but actual rendering
        // is postponed until labels reserved their space
        if (series.redrawPoints) {
            series.redrawPoints();
        }

        // draw the mouse tracking area
        if (
            series.drawTracker &&
            series.options.enableMouseTracking !== false
        ) {
            series.drawTracker();
        }

        // Handle inverted series and tracker groups
        series.invertGroups(inverted);

        // Initial clipping, must be defined after inverting groups for VML.
        // Applies to columns etc. (#3839).
        if (
            options.clip !== false &&
            !series.sharedClipKey &&
            !hasRendered
        ) {
            group.clip(chart.clipRect);
        }

        // Run the animation
        if (animDuration && series.animate) {
            series.animate();
        }

        // Call the afterAnimate function on animation complete (but don't
        // overwrite the animation.complete option which should be available
        // to the user).
        if (!hasRendered) {
            // Additional time if defer is defined before afterAnimate
            // will be triggered
            if (animDuration && animOptions.defer) {
                animDuration += animOptions.defer;
            }
            series.animationTimeout = syncTimeout(function (): void {
                series.afterAnimate();
            }, animDuration || 0);
        }

        // Means data is in accordance with what you see
        series.isDirty = false;

        // (See #322) series.isDirty = series.isDirtyData = false; // means
        // data is in accordance with what you see
        series.hasRendered = true;

        fireEvent(series, 'afterRender');
    }

    /**
     * Redraw the series. This function is called internally from
     * `chart.redraw` and normally shouldn't be called directly.
     * @private
     * @function Highcharts.Series#redraw
     */
    public redraw(): void {
        var series = this,
            chart = series.chart,
            // cache it here as it is set to false in render, but used after
            wasDirty = series.isDirty || series.isDirtyData,
            group = series.group,
            xAxis = series.xAxis,
            yAxis = series.yAxis;

        // reposition on resize
        if (group) {
            if (chart.inverted) {
                group.attr({
                    width: chart.plotWidth,
                    height: chart.plotHeight
                });
            }

            group.animate({
                translateX: pick(xAxis && xAxis.left, chart.plotLeft),
                translateY: pick(yAxis && yAxis.top, chart.plotTop)
            });
        }

        series.translate();
        series.render();
        if (wasDirty) { // #3868, #3945
            delete this.kdTree;
        }
    }

    /**
     * @private
     * @function Highcharts.Series#searchPoint
     */
    public searchPoint(
        e: PointerEvent,
        compareX?: boolean
    ): (Point|undefined) {
        var series = this,
            xAxis = series.xAxis,
            yAxis = series.yAxis,
            inverted = series.chart.inverted;

        return this.searchKDTree({
            clientX: inverted ?
                xAxis.len - e.chartY + (xAxis.pos as any) :
                e.chartX - (xAxis.pos as any),
            plotY: inverted ?
                yAxis.len - e.chartX + (yAxis.pos as any) :
                e.chartY - (yAxis.pos as any)
        }, compareX, e);
    }

    /**
     * Build the k-d-tree that is used by mouse and touch interaction to get
     * the closest point. Line-like series typically have a one-dimensional
     * tree where points are searched along the X axis, while scatter-like
     * series typically search in two dimensions, X and Y.
     *
     * @private
     * @function Highcharts.Series#buildKDTree
     */
    public buildKDTree(e?: PointerEvent): void {

        // Prevent multiple k-d-trees from being built simultaneously
        // (#6235)
        this.buildingKdTree = true;

        var series = this,
            dimensions = (series.options.findNearestPointBy as any)
                .indexOf('y') > -1 ? 2 : 1;

        /**
         * Internal function
         * @private
         */
        function _kdtree(
            points: Array<Point>,
            depth: number,
            dimensions: number
        ): (KDNode|undefined) {
            var axis: string,
                median,
                length = points && points.length;

            if (length) {

                // alternate between the axis
                axis = series.kdAxisArray[depth % dimensions];

                // sort point array
                points.sort(function (a, b): number {
                    return (a as any)[axis] - (b as any)[axis];
                });

                median = Math.floor(length / 2);

                // build and return nod
                return {
                    point: points[median],
                    left: _kdtree(
                        points.slice(0, median), depth + 1, dimensions
                    ),
                    right: _kdtree(
                        points.slice(median + 1), depth + 1, dimensions
                    )
                };

            }
        }

        /**
         * Start the recursive build process with a clone of the points
         * array and null points filtered out. (#3873)
         * @private
         */
        function startRecursive(): void {
            series.kdTree = _kdtree(
                series.getValidPoints(
                    null as any,
                    // For line-type series restrict to plot area, but
                    // column-type series not (#3916, #4511)
                    !series.directTouch
                ),
                dimensions,
                dimensions
            );
            series.buildingKdTree = false;
        }
        delete series.kdTree;

        // For testing tooltips, don't build async. Also if touchstart, we
        // may be dealing with click events on mobile, so don't delay
        // (#6817).
        syncTimeout(
            startRecursive,
            series.options.kdNow || (e && e.type === 'touchstart') ? 0 : 1
        );
    }

    /**
     * @private
     * @function Highcharts.Series#searchKDTree
     */
    public searchKDTree(
        point: KDPointSearchObject,
        compareX?: boolean,
        e?: PointerEvent
    ): (Point|undefined) {
        var series = this,
            kdX = this.kdAxisArray[0],
            kdY = this.kdAxisArray[1],
            kdComparer = compareX ? 'distX' : 'dist',
            kdDimensions = (series.options.findNearestPointBy as any)
                .indexOf('y') > -1 ? 2 : 1;

        /**
         * Set the one and two dimensional distance on the point object.
         * @private
         */
        function setDistance(
            p1: KDPointSearchObject,
            p2: Point
        ): void {
            var x = (defined((p1 as any)[kdX]) &&
                    defined((p2 as any)[kdX])) ?
                    Math.pow((p1 as any)[kdX] - (p2 as any)[kdX], 2) :
                    null,
                y = (defined((p1 as any)[kdY]) &&
                    defined((p2 as any)[kdY])) ?
                    Math.pow((p1 as any)[kdY] - (p2 as any)[kdY], 2) :
                    null,
                r = (x || 0) + (y || 0);

            p2.dist = defined(r) ? Math.sqrt(r) : Number.MAX_VALUE;
            p2.distX = defined(x) ? Math.sqrt(x as any) : Number.MAX_VALUE;
        }

        /**
         * @private
         */
        function _search(
            search: KDPointSearchObject,
            tree: KDNode,
            depth: number,
            dimensions: number
        ): Point {
            var point = tree.point,
                axis = series.kdAxisArray[depth % dimensions],
                tdist,
                sideA,
                sideB,
                ret = point,
                nPoint1,
                nPoint2;

            setDistance(search, point);

            // Pick side based on distance to splitting point
            tdist = (search as any)[axis] - (point as any)[axis];
            sideA = tdist < 0 ? 'left' : 'right';
            sideB = tdist < 0 ? 'right' : 'left';

            // End of tree
            if (tree[sideA]) {
                nPoint1 = _search(
                    search, tree[sideA] as any, depth + 1, dimensions
                );

                ret = (
                    (nPoint1 as any)[kdComparer] <
                    (ret as any)[kdComparer] ?
                        nPoint1 :
                        point
                );
            }
            if (tree[sideB]) {
                // compare distance to current best to splitting point to
                // decide wether to check side B or not
                if (Math.sqrt(tdist * tdist) < (ret as any)[kdComparer]) {
                    nPoint2 = _search(
                        search,
                        tree[sideB] as any,
                        depth + 1,
                        dimensions
                    );
                    ret = (
                        (nPoint2 as any)[kdComparer] <
                        (ret as any)[kdComparer] ?
                            nPoint2 :
                            ret
                    );
                }
            }

            return ret;
        }

        if (!this.kdTree && !this.buildingKdTree) {
            this.buildKDTree(e);
        }

        if (this.kdTree) {
            return _search(point, this.kdTree, kdDimensions, kdDimensions);
        }
    }

    /**
     * @private
     * @function Highcharts.Series#pointPlacementToXValue
     */
    public pointPlacementToXValue(): number {
        const {
            options: {
                pointPlacement,
                pointRange
            },
            xAxis: axis
        } = this;

        let factor = pointPlacement;
        // Point placement is relative to each series pointRange (#5889)
        if (factor === 'between') {
            factor = axis.reversed ? -0.5 : 0.5; // #11955
        }

        return isNumber(factor) ?
            factor * (pointRange || axis.pointRange) :
            0;
    }

    /**
     * @private
     * @function Highcharts.Series#isPointInside
     */
    public isPointInside(point: (Record<string, number>|Point)): boolean {
        const isInside =
            typeof point.plotY !== 'undefined' &&
            typeof point.plotX !== 'undefined' &&
            point.plotY >= 0 &&
            point.plotY <= this.yAxis.len && // #3519
            point.plotX >= 0 &&
            point.plotX <= this.xAxis.len;

        return isInside;
    }

    /**
     * Draw the tracker object that sits above all data labels and markers to
     * track mouse events on the graph or points. For the line type charts
     * the tracker uses the same graphPath, but with a greater stroke width
     * for better control.
     * @private
     */
    public drawTracker(): void {
        var series = this,
            options = series.options,
            trackByArea = options.trackByArea,
            trackerPath = ([] as SVGPath).concat(
                trackByArea ?
                    (series.areaPath as any) :
                    (series.graphPath as any)
            ),
            // trackerPathLength = trackerPath.length,
            chart = series.chart,
            pointer = chart.pointer,
            renderer = chart.renderer,
            snap = (chart.options.tooltip as any).snap,
            tracker = series.tracker,
            i: number,
            onMouseOver = function (e: PointerEvent): void {
                if (chart.hoverSeries !== series) {
                    series.onMouseOver();
                }
            },
            /*
             * Empirical lowest possible opacities for TRACKER_FILL for an
             * element to stay invisible but clickable
             * IE6: 0.002
             * IE7: 0.002
             * IE8: 0.002
             * IE9: 0.00000000001 (unlimited)
             * IE10: 0.0001 (exporting only)
             * FF: 0.00000000001 (unlimited)
             * Chrome: 0.000001
             * Safari: 0.000001
             * Opera: 0.00000000001 (unlimited)
             */
            TRACKER_FILL = 'rgba(192,192,192,' + (svg ? 0.0001 : 0.002) + ')';

        // Draw the tracker
        if (tracker) {
            tracker.attr({ d: trackerPath });
        } else if (series.graph) { // create

            series.tracker = renderer.path(trackerPath)
                .attr({
                    visibility: series.visible ? 'visible' : 'hidden',
                    zIndex: 2
                })
                .addClass(
                    trackByArea ?
                        'highcharts-tracker-area' :
                        'highcharts-tracker-line'
                )
                .add(series.group);

            if (!chart.styledMode) {
                (series.tracker as any).attr({
                    'stroke-linecap': 'round',
                    'stroke-linejoin': 'round', // #1225
                    stroke: TRACKER_FILL,
                    fill: trackByArea ? TRACKER_FILL : 'none',
                    'stroke-width': series.graph.strokeWidth() +
                        (trackByArea ? 0 : 2 * snap)
                });
            }

            // The tracker is added to the series group, which is clipped, but
            // is covered by the marker group. So the marker group also needs to
            // capture events.
            [series.tracker, series.markerGroup].forEach(function (
                tracker: (SVGElement|undefined)
            ): void {
                (tracker as any).addClass('highcharts-tracker')
                    .on('mouseover', onMouseOver)
                    .on('mouseout', function (e: PointerEvent): void {
                        pointer.onTrackerMouseOut(e);
                    });

                if (options.cursor && !chart.styledMode) {
                    (tracker as any).css({ cursor: options.cursor });
                }

                if (hasTouch) {
                    (tracker as any).on('touchstart', onMouseOver);
                }
            });
        }
        fireEvent(this, 'afterDrawTracker');
    }

    /**
     * Add a point to the series after render time. The point can be added at
     * the end, or by giving it an X value, to the start or in the middle of the
     * series.
     *
     * @sample highcharts/members/series-addpoint-append/
     *         Append point
     * @sample highcharts/members/series-addpoint-append-and-shift/
     *         Append and shift
     * @sample highcharts/members/series-addpoint-x-and-y/
     *         Both X and Y values given
     * @sample highcharts/members/series-addpoint-pie/
     *         Append pie slice
     * @sample stock/members/series-addpoint/
     *         Append 100 points in Highstock
     * @sample stock/members/series-addpoint-shift/
     *         Append and shift in Highstock
     * @sample maps/members/series-addpoint/
     *         Add a point in Highmaps
     *
     * @function Highcharts.Series#addPoint
     *
     * @param {Highcharts.PointOptionsType} options
     *        The point options. If options is a single number, a point with
     *        that y value is appended to the series. If it is an array, it will
     *        be interpreted as x and y values respectively. If it is an
     *        object, advanced options as outlined under `series.data` are
     *        applied.
     *
     * @param {boolean} [redraw=true]
     *        Whether to redraw the chart after the point is added. When adding
     *        more than one point, it is highly recommended that the redraw
     *        option be set to false, and instead {@link Chart#redraw} is
     *        explicitly called after the adding of points is finished.
     *        Otherwise, the chart will redraw after adding each point.
     *
     * @param {boolean} [shift=false]
     *        If true, a point is shifted off the start of the series as one is
     *        appended to the end.
     *
     * @param {boolean|Partial<Highcharts.AnimationOptionsObject>} [animation]
     *        Whether to apply animation, and optionally animation
     *        configuration.
     *
     * @param {boolean} [withEvent=true]
     *        Used internally, whether to fire the series `addPoint` event.
     *
     * @fires Highcharts.Series#event:addPoint
     */
    public addPoint(
        options: (PointOptions|PointShortOptions),
        redraw?: boolean,
        shift?: boolean,
        animation?: (boolean|Partial<AnimationOptions>),
        withEvent?: boolean
    ): void {
        var series = this,
            seriesOptions = series.options,
            data = series.data,
            chart = series.chart,
            xAxis = series.xAxis,
            names = xAxis && xAxis.hasNames && xAxis.names,
            dataOptions = seriesOptions.data,
            point: Point,
            xData = series.xData as any,
            isInTheMiddle,
            i: number,
            x: (number|null);

        // Optional redraw, defaults to true
        redraw = pick(redraw, true);

        // Get options and push the point to xData, yData and series.options. In
        // series.generatePoints the Point instance will be created on demand
        // and pushed to the series.data array.
        point = { series: series } as any;
        series.pointClass.prototype.applyOptions.apply(point, [options]);
        x = point.x;

        // Get the insertion point
        i = xData.length;
        if (series.requireSorting && (x as any) < xData[i - 1]) {
            isInTheMiddle = true;
            while (i && xData[i - 1] > (x as any)) {
                i--;
            }
        }

        // Insert undefined item
        (series.updateParallelArrays as any)(point, 'splice', i, 0, 0);
        // Update it
        series.updateParallelArrays(point as any, i);

        if (names && point.name) {
            names[x as any] = point.name;
        }
        (dataOptions as any).splice(i, 0, options);

        if (isInTheMiddle) {
            series.data.splice(i, 0, null as any);
            series.processData();
        }

        // Generate points to be added to the legend (#1329)
        if (seriesOptions.legendType === 'point') {
            series.generatePoints();
        }

        // Shift the first point off the parallel arrays
        if (shift) {
            if (data[0] && data[0].remove) {
                data[0].remove(false);
            } else {
                data.shift();
                series.updateParallelArrays(point as any, 'shift');

                (dataOptions as any).shift();
            }
        }

        // Fire event
        if (withEvent !== false) {
            fireEvent(series, 'addPoint', { point: point });
        }

        // redraw
        series.isDirty = true;
        series.isDirtyData = true;

        if (redraw) {
            chart.redraw(animation); // Animation is set anyway on redraw, #5665
        }
    }

    /**
     * Remove a point from the series. Unlike the
     * {@link Highcharts.Point#remove} method, this can also be done on a point
     * that is not instanciated because it is outside the view or subject to
     * Highstock data grouping.
     *
     * @sample highcharts/members/series-removepoint/
     *         Remove cropped point
     *
     * @function Highcharts.Series#removePoint
     *
     * @param {number} i
     *        The index of the point in the {@link Highcharts.Series.data|data}
     *        array.
     *
     * @param {boolean} [redraw=true]
     *        Whether to redraw the chart after the point is added. When
     *        removing more than one point, it is highly recommended that the
     *        `redraw` option be set to `false`, and instead {@link
     *        Highcharts.Chart#redraw} is explicitly called after the adding of
     *        points is finished.
     *
     * @param {boolean|Partial<Highcharts.AnimationOptionsObject>} [animation]
     *        Whether and optionally how the series should be animated.
     *
     * @fires Highcharts.Point#event:remove
     */
    public removePoint(
        i: number,
        redraw?: boolean,
        animation?: (boolean|Partial<AnimationOptions>)
    ): void {

        var series = this,
            data = series.data,
            point = data[i],
            points = series.points,
            chart = series.chart,
            remove = function (): void {

                if (points && points.length === data.length) { // #4935
                    points.splice(i, 1);
                }
                data.splice(i, 1);
                (series.options.data as any).splice(i, 1);
                (series.updateParallelArrays as any)(
                    point || { series: series },
                    'splice',
                    i,
                    1
                );

                if (point) {
                    point.destroy();
                }

                // redraw
                series.isDirty = true;
                series.isDirtyData = true;
                if (redraw) {
                    chart.redraw();
                }
            };

        setAnimation(animation, chart);
        redraw = pick(redraw, true);

        // Fire the event with a default handler of removing the point
        if (point) {
            point.firePointEvent('remove', null as any, remove);
        } else {
            remove();
        }
    }

    /**
     * Remove a series and optionally redraw the chart.
     *
     * @sample highcharts/members/series-remove/
     *         Remove first series from a button
     *
     * @function Highcharts.Series#remove
     *
     * @param {boolean} [redraw=true]
     *        Whether to redraw the chart or wait for an explicit call to
     *        {@link Highcharts.Chart#redraw}.
     *
     * @param {boolean|Partial<Highcharts.AnimationOptionsObject>} [animation]
     *        Whether to apply animation, and optionally animation
     *        configuration.
     *
     * @param {boolean} [withEvent=true]
     *        Used internally, whether to fire the series `remove` event.
     *
     * @fires Highcharts.Series#event:remove
     */
    public remove(
        redraw?: boolean,
        animation?: (boolean|Partial<AnimationOptions>),
        withEvent?: boolean,
        keepEvents?: boolean
    ): void {
        var series = this,
            chart = series.chart;

        /**
         * @private
         */
        function remove(): void {

            // Destroy elements
            series.destroy(keepEvents);

            // Redraw
            chart.isDirtyLegend = chart.isDirtyBox = true;
            chart.linkSeries();

            if (pick(redraw, true)) {
                chart.redraw(animation);
            }
        }

        // Fire the event with a default handler of removing the point
        if (withEvent !== false) {
            fireEvent(series, 'remove', null as any, remove);
        } else {
            remove();
        }
    }

    /**
     * Update the series with a new set of options. For a clean and precise
     * handling of new options, all methods and elements from the series are
     * removed, and it is initialized from scratch. Therefore, this method is
     * more performance expensive than some other utility methods like {@link
     * Series#setData} or {@link Series#setVisible}.
     *
     * Note that `Series.update` may mutate the passed `data` options.
     *
     * @sample highcharts/members/series-update/
     *         Updating series options
     * @sample maps/members/series-update/
     *         Update series options in Highmaps
     *
     * @function Highcharts.Series#update
     *
     * @param {Highcharts.SeriesOptionsType} options
     *        New options that will be merged with the series' existing options.
     *
     * @param {boolean} [redraw=true]
     *        Whether to redraw the chart after the series is altered. If doing
     *        more operations on the chart, it is a good idea to set redraw to
     *        false and call {@link Chart#redraw} after.
     *
     * @fires Highcharts.Series#event:update
     * @fires Highcharts.Series#event:afterUpdate
     */
    public update(
        options: DeepPartial<SeriesTypeOptions>,
        redraw?: boolean
    ): void {

        options = cleanRecursively(options, this.userOptions);

        fireEvent(this, 'update', { options: options });

        var series = this,
            chart = series.chart,
            // must use user options when changing type because series.options
            // is merged in with type specific plotOptions
            oldOptions = series.userOptions,
            seriesOptions: SeriesOptions,
            initialType = series.initialType || series.type,
            plotOptions = chart.options.plotOptions,
            newType = (
                options.type ||
                oldOptions.type ||
                chart.options.chart.type
            ),
            keepPoints = !(
                // Indicators, histograms etc recalculate the data. It should be
                // possible to omit this.
                this.hasDerivedData ||
                // New type requires new point classes
                (newType && newType !== this.type) ||
                // New options affecting how the data points are built
                typeof options.pointStart !== 'undefined' ||
                typeof options.pointInterval !== 'undefined' ||
                // Changes to data grouping requires new points in new group
                series.hasOptionChanged('dataGrouping') ||
                series.hasOptionChanged('pointStart') ||
                series.hasOptionChanged('pointInterval') ||
                series.hasOptionChanged('pointIntervalUnit') ||
                series.hasOptionChanged('keys')
            ),
            initialSeriesProto = seriesTypes[initialType].prototype,
            n,
            groups = [
                'group',
                'markerGroup',
                'dataLabelsGroup',
                'transformGroup'
            ],
            preserve = [
                'eventOptions',
                'navigatorSeries',
                'baseSeries'
            ],

            // Animation must be enabled when calling update before the initial
            // animation has first run. This happens when calling update
            // directly after chart initialization, or when applying responsive
            // rules (#6912).
            animation = series.finishedAnimating && { animation: false },
            kinds = {} as Record<string, number>;

        if (keepPoints) {
            preserve.push(
                'data',
                'isDirtyData',
                'points',
                'processedXData',
                'processedYData',
                'xIncrement',
                'cropped',
                '_hasPointMarkers',
                '_hasPointLabels',

                // Networkgraph (#14397)
                'nodes',
                'layout',

                // Map specific, consider moving it to series-specific preserve-
                // properties (#10617)
                'mapMap',
                'mapData',
                'minY',
                'maxY',
                'minX',
                'maxX'
            );
            if (options.visible !== false) {
                preserve.push('area', 'graph');
            }
            series.parallelArrays.forEach(function (key: string): void {
                preserve.push(key + 'Data');
            });

            if (options.data) {
                // setData uses dataSorting options so we need to update them
                // earlier
                if (options.dataSorting) {
                    extend(series.options.dataSorting, options.dataSorting);
                }
                this.setData(options.data as any, false);
            }
        }

        // Do the merge, with some forced options
        options = merge(oldOptions, animation as any, {
            // When oldOptions.index is null it should't be cleared.
            // Otherwise navigator series will have wrong indexes (#10193).
            index: typeof oldOptions.index === 'undefined' ?
                series.index : oldOptions.index,
            pointStart: pick(
                // when updating from blank (#7933)
                plotOptions && plotOptions.series && plotOptions.series.pointStart,
                oldOptions.pointStart,
                // when updating after addPoint
                (series.xData as any)[0]
            )
        }, (!keepPoints && { data: series.options.data }) as any, options);

        // Merge does not merge arrays, but replaces them. Since points were
        // updated, `series.options.data` has correct merged options, use it:
        if (keepPoints && options.data) {
            options.data = series.options.data;
        }

        // Make sure preserved properties are not destroyed (#3094)
        preserve = groups.concat(preserve);
        preserve.forEach(function (prop: string): void {
            (preserve as any)[prop] = (series as any)[prop];
            delete (series as any)[prop];
        });

        if (seriesTypes[newType || initialType]) {

            const casting = newType !== series.type;

            // Destroy the series and delete all properties, it will be
            // reinserted within the `init` call below
            series.remove(false, false, false, true);

            if (casting) {
                // Modern browsers including IE11
                // @todo slow, consider alternatives mentioned:
                // https://developer.mozilla.org/docs/Web/JavaScript/Reference/Global_Objects/Object/setPrototypeOf
                if (Object.setPrototypeOf) {
                    Object.setPrototypeOf(
                        series,
                        seriesTypes[newType || initialType].prototype
                    );

                // Legacy (IE < 11)
                } else {

                    const ownEvents = Object.hasOwnProperty.call(series, 'hcEvents') &&
                        series.hcEvents;
                    for (n in initialSeriesProto) { // eslint-disable-line guard-for-in
                        (series as any)[n] = void 0;
                    }

                    // Reinsert all methods and properties from the new type
                    // prototype (#2270, #3719).
                    extend<Series>(
                        series,
                        seriesTypes[newType || initialType].prototype
                    );

                    // The events are tied to the prototype chain, don't copy if
                    // they're not the series' own
                    if (ownEvents) {
                        series.hcEvents = ownEvents;
                    } else {
                        delete series.hcEvents;
                    }
                }
            }
        } else {
            error(
                17,
                true,
                chart,
                { missingModuleFor: (newType || initialType) }
            );
        }

        // Re-register groups (#3094) and other preserved properties
        preserve.forEach(function (prop: string): void {
            (series as any)[prop] = (preserve as any)[prop];
        });

        series.init(chart, options);


        // Remove particular elements of the points. Check `series.options`
        // because we need to consider the options being set on plotOptions as
        // well.
        if (keepPoints && this.points) {
            seriesOptions = series.options;
            // What kind of elements to destroy
            if (seriesOptions.visible === false) {
                kinds.graphic = 1;
                kinds.dataLabel = 1;
            } else if (!series._hasPointLabels) {
                const { marker, dataLabels } = seriesOptions;
                if (
                    marker && (
                        marker.enabled === false ||
                        'symbol' in marker // #10870
                    )
                ) {
                    kinds.graphic = 1;
                }
                if (
                    dataLabels &&
                    (dataLabels as any).enabled === false
                ) {
                    kinds.dataLabel = 1;
                }
            }
            this.points.forEach(function (point): void {
                if (point && point.series) {
                    point.resolveColor();
                    // Destroy elements in order to recreate based on updated
                    // series options.
                    if (Object.keys(kinds).length) {
                        point.destroyElements(kinds);
                    }
                    if (
                        seriesOptions.showInLegend === false &&
                        point.legendItem
                    ) {
                        chart.legend.destroyItem(point);
                    }
                }
            }, this);
        }

        series.initialType = initialType;
        chart.linkSeries(); // Links are lost in series.remove (#3028)

        fireEvent(this, 'afterUpdate');

        if (pick(redraw, true)) {
            chart.redraw(keepPoints ? void 0 : false);
        }
    }

    /**
     * Used from within series.update
     * @private
     */
    public setName(name: string): void {
        this.name = this.options.name = this.userOptions.name = name;
        this.chart.isDirtyLegend = true;
    }

    /**
     * Check if the option has changed.
     * @private
     */
    public hasOptionChanged(optionName: string): boolean {
        const chart = this.chart,
            option = (this.options as any)[optionName],
            plotOptions = chart.options.plotOptions,
            oldOption = (this.userOptions as any)[optionName];

        if (oldOption) {
            return option !== oldOption;
        }

        return option !==
            pick(
                plotOptions && plotOptions[this.type] && (plotOptions[this.type] as any)[optionName],
                plotOptions && plotOptions.series && (plotOptions as any).series[optionName],
                option
            );
    }

    /**
     * Runs on mouse over the series graphical items.
     *
     * @function Highcharts.Series#onMouseOver
     * @fires Highcharts.Series#event:mouseOver
     */
    public onMouseOver(): void {
        var series = this,
            chart = series.chart,
            hoverSeries = chart.hoverSeries,
            pointer = chart.pointer;

        pointer.setHoverChartIndex();

        // set normal state to previous series
        if (hoverSeries && hoverSeries !== series) {
            hoverSeries.onMouseOut();
        }

        // trigger the event, but to save processing time,
        // only if defined
        if ((series.options.events as any).mouseOver) {
            fireEvent(series, 'mouseOver');
        }

        // hover this
        series.setState('hover');

        /**
         * Contains the original hovered series.
         *
         * @name Highcharts.Chart#hoverSeries
         * @type {Highcharts.Series|null}
         */
        chart.hoverSeries = series;
    }

    /**
     * Runs on mouse out of the series graphical items.
     *
     * @function Highcharts.Series#onMouseOut
     *
     * @fires Highcharts.Series#event:mouseOut
     */
    public onMouseOut(): void {
        // trigger the event only if listeners exist
        var series = this,
            options = series.options,
            chart = series.chart,
            tooltip = chart.tooltip,
            hoverPoint = chart.hoverPoint;

        // #182, set to null before the mouseOut event fires
        chart.hoverSeries = null as any;

        // trigger mouse out on the point, which must be in this series
        if (hoverPoint) {
            hoverPoint.onMouseOut();
        }

        // fire the mouse out event
        if (series && (options.events as any).mouseOut) {
            fireEvent(series, 'mouseOut');
        }


        // hide the tooltip
        if (
            tooltip &&
            !series.stickyTracking &&
            (!tooltip.shared || series.noSharedTooltip)
        ) {
            tooltip.hide();
        }

        // Reset all inactive states
        chart.series.forEach(function (s): void {
            s.setState('', true);
        });

    }

    /**
     * Set the state of the series. Called internally on mouse interaction
     * operations, but it can also be called directly to visually
     * highlight a series.
     *
     * @function Highcharts.Series#setState
     *
     * @param {Highcharts.SeriesStateValue|""} [state]
     *        The new state, can be either `'hover'`, `'inactive'`, `'select'`,
     *        or `''` (an empty string), `'normal'` or `undefined` to set to
     *        normal state.
     * @param {boolean} [inherit]
     *        Determines if state should be inherited by points too.
     */
    public setState(
        state?: (StatesOptionsKey|''),
        inherit?: boolean
    ): void {
        var series = this,
            options = series.options,
            graph = series.graph,
            inactiveOtherPoints = options.inactiveOtherPoints,
            stateOptions = options.states,
            lineWidth = options.lineWidth,
            opacity = options.opacity,
            // By default a quick animation to hover/inactive,
            // slower to un-hover
            stateAnimation = pick(
                (
                    (stateOptions as any)[state || 'normal'] &&
                    (stateOptions as any)[state || 'normal'].animation
                ),
                series.chart.options.chart.animation
            ),
            attribs,
            i = 0;

        state = state || '';

        if (series.state !== state) {

            // Toggle class names
            [
                series.group,
                series.markerGroup,
                series.dataLabelsGroup
            ].forEach(function (
                group: (SVGElement|undefined)
            ): void {
                if (group) {
                    // Old state
                    if (series.state) {
                        group.removeClass('highcharts-series-' + series.state);
                    }
                    // New state
                    if (state) {
                        group.addClass('highcharts-series-' + state);
                    }
                }
            });

            series.state = state;

            if (!series.chart.styledMode) {

                if ((stateOptions as any)[state] &&
                    (stateOptions as any)[state].enabled === false
                ) {
                    return;
                }

                if (state) {
                    lineWidth = (
                        (stateOptions as any)[state].lineWidth ||
                        lineWidth + (
                            (stateOptions as any)[state].lineWidthPlus || 0
                        )
                    ); // #4035

                    opacity = pick(
                        (stateOptions as any)[state].opacity,
                        opacity
                    );
                }

                if (graph && !graph.dashstyle) {
                    attribs = {
                        'stroke-width': lineWidth
                    };

                    // Animate the graph stroke-width.
                    graph.animate(
                        attribs,
                        stateAnimation
                    );
                    while ((series as any)['zone-graph-' + i]) {
                        (series as any)['zone-graph-' + i].animate(
                            attribs,
                            stateAnimation
                        );
                        i = i + 1;
                    }
                }

                // For some types (pie, networkgraph, sankey) opacity is
                // resolved on a point level
                if (!inactiveOtherPoints) {
                    [
                        series.group,
                        series.markerGroup,
                        series.dataLabelsGroup,
                        series.labelBySeries
                    ].forEach(function (
                        group: (SVGElement|undefined)
                    ): void {
                        if (group) {
                            group.animate(
                                {
                                    opacity: opacity
                                },
                                stateAnimation
                            );
                        }
                    });
                }
            }
        }

        // Don't loop over points on a series that doesn't apply inactive state
        // to siblings markers (e.g. line, column)
        if (inherit && inactiveOtherPoints && series.points) {
            series.setAllPointsToState(state || void 0);
        }
    }

    /**
     * Set the state for all points in the series.
     *
     * @function Highcharts.Series#setAllPointsToState
     *
     * @private
     *
     * @param {string} [state]
     *        Can be either `hover` or undefined to set to normal state.
     */
    public setAllPointsToState(state?: StatesOptionsKey): void {
        this.points.forEach(function (point): void {
            if (point.setState) {
                point.setState(state);
            }
        });
    }

    /**
     * Show or hide the series.
     *
     * @function Highcharts.Series#setVisible
     *
     * @param {boolean} [visible]
     * True to show the series, false to hide. If undefined, the visibility is
     * toggled.
     *
     * @param {boolean} [redraw=true]
     * Whether to redraw the chart after the series is altered. If doing more
     * operations on the chart, it is a good idea to set redraw to false and
     * call {@link Chart#redraw|chart.redraw()} after.
     *
     * @fires Highcharts.Series#event:hide
     * @fires Highcharts.Series#event:show
     */
    public setVisible(
        vis?: boolean,
        redraw?: boolean
    ): void {
        var series = this,
            chart = series.chart,
            legendItem = series.legendItem,
            showOrHide: ('hide'|'show'),
            ignoreHiddenSeries = chart.options.chart.ignoreHiddenSeries,
            oldVisibility = series.visible;

        // if called without an argument, toggle visibility
        series.visible =
            vis =
            series.options.visible =
            series.userOptions.visible =
            typeof vis === 'undefined' ? !oldVisibility : vis; // #5618
        showOrHide = vis ? 'show' : 'hide';

        // show or hide elements
        [
            'group',
            'dataLabelsGroup',
            'markerGroup',
            'tracker',
            'tt'
        ].forEach(function (key: string): void {
            if ((series as any)[key]) {
                (series as any)[key][showOrHide]();
            }
        });


        // hide tooltip (#1361)
        if (
            chart.hoverSeries === series ||
            (chart.hoverPoint && chart.hoverPoint.series) === series
        ) {
            series.onMouseOut();
        }


        if (legendItem) {
            chart.legend.colorizeItem(series, vis);
        }


        // rescale or adapt to resized chart
        series.isDirty = true;
        // in a stack, all other series are affected
        if (series.options.stacking) {
            chart.series.forEach(function (otherSeries): void {
                if (otherSeries.options.stacking && otherSeries.visible) {
                    otherSeries.isDirty = true;
                }
            });
        }

        // show or hide linked series
        series.linkedSeries.forEach(function (otherSeries): void {
            otherSeries.setVisible(vis, false);
        });

        if (ignoreHiddenSeries) {
            chart.isDirtyBox = true;
        }

        fireEvent(series, showOrHide);

        if (redraw !== false) {
            chart.redraw();
        }
    }

    /**
     * Show the series if hidden.
     *
     * @sample highcharts/members/series-hide/
     *         Toggle visibility from a button
     *
     * @function Highcharts.Series#show
     * @fires Highcharts.Series#event:show
     */
    public show(): void {
        this.setVisible(true);
    }

    /**
     * Hide the series if visible. If the
     * [chart.ignoreHiddenSeries](https://api.highcharts.com/highcharts/chart.ignoreHiddenSeries)
     * option is true, the chart is redrawn without this series.
     *
     * @sample highcharts/members/series-hide/
     *         Toggle visibility from a button
     *
     * @function Highcharts.Series#hide
     * @fires Highcharts.Series#event:hide
     */
    public hide(): void {
        this.setVisible(false);
    }


    /**
     * Select or unselect the series. This means its
     * {@link Highcharts.Series.selected|selected}
     * property is set, the checkbox in the legend is toggled and when selected,
     * the series is returned by the {@link Highcharts.Chart#getSelectedSeries}
     * function.
     *
     * @sample highcharts/members/series-select/
     *         Select a series from a button
     *
     * @function Highcharts.Series#select
     *
     * @param {boolean} [selected]
     * True to select the series, false to unselect. If undefined, the selection
     * state is toggled.
     *
     * @fires Highcharts.Series#event:select
     * @fires Highcharts.Series#event:unselect
     */
    public select(selected?: boolean): void {
        var series = this;

        series.selected =
        selected =
        this.options.selected = (
            typeof selected === 'undefined' ?
                !series.selected :
                selected
        );

        if (series.checkbox) {
            series.checkbox.checked = selected;
        }

        fireEvent(series, selected ? 'select' : 'unselect');
    }

    /** eslint-enable valid-jsdoc */

}

/* *
 *
 *  Prototype Properties
 *
 * */

interface Series extends SeriesLike {
    axisTypes: Array<string>;
    coll: 'series';
    colorCounter: number;
    cropShoulder: number;
    directTouch: boolean;
    drawLegendSymbol: (
        Highcharts.LegendSymbolMixin['drawLineMarker']|
        Highcharts.LegendSymbolMixin['drawRectangle']
    );
    hcEvents?: Record<string, Array<Highcharts.EventWrapperObject<Series>>>;
    isCartesian: boolean;
    kdAxisArray: Array<string>;
    parallelArrays: Array<string>;
    pointClass: typeof Point;
    requireSorting: boolean;
    sorted: boolean;
}
extend(Series.prototype, {
    axisTypes: ['xAxis', 'yAxis'],
    coll: 'series',
    colorCounter: 0,
    cropShoulder: 1,
    directTouch: false,
    drawLegendSymbol: LegendSymbolMixin.drawLineMarker,
    isCartesian: true,
    kdAxisArray: ['clientX', 'plotY'],
    // each point's x and y values are stored in this.xData and this.yData:
    parallelArrays: ['x', 'y'],
    pointClass: Point,
    requireSorting: true,
    // requires the data to be sorted:
    sorted: true
});

/* *
 *
 *  Registry
 *
 * */

SeriesRegistry.series = Series;

/* *
 *
 *  Default Export
 *
 * */

export default Series;

/* *
 *
 *  API Declarations
 *
 * */

/**
 * This is a placeholder type of the possible series options for
 * [Highcharts](../highcharts/series), [Highstock](../highstock/series),
 * [Highmaps](../highmaps/series), and [Gantt](../gantt/series).
 *
 * In TypeScript is this dynamically generated to reference all possible types
 * of series options.
 *
 * @ignore-declaration
 * @typedef {Highcharts.SeriesOptions|Highcharts.Dictionary<*>} Highcharts.SeriesOptionsType
 */

/**
 * Options for `dataSorting`.
 *
 * @interface Highcharts.DataSortingOptionsObject
 * @since 8.0.0
 *//**
 * Enable or disable data sorting for the series.
 * @name Highcharts.DataSortingOptionsObject#enabled
 * @type {boolean|undefined}
 *//**
 * Whether to allow matching points by name in an update.
 * @name Highcharts.DataSortingOptionsObject#matchByName
 * @type {boolean|undefined}
 *//**
 * Determines what data value should be used to sort by.
 * @name Highcharts.DataSortingOptionsObject#sortKey
 * @type {string|undefined}
 */

/**
 * Function callback when a series has been animated.
 *
 * @callback Highcharts.SeriesAfterAnimateCallbackFunction
 *
 * @param {Highcharts.Series} this
 *        The series where the event occured.
 *
 * @param {Highcharts.SeriesAfterAnimateEventObject} event
 *        Event arguments.
 */

/**
 * Event information regarding completed animation of a series.
 *
 * @interface Highcharts.SeriesAfterAnimateEventObject
 *//**
 * Animated series.
 * @name Highcharts.SeriesAfterAnimateEventObject#target
 * @type {Highcharts.Series}
 *//**
 * Event type.
 * @name Highcharts.SeriesAfterAnimateEventObject#type
 * @type {"afterAnimate"}
 */

/**
 * Function callback when the checkbox next to the series' name in the legend is
 * clicked.
 *
 * @callback Highcharts.SeriesCheckboxClickCallbackFunction
 *
 * @param {Highcharts.Series} this
 *        The series where the event occured.
 *
 * @param {Highcharts.SeriesCheckboxClickEventObject} event
 *        Event arguments.
 */

/**
 * Event information regarding check of a series box.
 *
 * @interface Highcharts.SeriesCheckboxClickEventObject
 *//**
 * Whether the box has been checked.
 * @name Highcharts.SeriesCheckboxClickEventObject#checked
 * @type {boolean}
 *//**
 * Related series.
 * @name Highcharts.SeriesCheckboxClickEventObject#item
 * @type {Highcharts.Series}
 *//**
 * Related series.
 * @name Highcharts.SeriesCheckboxClickEventObject#target
 * @type {Highcharts.Series}
 *//**
 * Event type.
 * @name Highcharts.SeriesCheckboxClickEventObject#type
 * @type {"checkboxClick"}
 */

/**
 * Function callback when a series is clicked. Return false to cancel toogle
 * actions.
 *
 * @callback Highcharts.SeriesClickCallbackFunction
 *
 * @param {Highcharts.Series} this
 *        The series where the event occured.
 *
 * @param {Highcharts.SeriesClickEventObject} event
 *        Event arguments.
 */

/**
 * Common information for a click event on a series.
 *
 * @interface Highcharts.SeriesClickEventObject
 * @extends global.Event
 *//**
 * Nearest point on the graph.
 * @name Highcharts.SeriesClickEventObject#point
 * @type {Highcharts.Point}
 */

/**
 * Gets fired when the series is hidden after chart generation time, either by
 * clicking the legend item or by calling `.hide()`.
 *
 * @callback Highcharts.SeriesHideCallbackFunction
 *
 * @param {Highcharts.Series} this
 *        The series where the event occured.
 *
 * @param {global.Event} event
 *        The event that occured.
 */

/**
 * The SVG value used for the `stroke-linecap` and `stroke-linejoin` of a line
 * graph.
 *
 * @typedef {"butt"|"round"|"square"|string} Highcharts.SeriesLinecapValue
 */

/**
 * Gets fired when the legend item belonging to the series is clicked. The
 * default action is to toggle the visibility of the series. This can be
 * prevented by returning `false` or calling `event.preventDefault()`.
 *
 * @callback Highcharts.SeriesLegendItemClickCallbackFunction
 *
 * @param {Highcharts.Series} this
 *        The series where the event occured.
 *
 * @param {Highcharts.SeriesLegendItemClickEventObject} event
 *        The event that occured.
 */

/**
 * Information about the event.
 *
 * @interface Highcharts.SeriesLegendItemClickEventObject
 *//**
 * Related browser event.
 * @name Highcharts.SeriesLegendItemClickEventObject#browserEvent
 * @type {global.PointerEvent}
 *//**
 * Prevent the default action of toggle the visibility of the series.
 * @name Highcharts.SeriesLegendItemClickEventObject#preventDefault
 * @type {Function}
 *//**
 * Related series.
 * @name Highcharts.SeriesCheckboxClickEventObject#target
 * @type {Highcharts.Series}
 *//**
 * Event type.
 * @name Highcharts.SeriesCheckboxClickEventObject#type
 * @type {"checkboxClick"}
 */

/**
 * Gets fired when the mouse leaves the graph.
 *
 * @callback Highcharts.SeriesMouseOutCallbackFunction
 *
 * @param {Highcharts.Series} this
 *        Series where the event occured.
 *
 * @param {global.PointerEvent} event
 *        Event that occured.
 */

/**
 * Gets fired when the mouse enters the graph.
 *
 * @callback Highcharts.SeriesMouseOverCallbackFunction
 *
 * @param {Highcharts.Series} this
 *        Series where the event occured.
 *
 * @param {global.PointerEvent} event
 *        Event that occured.
 */

/**
 * Translation and scale for the plot area of a series.
 *
 * @interface Highcharts.SeriesPlotBoxObject
 *//**
 * @name Highcharts.SeriesPlotBoxObject#scaleX
 * @type {number}
 *//**
 * @name Highcharts.SeriesPlotBoxObject#scaleY
 * @type {number}
 *//**
 * @name Highcharts.SeriesPlotBoxObject#translateX
 * @type {number}
 *//**
 * @name Highcharts.SeriesPlotBoxObject#translateY
 * @type {number}
 */

/**
 * Gets fired when the series is shown after chart generation time, either by
 * clicking the legend item or by calling `.show()`.
 *
 * @callback Highcharts.SeriesShowCallbackFunction
 *
 * @param {Highcharts.Series} this
 *        Series where the event occured.
 *
 * @param {global.Event} event
 *        Event that occured.
 */

/**
 * Possible key values for the series state options.
 *
 * @typedef {"hover"|"inactive"|"normal"|"select"} Highcharts.SeriesStateValue
 */

''; // detach doclets above

/* *
 *
 *  API Options
 *
 * */

/**
 * Series options for specific data and the data itself. In TypeScript you
 * have to cast the series options to specific series types, to get all
 * possible options for a series.
 *
 * @example
 * // TypeScript example
 * Highcharts.chart('container', {
 *     series: [{
 *         color: '#06C',
 *         data: [[0, 1], [2, 3]]
 *     } as Highcharts.SeriesLineOptions ]
 * });
 *
 * @type      {Array<*>}
 * @apioption series
 */

/**
 * An id for the series. This can be used after render time to get a pointer
 * to the series object through `chart.get()`.
 *
 * @sample {highcharts} highcharts/plotoptions/series-id/
 *         Get series by id
 *
 * @type      {string}
 * @since     1.2.0
 * @apioption series.id
 */

/**
 * The index of the series in the chart, affecting the internal index in the
 * `chart.series` array, the visible Z index as well as the order in the
 * legend.
 *
 * @type      {number}
 * @since     2.3.0
 * @apioption series.index
 */

/**
 * The sequential index of the series in the legend.
 *
 * @see [legend.reversed](#legend.reversed),
 *      [yAxis.reversedStacks](#yAxis.reversedStacks)
 *
 * @sample {highcharts|highstock} highcharts/series/legendindex/
 *         Legend in opposite order
 *
 * @type      {number}
 * @apioption series.legendIndex
 */
/**
 * The name of the series as shown in the legend, tooltip etc.
 *
 * @sample {highcharts} highcharts/series/name/
 *         Series name
 * @sample {highmaps} maps/demo/category-map/
 *         Series name
 *
 * @type      {string}
 * @apioption series.name
 */

/**
 * This option allows grouping series in a stacked chart. The stack option
 * can be a string or anything else, as long as the grouped series' stack
 * options match each other after conversion into a string.
 *
 * @sample {highcharts} highcharts/series/stack/
 *         Stacked and grouped columns
 *
 * @type      {number|string}
 * @since     2.1
 * @product   highcharts highstock
 * @apioption series.stack
 */

/**
 * The type of series, for example `line` or `column`. By default, the
 * series type is inherited from [chart.type](#chart.type), so unless the
 * chart is a combination of series types, there is no need to set it on the
 * series level.
 *
 * @sample {highcharts} highcharts/series/type/
 *         Line and column in the same chart
 * @sample highcharts/series/type-dynamic/
 *         Dynamic types with button selector
 * @sample {highmaps} maps/demo/mapline-mappoint/
 *         Multiple types in the same map
 *
 * @type      {string}
 * @apioption series.type
 */

/**
 * When using dual or multiple x axes, this number defines which xAxis the
 * particular series is connected to. It refers to either the
 * {@link #xAxis.id|axis id}
 * or the index of the axis in the xAxis array, with 0 being the first.
 *
 * @type      {number|string}
 * @default   0
 * @product   highcharts highstock
 * @apioption series.xAxis
 */

/**
 * When using dual or multiple y axes, this number defines which yAxis the
 * particular series is connected to. It refers to either the
 * {@link #yAxis.id|axis id}
 * or the index of the axis in the yAxis array, with 0 being the first.
 *
 * @sample {highcharts} highcharts/series/yaxis/
 *         Apply the column series to the secondary Y axis
 *
 * @type      {number|string}
 * @default   0
 * @product   highcharts highstock
 * @apioption series.yAxis
 */

/**
 * Define the visual z index of the series.
 *
 * @sample {highcharts} highcharts/plotoptions/series-zindex-default/
 *         With no z index, the series defined last are on top
 * @sample {highcharts} highcharts/plotoptions/series-zindex/
 *         With a z index, the series with the highest z index is on top
 * @sample {highstock} highcharts/plotoptions/series-zindex-default/
 *         With no z index, the series defined last are on top
 * @sample {highstock} highcharts/plotoptions/series-zindex/
 *         With a z index, the series with the highest z index is on top
 *
 * @type      {number}
 * @product   highcharts highstock
 * @apioption series.zIndex
 */

''; // include precedent doclets in transpilat<|MERGE_RESOLUTION|>--- conflicted
+++ resolved
@@ -2644,82 +2644,11 @@
      * Table to convert.
      *
      * @param {Array<string>} [keys]
-<<<<<<< HEAD
-     * Data keys to extract from table rows.
-=======
      * Columns to extract from table.
->>>>>>> 0c96cb30
      *
      * @return {Highcharts.SeriesOptions}
      * Common series options.
      */
-<<<<<<< HEAD
-    public static getSeriesOptionsFromTable(
-        table: DataTable,
-        keys?: Array<string>
-    ): SeriesOptions {
-        const rows = table.getAllRows(),
-            data: Array<(PointOptions|null)> = [];
-
-        let pointStart: (number|undefined);
-
-        for (let i = 0, iEnd = rows.length; i < iEnd; ++i) {
-            if (i === 0) {
-                pointStart = rows[i].getCellAsNumber(keys && keys[0] || 'x');
-            }
-            data.push(Point.getPointOptionsFromTableRow(rows[i], keys));
-        }
-
-        return {
-            data,
-            id: table.id,
-            keys,
-            pointStart
-        };
-    }
-
-    /**
-     * Converts series options to a DataTable instance.
-     *
-     * @private
-     *
-     * @param {Highcharts.SeriesOptions} seriesOptions
-     * Series options to convert.
-     *
-     * @return {DataTable}
-     * DataTable instance.
-     */
-    public static getTableFromSeriesOptions(
-        seriesOptions: SeriesOptions
-    ): DataTable {
-        const table = new DataTable(void 0, seriesOptions.id),
-            data = (seriesOptions.data || []);
-
-        let keys = (seriesOptions.keys || []),
-            x = (seriesOptions.pointStart || 0);
-
-        if (
-            !keys.length &&
-            seriesOptions.type
-        ) {
-            const seriesClass = SeriesRegistry.seriesTypes[seriesOptions.type];
-            keys = (
-                seriesClass &&
-                seriesClass.prototype.pointArrayMap ||
-                []
-            );
-        }
-
-        if (!keys.length) {
-            keys = ['y'];
-        }
-
-        for (let i = 0, iEnd = data.length; i < iEnd; ++i) {
-            table.insertRow(
-                Point.getTableRowFromPointOptions(data[i], keys, x)
-            );
-            x = Series.increment(x, seriesOptions);
-=======
     public static getSeriesDataFromTable(
         table: DataTable,
         keys?: Array<string>
@@ -2785,7 +2714,6 @@
             pointData = flat(Point.optionsToObject(data[i], series));
             pointData.x = (pointData.x || x);
             table.setRowObject(pointData as DataTable.RowObject);
->>>>>>> 0c96cb30
         }
 
         return table;
@@ -2795,11 +2723,7 @@
     /** @private */
     public static increment(
         value: number,
-<<<<<<< HEAD
-        options: SeriesOptions = {},
-=======
         options: DeepPartial<SeriesOptions> = {},
->>>>>>> 0c96cb30
         time: Time = H.time
     ): number {
         const intervalUnit = options.pointIntervalUnit;
