--- conflicted
+++ resolved
@@ -39,16 +39,16 @@
     SeriesTypeOptions,
     SeriesTypePlotOptions
 } from './SeriesType';
+import type SplinePoint from '../../Series/Spline/SplinePoint';
+import type SplineSeries from '../../Series/Spline/SplineSeries';
 import type { StatesOptionsKey } from './StatesOptions';
 import type SVGAttributes from '../Renderer/SVG/SVGAttributes';
 import type SVGPath from '../Renderer/SVG/SVGPath';
-import type Time from '../Time';
 import A from '../Animation/AnimationUtilities.js';
 const {
     animObject,
     setAnimation
 } = A;
-import DataTable from '../../Data/DataTable.js';
 import H from '../Globals.js';
 const {
     hasTouch,
@@ -64,7 +64,6 @@
 const { seriesTypes } = SeriesRegistry;
 import SVGElement from '../Renderer/SVG/SVGElement.js';
 import U from '../Utilities.js';
-import SortModifier from '../../Data/Modifiers/SortModifier.js';
 const {
     addEvent,
     arrayMax,
@@ -78,7 +77,7 @@
     extend,
     find,
     fireEvent,
-    flat,
+    getNestedProperty,
     isArray,
     isFunction,
     isNumber,
@@ -88,8 +87,7 @@
     pick,
     removeEvent,
     splat,
-    syncTimeout,
-    unflat
+    syncTimeout
 } = U;
 
 /* *
@@ -232,7 +230,7 @@
 
     /* *
      *
-     *  Static Properties
+     *  Static Functions
      *
      * */
 
@@ -2634,150 +2632,10 @@
 
     /* *
      *
-     *  Static Functions
+     *  Properties
      *
      * */
 
-    /**
-     * Converts the DataTable instance to common series options.
-     *
-     * @private
-     *
-     * @param {DataTable} table
-     * Table to convert.
-     *
-     * @param {Array<string>} [keys]
-     * Columns to extract from table.
-     *
-     * @return {Highcharts.SeriesOptions}
-     * Common series options.
-     */
-    public static getSeriesDataFromTable(
-        table: DataTable,
-        keys?: Array<string>
-    ): Array<(PointOptions|null)> {
-        const data: Array<(PointOptions|null)> = [];
-
-        for (
-            let i = 0,
-                iEnd = table.getRowCount(),
-                row: (DataTable.RowObject|undefined);
-            i < iEnd;
-            ++i
-        ) {
-            row = table.getRowObject(i, keys);
-            data.push(
-                row && row !== DataTable.NULL ?
-                    unflat(row) :
-                    null
-            );
-        }
-
-        return data;
-    }
-
-    /**
-     * Converts series options into a table.
-     *
-     * @private
-     *
-     * @param {Array<(PointOptions|PointShortOptions)>} data
-     * Series data to convert.
-     *
-     * @param {Partial<Highcharts.SeriesOptions>} [options]
-     * Series options to use.
-     *
-     * @return {DataTable}
-     * Table instance.
-     */
-    public static getTableFromSeriesData(
-        data: Array<(PointOptions|PointShortOptions)>,
-        options: (Series|DeepPartial<SeriesOptions>) = {}
-    ): DataTable {
-        const dataLength = data.length,
-            table = new DataTable(void 0, (options.id || options.name)),
-            rows: Array<DataTable.RowObject> = new Array(dataLength);
-
-        let series: Series;
-
-        if (options instanceof Series) {
-            series = options;
-        } else {
-            series = { options } as Series;
-        }
-
-        options = series.options;
-
-        for (
-            let i = 0,
-                x = pick(options.pointStart, 0),
-                pointData: PointOptions;
-            i < dataLength;
-            ++i, x = Series.increment(x, options)
-        ) {
-            pointData = flat(Point.optionsToObject(data[i], series));
-            pointData.x = (pointData.x || x);
-            rows[i] = pointData as DataTable.RowObject;
-        }
-
-        table.setRows(rows);
-
-        return table;
-    }
-
-    // eslint-disable-next-line valid-jsdoc
-    /** @private */
-    public static increment(
-        value: number,
-        options: DeepPartial<SeriesOptions> = {},
-        time: Time = H.time
-    ): number {
-        const intervalUnit = options.pointIntervalUnit;
-
-        let interval = pick(options.pointInterval, 1);
-
-        // Added code for pointInterval strings
-        if (intervalUnit) {
-            const date = new time.Date(value);
-
-            switch (intervalUnit) {
-                case 'day':
-                    time.set(
-                        'Date',
-                        date,
-                        time.get('Date', date) + interval
-                    );
-                    break;
-                case 'month':
-                    time.set(
-                        'Month',
-                        date,
-                        time.get('Month', date) + interval
-                    );
-                    break;
-                case 'year':
-                    time.set(
-                        'FullYear',
-                        date,
-                        time.get('FullYear', date) + interval
-                    );
-                    break;
-                default:
-            }
-
-            interval = date.getTime() - value;
-
-        }
-
-        return value + interval;
-    }
-
-    /* *
-     *
-     *  Properties
-     *
-     * */
-
     public _hasTracking?: boolean;
 
     public _i: number = void 0 as any;
@@ -2879,12 +2737,6 @@
     public stickyTracking?: boolean;
 
     public symbol?: string;
-
-    public table?: DataTable;
-
-    private tableReset?: boolean;
-
-    private tableSyncTimeout?: number;
 
     public tooltipOptions: Highcharts.TooltipOptions = void 0 as any;
 
@@ -3070,7 +2922,7 @@
             series.setDataSortingOptions();
 
         } else if (!series.points && !series.data) {
-            series.setData(options.data || [], false);
+            series.setData(options.data as any, false);
         }
 
         fireEvent(this, 'afterInit');
@@ -3287,15 +3139,7 @@
      * @return {number}
      */
     public autoIncrement(): number {
-        const options = this.options,
-            xIncrement = pick(this.xIncrement, options.pointStart, 0);
-
-<<<<<<< HEAD
-        this.xIncrement = Series.increment(
-            xIncrement,
-            options,
-            this.chart.time
-=======
+
         let options: SeriesTypeOptions = this.options,
             xIncrement = this.xIncrement as number,
             date,
@@ -3309,9 +3153,37 @@
             this.pointInterval,
             options.pointInterval,
             1
->>>>>>> bf86b0de
         );
 
+        // Added code for pointInterval strings
+        if (pointIntervalUnit) {
+            date = new time.Date(xIncrement);
+
+            if (pointIntervalUnit === 'day') {
+                time.set(
+                    'Date',
+                    date,
+                    time.get('Date', date) + pointInterval
+                );
+            } else if (pointIntervalUnit === 'month') {
+                time.set(
+                    'Month',
+                    date,
+                    time.get('Month', date) + pointInterval
+                );
+            } else if (pointIntervalUnit === 'year') {
+                time.set(
+                    'FullYear',
+                    date,
+                    time.get('FullYear', date) + pointInterval
+                );
+            }
+
+            pointInterval = date.getTime() - xIncrement;
+
+        }
+
+        this.xIncrement = xIncrement + pointInterval;
         return xIncrement;
     }
 
@@ -3675,22 +3547,16 @@
         data: Array<(PointOptions|PointShortOptions)>,
         animation?: (boolean|Partial<AnimationOptions>)
     ): boolean {
-<<<<<<< HEAD
-        const series = this,
-            options = series.options,
-=======
         let options = this.options,
->>>>>>> bf86b0de
             dataSorting = options.dataSorting,
-            oldData = series.points,
-            equalLength = data.length === oldData.length,
+            oldData = this.points,
             pointsToAdd = [] as Array<(PointOptions|PointShortOptions)>,
-            requireSorting = series.requireSorting;
-
-        let hasUpdatedByKey,
+            hasUpdatedByKey,
             i,
             point,
             lastIndex: number,
+            requireSorting = this.requireSorting,
+            equalLength = data.length === oldData.length,
             succeeded = true;
 
         this.xIncrement = null;
@@ -3873,53 +3739,45 @@
      *        `false` to prevent.
      */
     public setData(
-        data: (DataTable|Array<(PointOptions|PointShortOptions)>),
+        data: Array<(PointOptions|PointShortOptions)>,
         redraw?: boolean,
         animation?: (boolean|Partial<AnimationOptions>),
         updatePoints?: boolean
     ): void {
-<<<<<<< HEAD
-        const series = this,
-=======
         let series = this,
->>>>>>> bf86b0de
             oldData = series.points,
             oldDataLength = (oldData && oldData.length) || 0,
+            dataLength,
             options = series.options,
             chart = series.chart,
+            dataSorting = options.dataSorting,
+            firstPoint = null,
             xAxis = series.xAxis,
+            i,
             turboThreshold = options.turboThreshold,
-            xData = series.xData,
-            yData = series.yData,
+            pt,
+            xData = this.xData,
+            yData = this.yData,
             pointArrayMap = series.pointArrayMap,
             valueCount = pointArrayMap && pointArrayMap.length,
-            keys = options.keys;
-
-        let firstPoint = null,
-            i,
+            keys = options.keys,
             indexOfX = 0,
             indexOfY = 1,
-            pt,
             updatedData;
 
-        data = (data || []);
+        data = data || [];
+        dataLength = data.length;
         redraw = pick(redraw, true);
 
-        if (options.dataSorting && options.dataSorting.enabled) {
-            data = series.sortData(data);
-        }
-
-        if (data instanceof DataTable) {
-            data = series.setTable(data);
-            data = Series.getSeriesDataFromTable(data, (keys || pointArrayMap));
-        } else if (!series.table) {
-            series.setTable(Series.getTableFromSeriesData(data, series));
+        if (dataSorting && dataSorting.enabled) {
+            data = this.sortData(data);
         }
 
         // First try to run Point.update which is cheaper, allows animation,
         // and keeps references to points.
         if (
             updatePoints !== false &&
+            dataLength &&
             oldDataLength &&
             !series.cropped &&
             !series.hasGroupedData &&
@@ -3928,11 +3786,10 @@
             // (#8355)
             !series.isSeriesBoosting
         ) {
-            updatedData = series.updateData(data, animation);
+            updatedData = this.updateData(data, animation);
         }
 
         if (!updatedData) {
-            const dataLength = data.length;
 
             // Reset properties
             series.xIncrement = null;
@@ -4043,133 +3900,70 @@
     }
 
     /**
-     * Updates series table.
-     * @private
-     */
-    private setTable(newTable: DataTable): DataTable {
-        const series = this;
-
-        let table = series.table;
-
-        if (newTable === table) {
-            return table;
-        }
-
-        fireEvent(series, 'setTable', { table: newTable });
-        series.tableReset = true;
-
-        if (!table) {
-            /**
-             * Table with data rows to synchronize with series points. The table
-             * is filled automatically only during init. Afterwards series data
-             * must always be updated with {@link Highcharts.DataTable#setRows}
-             * or it becomes out of sync.
-             *
-             * @name Highcharts.Series#table
-             * @type {Highcharts.DataTable}
-             */
-            table = series.table = new DataTable();
-        }
-
-        table.clear();
-        table.setColumn('x');
-        table.setColumns(newTable.getColumns());
-
-        if (!table.hcEvents) {
-            const syncTable = series.syncTable.bind(series);
-            table.on('afterClearColumn', syncTable);
-            table.on('afterClearRows', syncTable);
-            table.on('afterClearTable', syncTable);
-            table.on('afterDeleteColumn', syncTable);
-            table.on('afterDeleteRows', syncTable);
-            table.on('afterSetCell', syncTable);
-            table.on('afterSetColumn', syncTable);
-            table.on('afterSetRows', syncTable);
-        }
-
-        series.tableReset = false;
-        fireEvent(series, 'afterSetTable', { table: newTable });
-
-        return table;
-    }
-
-    /**
      * Internal function to sort series data
      *
      * @private
      * @function Highcharts.Series#sortData
      *
-     * @param {Highcharts.DataTable|Array<(PointOptions|PointShortOptions)>} table
-     * Table to sort.
-     *
-     * @return {Highcharts.DataTable|Array<(PointOptions|PointShortOptions)>}
-     * Sorted table a reference.
+     * @param {Array<Highcharts.PointOptionsType>} data
+     * Force data grouping.
+     *
+     * @return {Array<Highcharts.PointOptionsObject>}
      */
-<<<<<<< HEAD
-    private sortData<T extends(DataTable|Array<(PointOptions|PointShortOptions)>)>(
-        data: T
-    ): T {
-        const series = this,
-=======
     public sortData(
         data: Array<(PointOptions|PointShortOptions)>
     ): Array<PointOptions> {
         let series = this,
->>>>>>> bf86b0de
             options = series.options,
             dataSorting: SeriesDataSortingOptions = options.dataSorting as any,
-            sortModifier = (new SortModifier({
-                orderByColumn: (dataSorting.sortKey || 'y'),
-                orderInColumn: 'x'
-            })),
-            table = (
-                data instanceof DataTable ?
-                    data :
-                    Series.getTableFromSeriesData(
-                        data as Array<(PointOptions|PointShortOptions)>,
-                        series
-                    )
-            ),
-            rowCount = table.getRowCount();
+            sortKey = dataSorting.sortKey || 'y',
+            sortedData: Array<Point>,
+            getPointOptionsObject = function (
+                series: Series,
+                pointOptions: (PointOptions|PointShortOptions)
+            ): PointOptions {
+                return (defined(pointOptions) &&
+                    series.pointClass.prototype.optionsToObject.call({
+                        series: series
+                    }, pointOptions)) || {};
+            };
+
+        data.forEach(function (pointOptions, i): void {
+            data[i] = getPointOptionsObject(series, pointOptions);
+            (data[i] as any).index = i;
+        }, this);
 
         // Sorting
-        sortModifier.modify(table);
-
-        // Apply sorted x on data references
-        if (data instanceof Array) {
-            const xColumn = table.getColumnAsNumbers('x', true);
-            for (let i = 0, pointOptions: PointOptions; i < rowCount; ++i) {
-                data[i] = pointOptions = Point.optionsToObject(data[i], series);
-                pointOptions.index = i;
-                pointOptions.x = xColumn[i];
-            }
-        }
+        sortedData = data.concat().sort((a, b): number => {
+            const aValue = getNestedProperty(sortKey, a) as (boolean|number|string);
+            const bValue = getNestedProperty(sortKey, b) as (boolean|number|string);
+            return bValue < aValue ? -1 : bValue > aValue ? 1 : 0;
+        }) as Array<Point>;
+        // Set x value depending on the position in the array
+        sortedData.forEach(function (point, i): void {
+            point.x = i;
+        }, this);
 
         // Set the same x for linked series points if they don't have their
         // own sorting
         if (series.linkedSeries) {
             series.linkedSeries.forEach(function (linkedSeries): void {
-<<<<<<< HEAD
-                const seriesOptions = linkedSeries.options,
-                    seriesData = seriesOptions.data as Array<PointOptions>;
-=======
                 const options = linkedSeries.options,
                     seriesData = options.data as Array<PointOptions>;
->>>>>>> bf86b0de
 
                 if (
-                    (!seriesOptions.dataSorting ||
-                    !seriesOptions.dataSorting.enabled) &&
+                    (!options.dataSorting ||
+                    !options.dataSorting.enabled) &&
                     seriesData
                 ) {
-                    let x: number;
-
                     seriesData.forEach(function (pointOptions, i): void {
-                        seriesData[i] = Point.optionsToObject(pointOptions, linkedSeries);
-
-                        if (i < rowCount) {
-                            x = table.getCellAsNumber('x', i, true);
-                            seriesData[i].x = x;
+                        seriesData[i] = getPointOptionsObject(
+                            linkedSeries,
+                            pointOptions
+                        );
+
+                        if (data[i]) {
+                            seriesData[i].x = (data[i] as any).x;
                             seriesData[i].index = i;
                         }
                     });
@@ -4179,143 +3973,7 @@
             });
         }
 
-        return data;
-    }
-
-    /**
-     * Synchronize series data and table.
-     * @private
-     */
-    private syncTable(e: DataTable.Event): void {
-        const series = this;
-
-        if (series.tableReset) {
-            return;
-        }
-
-        const options = series.options,
-            data = (options.data || []),
-            pointValKey = (options.pointValKey || 'y'),
-            keys = (options.keys || series.pointArrayMap || [pointValKey]),
-            points = series.data;
-
-        let column: DataTable.Column,
-            columnName: string,
-            count: number,
-            index: number,
-            point: Point;
-
-        switch (e.type) {
-            case 'afterClearRows':
-            case 'afterClearTable':
-                data.length = 0;
-                return;
-
-            case 'afterClearColumn':
-            case 'afterDeleteColumn':
-            case 'afterSetColumn':
-                column = e.column;
-                columnName = e.columnName;
-                if (columnName === 'x' || keys.indexOf(columnName) !== -1) {
-                    for (let i = 0, iEnd = column.length; i < iEnd; ++i) {
-                        series.syncTableRow(i);
-                    }
-                }
-                break;
-
-            case 'afterDeleteRows':
-                count = e.rowCount;
-                index = e.rowIndex;
-                data.splice(index, count);
-                if (points[index]) {
-                    const deletedPoints = points.splice(index, count);
-                    for (let i = 0, iEnd = deletedPoints.length; i < iEnd; ++i) {
-                        deletedPoints[i].destroy();
-                    }
-                    return;
-                }
-                break;
-
-            case 'afterSetCell':
-                index = e.rowIndex;
-                point = points[index];
-                series.syncTableRow(index);
-                if (point) {
-                    point.update(data[index]);
-                    return;
-                }
-                break;
-
-            case 'afterSetRows':
-                count = e.rowCount;
-                index = e.rowIndex;
-                for (let i = index, iEnd = (i + count); i < iEnd; ++i) {
-                    point = points[i];
-                    series.syncTableRow(i);
-                    if (point) {
-                        point.update(data[i]);
-                    }
-                }
-                if (points[index + count]) {
-                    return;
-                }
-                break;
-
-            default:
-                return;
-        }
-
-        clearTimeout(series.tableSyncTimeout);
-        series.tableSyncTimeout = syncTimeout(
-            (): void => {
-                series.setData(data);
-                delete series.tableSyncTimeout;
-            },
-            1
-        );
-    }
-
-    /** @private */
-    private syncTableRow(index: number): void {
-        const series = this,
-            table = series.table;
-
-        if (!table) {
-            return;
-        }
-
-        const options = series.options,
-            dataOptions = options.data = (options.data || []),
-            rowOptions = dataOptions[index],
-            pointValKey = pick(
-                options.pointValKey,
-                options.keys && options.keys[0],
-                'y'
-            ),
-            keys = pick(
-                options.keys,
-                series.pointArrayMap,
-                [pointValKey]
-            ),
-            row = table.getRow(index, keys);
-
-        if (!row || DataTable.isNull(row)) {
-            dataOptions[index] = null;
-        } else if (rowOptions && typeof rowOptions === 'object') {
-            if (rowOptions instanceof Array) {
-                rowOptions.splice(
-                    (row.length < rowOptions.length ? 1 : 0),
-                    row.length,
-                    ...row as Array<(number|string|null)>
-                );
-            } else {
-                merge(true, rowOptions, table.getRowObject(index, keys));
-            }
-        } else if (rowOptions === null) {
-            dataOptions[index] = row as Array<(number|string|null)>;
-        } else {
-            dataOptions[index] = table.getCellAsNumber(pointValKey, index);
-        }
+        return data as any;
     }
 
     /**
@@ -4861,17 +4519,10 @@
      *
      * @return {Highcharts.PointOptionsType}
      */
-<<<<<<< HEAD
-    public getFirstValidPoint<T extends PointOptions|PointShortOptions>(
-        data: Array<T>
-    ): (T|null) {
-        var firstPoint: (T|null) = null,
-=======
     public getFirstValidPoint(
         data: Array<(PointOptions|PointShortOptions)>
     ): (PointOptions|PointShortOptions) {
         let firstPoint = null,
->>>>>>> bf86b0de
             dataLength = data.length,
             i = 0;
 
@@ -5715,11 +5366,10 @@
 
         let series = this,
             chart = series.chart,
+            issue134 = /AppleWebKit\/533/.test(win.navigator.userAgent),
+            destroy: ('hide'|'destroy'),
+            i,
             data = series.data || [],
-            table = series.table,
-            destroy: ('hide'|'destroy'),
-            issue134 = /AppleWebKit\/533/.test(win.navigator.userAgent),
-            i,
             point,
             axis;
 
@@ -5751,12 +5401,7 @@
                 point.destroy();
             }
         }
-        series.points = null as any;
-        if (table) {
-            series.tableReset = true;
-            table.clear();
-            series.tableReset = false;
-        }
+
         if (series.clips) {
             series.clips.forEach((clip): void => clip.destroy());
         }
@@ -6116,15 +5761,11 @@
      * @function Highcharts.Series#removeEvents
      */
     public removeEvents(keepEventsForUpdate?: boolean): void {
-        const series = this,
-            table = series.table;
+        const series = this;
 
         if (!keepEventsForUpdate) {
             // remove all events
             removeEvent(series);
-            if (table) {
-                removeEvent(table);
-            }
         }
 
         if (series.eventsToUnbind.length) {
