--- conflicted
+++ resolved
@@ -2491,11 +2491,7 @@
     extendClass,
     find,
     fireEvent,
-<<<<<<< HEAD
     flat,
-    format,
-=======
->>>>>>> e06cb2fe
     getMagnitude,
     getNestedProperty,
     getStyle,
