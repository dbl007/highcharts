/* *
 *
 *  (c) 2010-2021 Torstein Honsi
 *
 *  License: www.highcharts.com/license
 *
 *  !!!!!!! SOURCE GETS TRANSPILED BY TYPESCRIPT. EDIT TS FILE ONLY. !!!!!!!
 *
 * */

<<<<<<< HEAD
import type AxisLike from './AxisLike';
=======
/* *
 *
 *  Imports
 *
 * */

import type { AxisLike } from './Types';
import type AxisOptions from './AxisOptions';
>>>>>>> d778e973
import type Chart from '../Chart/Chart.js';

import Axis from './Axis.js';
import U from '../Utilities.js';
const {
    addEvent,
    merge,
    pick,
    splat
} = U;

/* *
 *
 *  Declarations
 *
 * */

declare module '../Chart/ChartLike'{
    interface ChartLike {
        zAxis?: Array<ZAxis>;
        addZAxis(options: AxisOptions): Axis;
    }
}

declare module '../Options' {
    interface Options {
        zAxis?: (
            DeepPartial<AxisOptions>|
            Array<DeepPartial<AxisOptions>>
        );
    }
}

/**
 * @private
 */
declare module './Types' {
    interface AxisTypeRegistry {
        ZAxis: ZAxis;
    }
}

/* eslint-disable valid-jsdoc */

/**
 * 3D chart with support of z coordinates.
 * @private
 * @class
 */
class ZChart {

    /* *
     *
     *  Static Functions
     *
     * */

    public static compose(ChartClass: typeof Chart): void {

        addEvent(ChartClass, 'afterGetAxes', ZChart.onAfterGetAxes);

        const chartProto = ChartClass.prototype as ZChart;

        chartProto.addZAxis = ZChart.wrapAddZAxis;
        chartProto.collectionsWithInit.zAxis = [chartProto.addZAxis];
        chartProto.collectionsWithUpdate.push('zAxis');

    }
    /**
     * Get the Z axis in addition to the default X and Y.
     * @private
     */
    public static onAfterGetAxes(this: ZChart): void {
        const chart = this;
        const options = this.options;
        const zAxisOptions = options.zAxis = splat(options.zAxis || {});

        if (!chart.is3d()) {
            return;
        }
        chart.zAxis = [];
        zAxisOptions.forEach(function (
            axisOptions: AxisOptions,
            i: number
        ): void {
            axisOptions.index = i;
            // Z-Axis is shown horizontally, so it's kind of a X-Axis
            axisOptions.isX = true;
            chart
                .addZAxis(axisOptions)
                .setScale();
        });
    }

    /**
     * @private
     */
    public static wrapAddZAxis(
        this: Chart,
<<<<<<< HEAD
        options: Highcharts.AxisOptions
    ): Axis {
=======
        options: AxisOptions
    ): Highcharts.Axis {
>>>>>>> d778e973
        return new ZAxis(this, options);
    }

}

/**
 * @private
 */
interface ZChart extends Chart {
    // nothing to add to instances
}

/**
 * 3D axis for z coordinates.
 */
class ZAxis extends Axis implements AxisLike {

    /* *
     *
     *  Static Properties
     *
     * */

    public static ZChartComposition = ZChart;

    /* *
     *
     *  Constructors
     *
     * */

    public constructor(chart: Chart, userOptions: AxisOptions) {
        super(chart, userOptions);
    }

    /* *
     *
     *  Properties
     *
     * */

    public ignoreMaxPadding?: boolean;
    public ignoreMinPadding?: boolean;
    public isZAxis: true = true;

    /* *
     *
     *  Functions
     *
     * */

    public getSeriesExtremes(): void {
        const axis = this;
        const chart = axis.chart;

        axis.hasVisibleSeries = false;

        // Reset properties in case we're redrawing (#3353)
        axis.dataMin = axis.dataMax = axis.ignoreMinPadding = axis.ignoreMaxPadding = void 0;

        if (axis.stacking) {
            axis.stacking.buildStacks();
        }

        // loop through this axis' series
        axis.series.forEach(function (series): void {

            if (
                series.visible ||
                !chart.options.chart.ignoreHiddenSeries
            ) {

                let seriesOptions = series.options,
                    zData: Array<(number|null|undefined)>,
                    threshold = seriesOptions.threshold;

                axis.hasVisibleSeries = true;

                // Validate threshold in logarithmic axes
                if (axis.positiveValuesOnly && (threshold as any) <= 0) {
                    threshold = void 0;
                }

                zData = series.zData as any;
                if (zData.length) {
                    axis.dataMin = Math.min(
                        pick(axis.dataMin, zData[0] as any),
                        Math.min.apply(null, zData as any)
                    );
                    axis.dataMax = Math.max(
                        pick(axis.dataMax, zData[0] as any),
                        Math.max.apply(null, zData as any)
                    );
                }
            }
        });
    }

    /**
     * @private
     */
    public setAxisSize(): void {
        const axis = this;
        const chart = axis.chart;

        super.setAxisSize();

        axis.width = axis.len = (
            chart.options.chart.options3d &&
            chart.options.chart.options3d.depth
        ) || 0;
        axis.right = chart.chartWidth - axis.width - axis.left;
    }

    /**
     * @private
     */
    public setOptions(userOptions: DeepPartial<AxisOptions>): void {

        userOptions = merge<DeepPartial<AxisOptions>>({
            offset: 0,
            lineWidth: 0
        }, userOptions);

        // #14793, this used to be set on the prototype
        this.isZAxis = true;

        super.setOptions(userOptions);

        this.coll = 'zAxis';
    }

}

export default ZAxis;<|MERGE_RESOLUTION|>--- conflicted
+++ resolved
@@ -8,18 +8,16 @@
  *
  * */
 
-<<<<<<< HEAD
+'use strict';
+
+/* *
+ *
+ *  Imports
+ *
+ * */
+
 import type AxisLike from './AxisLike';
-=======
-/* *
- *
- *  Imports
- *
- * */
-
-import type { AxisLike } from './Types';
 import type AxisOptions from './AxisOptions';
->>>>>>> d778e973
 import type Chart from '../Chart/Chart.js';
 
 import Axis from './Axis.js';
@@ -119,13 +117,8 @@
      */
     public static wrapAddZAxis(
         this: Chart,
-<<<<<<< HEAD
-        options: Highcharts.AxisOptions
+        options: AxisOptions
     ): Axis {
-=======
-        options: AxisOptions
-    ): Highcharts.Axis {
->>>>>>> d778e973
         return new ZAxis(this, options);
     }
 
