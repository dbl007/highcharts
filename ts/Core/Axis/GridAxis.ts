--- conflicted
+++ resolved
@@ -17,14 +17,10 @@
  *
  * */
 
-<<<<<<< HEAD
 import type {
     AxisLabelFormatterContextObject,
     AxisOptions
 } from './AxisOptions';
-=======
-import type AxisOptions from './AxisOptions';
->>>>>>> 5173e242
 import type ChartOptions from '../Chart/ChartOptions';
 import type ColorType from '../Color/ColorType';
 import type Point from '../Series/Point';
@@ -64,7 +60,6 @@
  *
  * */
 
-<<<<<<< HEAD
 declare module './AxisComposition' {
     interface AxisComposition {
         grid?: GridAxis['grid'];
@@ -89,9 +84,6 @@
     interface AxisLabelFormatterContextObject {
         point?: Point;
     }
-=======
-declare module './AxisOptions' {
->>>>>>> 5173e242
     interface AxisOptions {
         grid?: GridAxis.Options;
         isInternal?: boolean;
@@ -105,34 +97,9 @@
     }
 }
 
-<<<<<<< HEAD
 declare module './TickLike' {
     interface TickLike {
         slotWidth?: number;
-=======
-/**
- * Internal types
- * @private
- */
-declare global {
-    namespace Highcharts {
-        interface Axis {
-            axisBorder?: SVGElement;
-            getMaxLabelDimensions(
-                ticks: Record<string, Tick>,
-                tickPositions: Array<(number|string)>
-            ): SizeObject;
-            addExtraBorder(
-                path: SVGPath,
-            ): SizeObject;
-        }
-        interface AxisLabelsFormatterContextObject {
-            point?: Point;
-        }
-        interface Tick {
-            slotWidth?: number;
-        }
->>>>>>> 5173e242
     }
 }
 
