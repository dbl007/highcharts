/* *
 *
 *  (c) 2010-2020 Torstein Honsi
 *
 *  Extenstion for 3d axes
 *
 *  License: www.highcharts.com/license
 *
 *  !!!!!!! SOURCE GETS TRANSPILED BY TYPESCRIPT. EDIT TS FILE ONLY. !!!!!!!
 *
 * */

'use strict';

import type Axis from '../parts/Axis';
import type Point from '../parts/Point';
import type SVGPath from '../parts/SVGPath';
<<<<<<< HEAD
import H from '../Core/Globals.js';
=======
import H from '../parts/Globals.js';
import Math3D from '../parts-3d/Math.js';
const {
    perspective,
    perspective3D,
    shapeArea
} = Math3D;
>>>>>>> e38005e9
import Tick from '../parts/Tick.js';
import Tick3D from './Tick3D.js';
import U from '../Core/Utilities.js';
const {
    addEvent,
    merge,
    pick,
    wrap
} = U;

/**
 * Internal types
 * @private
 */
declare global {
    namespace Highcharts {
        interface PointLike {
            crosshairPos?: number;
            axisXpos?: number;
            axisYpos?: number;
            axisZpos?: number;
        }
        interface Position3dObject {
            matrix?: Array<number>;
        }
        interface XAxisLabelsOptions {
            position3d?: OptionsPosition3dValue;
            skew3d?: boolean;
        }
        interface XAxisTitleOptions {
            position3d?: ('chart'|'flap'|'offset'|'ortho'|null);
            skew3d?: (boolean|null);
        }
    }
}

/**
 * @private
 */
declare module '../parts/axis/types' {
    interface AxisComposition {
        axis3D?: Axis3D['axis3D'];
    }
    interface AxisTypeRegistry {
        Axis3D: Axis3D;
    }
}

var deg2rad = H.deg2rad;

/* eslint-disable valid-jsdoc */

/**
 * Adds 3D support to axes.
 * @private
 * @class
 */
class Axis3DAdditions {

    /* *
     *
     *  Constructors
     *
     * */

    /**
     * @private
     */
    public constructor(axis: Axis3D) {
        this.axis = axis;
    }

    /* *
     *
     *  Properties
     *
     * */

    public axis: Axis3D;

    /* *
     *
     *  Functions
     *
     * */

    /**
     * @private
     * @param {Highcharts.Axis} axis
     * Related axis.
     * @param {Highcharts.Position3dObject} pos
     * Position to fix.
     * @param {boolean} [isTitle]
     * Whether this is a title position.
     * @return {Highcharts.Position3dObject}
     * Fixed position.
     */
    public fix3dPosition(
        pos: Highcharts.Position3dObject,
        isTitle?: boolean
    ): Highcharts.Position3dObject {
        const axis3D = this;
        const axis = axis3D.axis;
        const chart = axis.chart;

        // Do not do this if the chart is not 3D
        if (
            axis.coll === 'colorAxis' ||
            !chart.chart3d ||
            !chart.is3d()
        ) {
            return pos;
        }

        var alpha = deg2rad * (chart.options.chart as any).options3d.alpha,
            beta = deg2rad * (chart.options.chart as any).options3d.beta,
            positionMode = pick(
                isTitle && (axis.options.title as any).position3d,
                (axis.options.labels as any).position3d
            ),
            skew = pick(
                isTitle && (axis.options.title as any).skew3d,
                (axis.options.labels as any).skew3d
            ),
            frame = chart.chart3d.frame3d,
            plotLeft = chart.plotLeft,
            plotRight = chart.plotWidth + plotLeft,
            plotTop = chart.plotTop,
            plotBottom = chart.plotHeight + plotTop,
            // Indicates that we are labelling an X or Z axis on the "back" of
            // the chart
            reverseFlap = false,
            offsetX = 0,
            offsetY = 0,
            vecX: Highcharts.Position3dObject,
            vecY = { x: 0, y: 1, z: 0 };

        pos = axis.axis3D.swapZ({ x: pos.x, y: pos.y, z: 0 });

        if (axis.isZAxis) { // Z Axis
            if (axis.opposite) {
                if (frame.axes.z.top === null) {
                    return {} as any;
                }
                offsetY = pos.y - plotTop;
                pos.x = frame.axes.z.top.x;
                pos.y = frame.axes.z.top.y;
                vecX = frame.axes.z.top.xDir;
                reverseFlap = !frame.top.frontFacing;
            } else {
                if (frame.axes.z.bottom === null) {
                    return {} as any;
                }
                offsetY = pos.y - plotBottom;
                pos.x = frame.axes.z.bottom.x;
                pos.y = frame.axes.z.bottom.y;
                vecX = frame.axes.z.bottom.xDir;
                reverseFlap = !frame.bottom.frontFacing;
            }
        } else if (axis.horiz) { // X Axis
            if (axis.opposite) {
                if (frame.axes.x.top === null) {
                    return {} as any;
                }
                offsetY = pos.y - plotTop;
                pos.y = frame.axes.x.top.y;
                pos.z = frame.axes.x.top.z;
                vecX = frame.axes.x.top.xDir;
                reverseFlap = !frame.top.frontFacing;
            } else {
                if (frame.axes.x.bottom === null) {
                    return {} as any;
                }
                offsetY = pos.y - plotBottom;
                pos.y = frame.axes.x.bottom.y;
                pos.z = frame.axes.x.bottom.z;
                vecX = frame.axes.x.bottom.xDir;
                reverseFlap = !frame.bottom.frontFacing;
            }
        } else { // Y Axis
            if (axis.opposite) {
                if (frame.axes.y.right === null) {
                    return {} as any;
                }
                offsetX = pos.x - plotRight;
                pos.x = frame.axes.y.right.x;
                pos.z = frame.axes.y.right.z;
                vecX = frame.axes.y.right.xDir;
                // Rotate 90º on opposite edge
                vecX = { x: vecX.z, y: vecX.y, z: -vecX.x };
            } else {
                if (frame.axes.y.left === null) {
                    return {} as any;
                }
                offsetX = pos.x - plotLeft;
                pos.x = frame.axes.y.left.x;
                pos.z = frame.axes.y.left.z;
                vecX = frame.axes.y.left.xDir;
            }
        }

        if (positionMode === 'chart') {
            // Labels preserve their direction relative to the chart
            // nothing to do

        } else if (positionMode === 'flap') {
            // Labels are rotated around the axis direction to face the screen
            if (!axis.horiz) { // Y Axis
                vecX = { x: Math.cos(beta), y: 0, z: Math.sin(beta) };
            } else { // X and Z Axis
                var sin = Math.sin(alpha);
                var cos = Math.cos(alpha);

                if (axis.opposite) {
                    sin = -sin;
                }
                if (reverseFlap) {
                    sin = -sin;
                }
                vecY = { x: vecX.z * sin, y: cos, z: -vecX.x * sin };
            }
        } else if (positionMode === 'ortho') {
            // Labels will be rotated to be ortogonal to the axis
            if (!axis.horiz) { // Y Axis
                vecX = { x: Math.cos(beta), y: 0, z: Math.sin(beta) };
            } else { // X and Z Axis
                var sina = Math.sin(alpha);
                var cosa = Math.cos(alpha);
                var sinb = Math.sin(beta);
                var cosb = Math.cos(beta);
                var vecZ = { x: sinb * cosa, y: -sina, z: -cosa * cosb };

                vecY = {
                    x: vecX.y * vecZ.z - vecX.z * vecZ.y,
                    y: vecX.z * vecZ.x - vecX.x * vecZ.z,
                    z: vecX.x * vecZ.y - vecX.y * vecZ.x
                };
                var scale = 1 / Math.sqrt(
                    vecY.x * vecY.x + vecY.y * vecY.y + vecY.z * vecY.z
                );

                if (reverseFlap) {
                    scale = -scale;
                }
                vecY = { x: scale * vecY.x, y: scale * vecY.y, z: scale * vecY.z };
            }
        } else { // positionMode  == 'offset'
            // Labels will be skewd to maintain vertical / horizontal offsets
            // from axis
            if (!axis.horiz) { // Y Axis
                vecX = { x: Math.cos(beta), y: 0, z: Math.sin(beta) };
            } else { // X and Z Axis
                vecY = {
                    x: Math.sin(beta) * Math.sin(alpha),
                    y: Math.cos(alpha),
                    z: -Math.cos(beta) * Math.sin(alpha)
                };
            }
        }
        pos.x += offsetX * vecX.x + offsetY * vecY.x;
        pos.y += offsetX * vecX.y + offsetY * vecY.y;
        pos.z += offsetX * vecX.z + offsetY * vecY.z;

        var projected = perspective([pos], axis.chart)[0];

        if (skew) {
            // Check if the label text would be mirrored
            var isMirrored = shapeArea(perspective([
                pos,
                { x: pos.x + vecX.x, y: pos.y + vecX.y, z: pos.z + vecX.z },
                { x: pos.x + vecY.x, y: pos.y + vecY.y, z: pos.z + vecY.z }
            ], axis.chart)) < 0;

            if (isMirrored) {
                vecX = { x: -vecX.x, y: -vecX.y, z: -vecX.z };
            }

            var pointsProjected = perspective([
                { x: pos.x, y: pos.y, z: pos.z },
                { x: pos.x + vecX.x, y: pos.y + vecX.y, z: pos.z + vecX.z },
                { x: pos.x + vecY.x, y: pos.y + vecY.y, z: pos.z + vecY.z }
            ], axis.chart);

            projected.matrix = [
                pointsProjected[1].x - pointsProjected[0].x,
                pointsProjected[1].y - pointsProjected[0].y,
                pointsProjected[2].x - pointsProjected[0].x,
                pointsProjected[2].y - pointsProjected[0].y,
                projected.x,
                projected.y
            ];
            projected.matrix[4] -= projected.x * projected.matrix[0] +
                projected.y * projected.matrix[2];
            projected.matrix[5] -= projected.x * projected.matrix[1] +
                projected.y * projected.matrix[3];
        }

        return projected;
    }

    /**
     * @private
     */
    public swapZ(
        p: Highcharts.Position3dObject,
        insidePlotArea?: boolean
    ): Highcharts.Position3dObject {
        const axis = this.axis;

        if (axis.isZAxis) {
            var plotLeft = insidePlotArea ? 0 : axis.chart.plotLeft;

            return {
                x: plotLeft + p.z,
                y: p.y,
                z: p.x - plotLeft
            };
        }
        return p;
    }

}

/**
 * Axis with 3D support.
 * @private
 * @class
 */
class Axis3D {

    /* *
     *
     *  Static Properties
     *
     * */

    /**
     * @optionparent xAxis
     */
    public static defaultOptions: Highcharts.AxisOptions = {
        labels: {
            /**
             * Defines how the labels are be repositioned according to the 3D
             * chart orientation.
             *
             * - `'offset'`: Maintain a fixed horizontal/vertical distance from
             *   the tick marks, despite the chart orientation. This is the
             *   backwards compatible behavior, and causes skewing of X and Z
             *   axes.
             *
             * - `'chart'`: Preserve 3D position relative to the chart. This
             *   looks nice, but hard to read if the text isn't forward-facing.
             *
             * - `'flap'`: Rotated text along the axis to compensate for the
             *   chart orientation. This tries to maintain text as legible as
             *   possible on all orientations.
             *
             * - `'ortho'`: Rotated text along the axis direction so that the
             *   labels are orthogonal to the axis. This is very similar to
             *   `'flap'`, but prevents skewing the labels (X and Y scaling are
             *   still present).
             *
             * @sample highcharts/3d/skewed-labels/
             *         Skewed labels
             *
             * @since      5.0.15
             * @validvalue ['offset', 'chart', 'flap', 'ortho']
             * @product    highcharts
             * @requires   highcharts-3d
             */
            position3d: 'offset',

            /**
             * If enabled, the axis labels will skewed to follow the
             * perspective.
             *
             * This will fix overlapping labels and titles, but texts become
             * less legible due to the distortion.
             *
             * The final appearance depends heavily on `labels.position3d`.
             *
             * @sample highcharts/3d/skewed-labels/
             *         Skewed labels
             *
             * @since    5.0.15
             * @product  highcharts
             * @requires highcharts-3d
             */
            skew3d: false
        },
        title: {
            /**
             * Defines how the title is repositioned according to the 3D chart
             * orientation.
             *
             * - `'offset'`: Maintain a fixed horizontal/vertical distance from
             *   the tick marks, despite the chart orientation. This is the
             *   backwards compatible behavior, and causes skewing of X and Z
             *   axes.
             *
             * - `'chart'`: Preserve 3D position relative to the chart. This
             *   looks nice, but hard to read if the text isn't forward-facing.
             *
             * - `'flap'`: Rotated text along the axis to compensate for the
             *   chart orientation. This tries to maintain text as legible as
             *   possible on all orientations.
             *
             * - `'ortho'`: Rotated text along the axis direction so that the
             *   labels are orthogonal to the axis. This is very similar to
             *   `'flap'`, but prevents skewing the labels (X and Y scaling are
             *   still present).
             *
             * - `undefined`: Will use the config from `labels.position3d`
             *
             * @sample highcharts/3d/skewed-labels/
             *         Skewed labels
             *
             * @type     {"offset"|"chart"|"flap"|"ortho"|null}
             * @since    5.0.15
             * @product  highcharts
             * @requires highcharts-3d
             */
            position3d: null,

            /**
             * If enabled, the axis title will skewed to follow the perspective.
             *
             * This will fix overlapping labels and titles, but texts become
             * less legible due to the distortion.
             *
             * The final appearance depends heavily on `title.position3d`.
             *
             * A `null` value will use the config from `labels.skew3d`.
             *
             * @sample highcharts/3d/skewed-labels/
             *         Skewed labels
             *
             * @type     {boolean|null}
             * @since    5.0.15
             * @product  highcharts
             * @requires highcharts-3d
             */
            skew3d: null
        }
    }

    /* *
     *
     *  Static Functions
     *
     * */

    /**
     * Extends axis class with 3D support.
     * @private
     */
    public static compose(AxisClass: typeof Axis): void {

        merge(true, AxisClass.defaultOptions, Axis3D.defaultOptions);
        AxisClass.keepProps.push('axis3D');

        addEvent(AxisClass, 'init', Axis3D.onInit);
        addEvent(AxisClass, 'afterSetOptions', Axis3D.onAfterSetOptions);
        addEvent(AxisClass, 'drawCrosshair', Axis3D.onDrawCrosshair);
        addEvent(AxisClass, 'destroy', Axis3D.onDestroy);

        const axisProto = AxisClass.prototype as Axis3D;

        wrap(axisProto, 'getLinePath', Axis3D.wrapGetLinePath);
        wrap(axisProto, 'getPlotBandPath', Axis3D.wrapGetPlotBandPath);
        wrap(axisProto, 'getPlotLinePath', Axis3D.wrapGetPlotLinePath);
        wrap(axisProto, 'getSlotWidth', Axis3D.wrapGetSlotWidth);
        wrap(axisProto, 'getTitlePosition', Axis3D.wrapGetTitlePosition);

        Tick3D.compose(Tick);

    }

    /**
     * @private
     */
    public static onAfterSetOptions(this: Axis): void {
        const axis = this;
        const chart = axis.chart;
        const options = axis.options;

        if (chart.is3d && chart.is3d() && axis.coll !== 'colorAxis') {
            options.tickWidth = pick(options.tickWidth, 0);
            options.gridLineWidth = pick(options.gridLineWidth, 1);
        }
    }

    /**
     * @private
     */
    public static onDestroy(this: Axis): void {
        ['backFrame', 'bottomFrame', 'sideFrame'].forEach(function (
            prop: string
        ): void {
            if ((this as any)[prop]) {
                (this as any)[prop] = (this as any)[prop].destroy();
            }
        }, this);
    }

    /**
     * @private
     */
    public static onDrawCrosshair(
        this: Axis,
        e: {
            e: Highcharts.PointerEventObject;
            point: Point;
        }
    ): void {
        const axis = this;

        if (
            axis.chart.is3d() &&
            axis.coll !== 'colorAxis'
        ) {
            if (e.point) {
                e.point.crosshairPos = axis.isXAxis ?
                    e.point.axisXpos :
                    axis.len - (e.point.axisYpos as any);
            }
        }
    }

    /**
     * @private
     */
    public static onInit(this: Axis): void {
        const axis = this;

        if (!axis.axis3D) {
            axis.axis3D = new Axis3DAdditions(axis as Axis3D);
        }
    }

    /**
     * Do not draw axislines in 3D.
     * @private
     */
    public static wrapGetLinePath(
        this: Axis3D,
        proceed: Function
    ): SVGPath {
        const axis = this;

        // Do not do this if the chart is not 3D
        if (!axis.chart.is3d() || axis.coll === 'colorAxis') {
            return proceed.apply(axis, [].slice.call(arguments, 1));
        }

        return [];
    }

    /**
     * @private
     */
    public static wrapGetPlotBandPath(
        this: Axis3D,
        proceed: Function
    ): SVGPath {
        // Do not do this if the chart is not 3D
        if (!this.chart.is3d() || this.coll === 'colorAxis') {
            return proceed.apply(this, [].slice.call(arguments, 1));
        }

        var args = arguments,
            from = args[1],
            to = args[2],
            path: SVGPath = [],
            fromPath = this.getPlotLinePath({ value: from }),
            toPath = this.getPlotLinePath({ value: to });

        if (fromPath && toPath) {
            for (var i = 0; i < fromPath.length; i += 2) {
                const fromStartSeg = fromPath[i],
                    fromEndSeg = fromPath[i + 1],
                    toStartSeg = toPath[i],
                    toEndSeg = toPath[i + 1];
                if (
                    fromStartSeg[0] === 'M' &&
                    fromEndSeg[0] === 'L' &&
                    toStartSeg[0] === 'M' &&
                    toEndSeg[0] === 'L'
                ) {
                    path.push(
                        fromStartSeg,
                        fromEndSeg,
                        toEndSeg,
                        // lineTo instead of moveTo
                        ['L', toStartSeg[1], toStartSeg[2]],
                        ['Z']
                    );
                }
            }
        }

        return path;
    }

    /**
     * @private
     */
    public static wrapGetPlotLinePath(
        this: Axis3D,
        proceed: Function
    ): SVGPath {
        const axis = this;
        const axis3D = axis.axis3D;
        const chart = axis.chart;
        const path: SVGPath = proceed.apply(
            axis,
            [].slice.call(arguments, 1)
        );

        // Do not do this if the chart is not 3D
        if (
            axis.coll === 'colorAxis' ||
            !chart.chart3d ||
            !chart.is3d()
        ) {
            return path;
        }

        if (path === null) {
            return path;
        }

        var options3d = (chart.options.chart as any).options3d,
            d = axis.isZAxis ? chart.plotWidth : options3d.depth,
            frame = chart.chart3d.frame3d,
            startSegment = path[0],
            endSegment = path[1],
            pArr,
            pathSegments: Array<Highcharts.Position3dObject> = [];

        if (startSegment[0] === 'M' && endSegment[0] === 'L') {
            pArr = [
                axis3D.swapZ({ x: startSegment[1], y: startSegment[2], z: 0 }),
                axis3D.swapZ({ x: startSegment[1], y: startSegment[2], z: d }),
                axis3D.swapZ({ x: endSegment[1], y: endSegment[2], z: 0 }),
                axis3D.swapZ({ x: endSegment[1], y: endSegment[2], z: d })
            ];

            if (!this.horiz) { // Y-Axis
                if (frame.front.visible) {
                    pathSegments.push(pArr[0], pArr[2]);
                }
                if (frame.back.visible) {
                    pathSegments.push(pArr[1], pArr[3]);
                }
                if (frame.left.visible) {
                    pathSegments.push(pArr[0], pArr[1]);
                }
                if (frame.right.visible) {
                    pathSegments.push(pArr[2], pArr[3]);
                }
            } else if (this.isZAxis) { // Z-Axis
                if (frame.left.visible) {
                    pathSegments.push(pArr[0], pArr[2]);
                }
                if (frame.right.visible) {
                    pathSegments.push(pArr[1], pArr[3]);
                }
                if (frame.top.visible) {
                    pathSegments.push(pArr[0], pArr[1]);
                }
                if (frame.bottom.visible) {
                    pathSegments.push(pArr[2], pArr[3]);
                }
            } else { // X-Axis
                if (frame.front.visible) {
                    pathSegments.push(pArr[0], pArr[2]);
                }
                if (frame.back.visible) {
                    pathSegments.push(pArr[1], pArr[3]);
                }
                if (frame.top.visible) {
                    pathSegments.push(pArr[0], pArr[1]);
                }
                if (frame.bottom.visible) {
                    pathSegments.push(pArr[2], pArr[3]);
                }
            }

            pathSegments = perspective(pathSegments, this.chart, false);
        }

        return chart.renderer.toLineSegments(pathSegments);
    }

    /**
     * Wrap getSlotWidth function to calculate individual width value for each
     * slot (#8042).
     * @private
     */
    public static wrapGetSlotWidth(
        this: Axis3D,
        proceed: Function,
        tick: Tick
    ): number {
        const axis = this;
        const chart = axis.chart;
        const ticks = axis.ticks;
        const gridGroup = axis.gridGroup;

        if (
            axis.categories &&
            chart.frameShapes &&
            chart.is3d() &&
            gridGroup &&
            tick &&
            tick.label
        ) {
            var firstGridLine = (gridGroup.element.childNodes[0] as any).getBBox(),
                frame3DLeft = chart.frameShapes.left.getBBox(),
                options3d = (chart.options.chart as any).options3d,
                origin = {
                    x: chart.plotWidth / 2,
                    y: chart.plotHeight / 2,
                    z: options3d.depth / 2,
                    vd: pick(options3d.depth, 1) * pick(options3d.viewDistance, 0)
                },
                labelPos,
                prevLabelPos,
                nextLabelPos,
                slotWidth,
                tickId = tick.pos,
                prevTick = ticks[tickId - 1],
                nextTick = ticks[tickId + 1];

            // Check whether the tick is not the first one and previous tick
            // exists, then calculate position of previous label.
            if (tickId !== 0 && prevTick && (prevTick.label as any).xy) {
                prevLabelPos = perspective3D({ // #8621
                    x: (prevTick.label as any).xy.x,
                    y: (prevTick.label as any).xy.y,
                    z: null as any
                }, origin, origin.vd);
            }
            // If next label position is defined, then recalculate its position
            // basing on the perspective.
            if (nextTick && (nextTick.label as any).xy) {
                nextLabelPos = perspective3D({
                    x: (nextTick.label as any).xy.x,
                    y: (nextTick.label as any).xy.y,
                    z: null as any
                }, origin, origin.vd);
            }
            labelPos = {
                x: tick.label.xy.x,
                y: tick.label.xy.y,
                z: null as any
            };

            labelPos = perspective3D(labelPos, origin, origin.vd);

            // If tick is first one, check whether next label position is
            // already calculated, then return difference between the first and
            // the second label. If there is no next label position calculated,
            // return the difference between the first grid line and left 3d
            // frame.
            slotWidth = Math.abs(
                prevLabelPos ?
                    labelPos.x - prevLabelPos.x : nextLabelPos ?
                        nextLabelPos.x - labelPos.x :
                        firstGridLine.x - frame3DLeft.x
            );
            return slotWidth;
        }
        return proceed.apply(axis, [].slice.call(arguments, 1));
    }

    /**
     * @private
     */
    public static wrapGetTitlePosition(
        this: Axis3D,
        proceed: Function
    ): Highcharts.Position3dObject {
        var pos: Highcharts.Position3dObject =
            proceed.apply(this, [].slice.call(arguments, 1));

        return this.axis3D ?
            this.axis3D.fix3dPosition(pos, true) :
            pos;
    }

}

/**
 * Axis instance with 3D support.
 * @private
 */
interface Axis3D extends Axis {
    axis3D: Axis3DAdditions;
}

export default Axis3D;<|MERGE_RESOLUTION|>--- conflicted
+++ resolved
@@ -15,17 +15,13 @@
 import type Axis from '../parts/Axis';
 import type Point from '../parts/Point';
 import type SVGPath from '../parts/SVGPath';
-<<<<<<< HEAD
 import H from '../Core/Globals.js';
-=======
-import H from '../parts/Globals.js';
 import Math3D from '../parts-3d/Math.js';
 const {
     perspective,
     perspective3D,
     shapeArea
 } = Math3D;
->>>>>>> e38005e9
 import Tick from '../parts/Tick.js';
 import Tick3D from './Tick3D.js';
 import U from '../Core/Utilities.js';
