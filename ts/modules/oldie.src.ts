--- conflicted
+++ resolved
@@ -17,6 +17,13 @@
 import Color from '../parts/Color.js';
 const color = Color.parse;
 import H from '../parts/Globals.js';
+const {
+    deg2rad,
+    doc,
+    noop,
+    svg,
+    win
+} = H;
 import Pointer from '../parts/Pointer.js';
 import SVGElement from '../parts/SVGElement.js';
 import SVGRenderer from '../parts/SVGRenderer.js';
@@ -30,6 +37,7 @@
     erase,
     extend,
     extendClass,
+    getOptions,
     isArray,
     isNumber,
     isObject,
@@ -346,43 +354,9 @@
     }
 }
 
-<<<<<<< HEAD
-=======
-import Color from '../parts/Color.js';
-const color = Color.parse;
-import SVGElement from '../parts/SVGElement.js';
-import SVGRenderer from '../parts/SVGRenderer.js';
-import U from '../parts/Utilities.js';
-const {
-    addEvent,
-    createElement,
-    css,
-    defined,
-    discardElement,
-    erase,
-    extend,
-    extendClass,
-    getOptions,
-    isArray,
-    isNumber,
-    isObject,
-    merge,
-    offset,
-    pick,
-    pInt,
-    uniqueKey
-} = U;
-
->>>>>>> 94c9d1ff
 var VMLRenderer,
     VMLRendererExtension,
-    VMLElement: typeof Highcharts.VMLElement,
-    deg2rad = H.deg2rad,
-    doc = H.doc,
-    noop = H.noop,
-    svg = H.svg,
-    win = H.win;
-
+    VMLElement: typeof Highcharts.VMLElement;
 
 /**
  * Path to the pattern image required by VML browsers in order to
