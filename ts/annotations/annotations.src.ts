/* *
 *
 *  (c) 2009-2017 Highsoft, Black Label
 *
 *  License: www.highcharts.com/license
 *
 *  !!!!!!! SOURCE GETS TRANSPILED BY TYPESCRIPT. EDIT TS FILE ONLY. !!!!!!!
 *
 * */

'use strict';

import type { AxisType } from '../parts/axis/types';
import type Point from '../parts/Point';
import type SVGPath from '../parts/SVGPath';
import Chart from '../parts/Chart.js';
const chartProto: Highcharts.AnnotationChart = Chart.prototype as any;
import ControllableMixin from './controllable/controllableMixin.js';
import ControllableRect from './controllable/ControllableRect.js';
import ControllableCircle from './controllable/ControllableCircle.js';
import ControllablePath from './controllable/ControllablePath.js';
import ControllableImage from './controllable/ControllableImage.js';
import ControllableLabel from './controllable/ControllableLabel.js';
import ControlPoint from './ControlPoint.js';
import EventEmitterMixin from './eventEmitterMixin.js';
import H from '../parts/Globals.js';
import MockPoint from './MockPoint.js';
import Pointer from '../parts/Pointer.js';
import U from '../parts/Utilities.js';
const {
    addEvent,
    defined,
    destroyObjectProperties,
    erase,
    extend,
    find,
    fireEvent,
    merge,
    pick,
    splat,
    wrap
} = U;

/**
 * Internal types.
 * @private
 */
declare global {
    namespace Highcharts {
        interface AnnotationChart extends Chart {
            annotations: Array<Annotation>;
            controlPointsGroup: SVGElement;
            options: AnnotationChartOptionsObject;
            plotBoxClip: SVGElement;
            addAnnotation(userOptions: AnnotationsOptions, redraw?: boolean): Annotation;
            drawAnnotations(): void;
            initAnnotation(userOptions: AnnotationsOptions): Annotation;
            removeAnnotation(idOrAnnotation: (number|string|Annotation)): void;
        }
        interface AnnotationChartOptionsObject extends Options {
            annotations: Array<AnnotationsOptions>;
            defs: Dictionary<SVGDefinitionObject>;
            navigation: NavigationOptions;
        }
        interface AnnotationControllableLabel {
            itemType: 'label';
        }
        interface AnnotationControlPointEventsOptionsObject {
            drag?: AnnotationControlPointDragEventFunction;
        }
        interface AnnotationControlPointOptionsObject {
            draggable?: undefined;
            events: AnnotationControlPointEventsOptionsObject;
            height: number;
            index?: number;
            positioner: AnnotationControlPointPositionerFunction;
            style: CSSObject;
            symbol: string;
            visible: boolean;
            width: number;
        }
        type AnnotationDraggableValue = (''|'x'|'y'|'xy');
        type AnnotationLabelType = AnnotationControllableLabel;
        type AnnotationShapeType = (
            AnnotationControllableCircle|AnnotationControllableImage|AnnotationControllablePath|
            AnnotationControllableRect
        );
        interface AnnotationMockPointOptionsObject {
            x: number;
            xAxis?: (number|string|AxisType|null);
            y: number;
            yAxis?: (number|string|AxisType|null);
        }
        interface AnnotationPoint extends Point {
            series: AnnotationSeries;
        }
        interface AnnotationSeries extends Series {
            chart: AnnotationChart;
            points: Array<AnnotationPoint>;
        }
        interface AnnotationsEventsOptions {
            afterUpdate?: EventCallbackFunction<Annotation>;
            add?: EventCallbackFunction<Annotation>;
            click?: EventCallbackFunction<Annotation>;
            remove?: EventCallbackFunction<Annotation>;
        }
        interface AnnotationsLabelOptions extends AnnotationControllableOptionsObject {
            align: AlignValue;
            allowOverlap: boolean;
            backgroundColor: ColorType;
            borderColor: ColorType;
            borderRadius: number;
            borderWidth: number;
            className: string;
            crop: boolean;
            distance?: number;
            format?: string;
            formatter: FormatterCallbackFunction<Point>;
            includeInDataExport: boolean;
            overflow: DataLabelsOverflowValue;
            padding: number;
            shadow: (boolean|Partial<ShadowOptionsObject>);
            shape: SymbolKeyValue;
            style: CSSObject;
            text?: string;
            type?: string;
            useHTML: boolean;
            verticalAlign: VerticalAlignValue;
            x: number;
            y: number;
        }
        interface AnnotationsLabelsOptions extends AnnotationsLabelOptions {
            point?: (string|AnnotationMockPointOptionsObject);
            itemType?: string;
        }
        interface AnnotationsOptions extends AnnotationControllableOptionsObject {
            controlPointOptions: AnnotationControlPointOptionsObject;
            draggable: AnnotationDraggableValue;
            events: AnnotationsEventsOptions;
            id?: (number|string);
            itemType?: string;
            labelOptions: AnnotationsLabelOptions;
            labels: Array<AnnotationsLabelsOptions>;
            shapeOptions: AnnotationsShapeOptions;
            shapes: Array<AnnotationsShapesOptions>;
            type?: string;
            typeOptions: AnnotationsTypeOptions;
            visible: boolean;
            zIndex: number;
        }
        interface AnnotationsShapeOptions extends AnnotationControllableOptionsObject {
            d?: (string|Function|SVGPath);
            fill: ColorType;
            height?: number;
            r: number;
            shapes: Array<AnnotationsShapeOptions>;
            snap: number;
            src: string;
            stroke: ColorString;
            strokeWidth: number;
            type: string;
            width?: number;
        }
        interface AnnotationsShapesOptions extends AnnotationsShapeOptions {
            markerEnd?: string;
            markerStart?: string;
            point?: (string|AnnotationMockPointOptionsObject);
            points?: Array<(string|AnnotationMockPointOptionsObject)>;
        }
        interface AnnotationsTypeOptions {
            background?: AnnotationsShapeOptions;
            height?: number;
            line?: AnnotationsShapeOptions;
            point: AnnotationMockPointOptionsObject;
            points?: Array<AnnotationsTypePointsOptions>;
            xAxis?: number;
            yAxis?: number;
        }
        interface AnnotationsTypePointsOptions {
            controlPoint?: number;
            x?: number;
            xAxis?: number;
            y?: number;
            yAxis?: number;
        }
        interface AnnotationTypesRegistry {
            [key: string]: typeof Annotation;
        }
        function extendAnnotation<T extends typeof Annotation>(
            Constructor: T,
            BaseConstructor: (Function|null),
            prototype: Partial<T['prototype']>,
            defaultOptions?: DeepPartial<T['prototype']['options']>
        ): void;
        interface Options {
            annotations?: (AnnotationsOptions|Array<AnnotationsOptions>);
        }
    }
}

/* *********************************************************************
 *
 * ANNOTATION
 *
 ******************************************************************** */

/**
 * Possible directions for draggable annotations. An empty string (`''`)
 * makes the annotation undraggable.
 *
 * @typedef {''|'x'|'xy'|'y'} Highcharts.AnnotationDraggableValue
 */

/**
 * @private
 * @typedef {
 *          Highcharts.AnnotationControllableCircle|
 *          Highcharts.AnnotationControllableImage|
 *          Highcharts.AnnotationControllablePath|
 *          Highcharts.AnnotationControllableRect
 *          }
 *          Highcharts.AnnotationShapeType
 * @requires modules/annotations
 */

/**
 * @private
 * @typedef {
 *          Highcharts.AnnotationControllableLabel
 *          }
 *          Highcharts.AnnotationLabelType
 * @requires modules/annotations
 */

/**
 * A point-like object, a mock point or a point used in series.
 * @private
 * @typedef {Highcharts.AnnotationMockPoint|Highcharts.Point} Highcharts.AnnotationPointType
 * @requires modules/annotations
 */

/* eslint-disable no-invalid-this, valid-jsdoc */

/**
 * An annotation class which serves as a container for items like labels or
 * shapes. Created items are positioned on the chart either by linking them to
 * existing points or created mock points
 *
 * @class
 * @name Highcharts.Annotation
 *
 * @param {Highcharts.Chart} chart a chart instance
 * @param {Highcharts.AnnotationsOptions} userOptions the options object
 */
class Annotation implements EventEmitterMixin.Type, ControllableMixin.Type {

    /**
     * @private
     */
    public static ControlPoint = ControlPoint;

    /**
     * @private
     */
    public static MockPoint = MockPoint;

    /**
     * An object uses for mapping between a shape type and a constructor.
     * To add a new shape type extend this object with type name as a key
     * and a constructor as its value.
     */
    public static shapesMap: Record<string, Function> = {
        'rect': ControllableRect,
        'circle': ControllableCircle,
        'path': ControllablePath,
        'image': ControllableImage
    };

    /**
     * @private
     */
    public static types = {} as Highcharts.AnnotationTypesRegistry;

    /* *
     *
     *  Constructors
     *
     * */

    /**
     * @private
     */
    public constructor(
        chart: Highcharts.AnnotationChart,
        userOptions: Highcharts.AnnotationsOptions
    ) {
        var labelsAndShapes;

        /**
         * The chart that the annotation belongs to.
         *
         * @type {Highcharts.Chart}
         */
        this.chart = chart;

        /**
         * The array of points which defines the annotation.
         *
         * @type {Array<Highcharts.Point>}
         */
        this.points = [];

        /**
         * The array of control points.
         *
         * @private
         * @name Highcharts.Annotation#controlPoints
         * @type {Array<Annotation.ControlPoint>}
         */
        this.controlPoints = [];

        this.coll = 'annotations';

        /**
         * The array of labels which belong to the annotation.
         *
         * @private
         * @name Highcharts.Annotation#labels
         * @type {Array<Highcharts.AnnotationLabelType>}
         */
        this.labels = [];

        /**
         * The array of shapes which belong to the annotation.
         *
         * @private
         * @name Highcharts.Annotation#shapes
         * @type {Array<Highcharts.AnnotationShapeType>}
         */
        this.shapes = [];

        /**
         * The options for the annotations.
         *
         * @name Highcharts.Annotation#options
         * @type {Highcharts.AnnotationsOptions}
         */
        this.options = merge(this.defaultOptions, userOptions);

        /**
         * The user options for the annotations.
         *
         * @name Highcharts.Annotation#userOptions
         * @type {Highcharts.AnnotationsOptions}
         */
        this.userOptions = userOptions;

        // Handle labels and shapes - those are arrays
        // Merging does not work with arrays (stores reference)
        labelsAndShapes = this.getLabelsAndShapesOptions(
            this.options,
            userOptions
        );
        this.options.labels = labelsAndShapes.labels;
        this.options.shapes = labelsAndShapes.shapes;

        /**
         * The callback that reports to the overlapping-labels module which
         * labels it should account for.
         * @private
         * @name Highcharts.Annotation#labelCollector
         * @type {Function}
         */

        /**
         * The group svg element.
         *
         * @name Highcharts.Annotation#group
         * @type {Highcharts.SVGElement}
         */

        /**
         * The group svg element of the annotation's shapes.
         *
         * @name Highcharts.Annotation#shapesGroup
         * @type {Highcharts.SVGElement}
         */

        /**
         * The group svg element of the annotation's labels.
         *
         * @name Highcharts.Annotation#labelsGroup
         * @type {Highcharts.SVGElement}
         */

        this.init(chart, this.options);
    }

    /* *
     *
     *  Properties
     *
     * */

    public annotation: ControllableMixin.Type['annotation'] = void 0 as any;
    public chart: Highcharts.AnnotationChart;
    public clipRect?: Highcharts.SVGElement;
    public clipXAxis?: AxisType;
    public clipYAxis?: AxisType;
    public coll: 'annotations' = 'annotations';
    public collection: ControllableMixin.Type['collection'] = void 0 as any;
    public controlPoints: Array<ControlPoint>;
    public graphic: Highcharts.SVGElement = void 0 as any;
    public group: Highcharts.SVGElement = void 0 as any;
    public isUpdating?: boolean;
    public labelCollector: Chart.LabelCollectorFunction = void 0 as any;
    public labels: Array<Highcharts.AnnotationLabelType>;
    public labelsGroup: Highcharts.SVGElement = void 0 as any;
    public options: Highcharts.AnnotationsOptions;
    public points: Array<Highcharts.AnnotationPointType>;
    public shapes: Array<Highcharts.AnnotationShapeType>;
    public shapesGroup: Highcharts.SVGElement = void 0 as any;
    public userOptions: Highcharts.AnnotationsOptions;

    /* *
     *
     *  Functions
     *
     * */

    public init(
        annotationOrChart: (Annotation|Highcharts.AnnotationChart),
        userOptions: Highcharts.AnnotationsOptions,
        index?: number
    ): void;

    /**
     * Initialize the annotation.
     * @private
     */
    public init(): void {
        this.linkPoints();
        this.addControlPoints();
        this.addShapes();
        this.addLabels();
        this.setLabelCollector();
    }

    public getLabelsAndShapesOptions(
        baseOptions: Highcharts.AnnotationsOptions,
        newOptions: DeepPartial<Highcharts.AnnotationsOptions>
    ): Highcharts.AnnotationsOptions {
        var mergedOptions = {} as Highcharts.AnnotationsOptions;

        (['labels', 'shapes'] as Array<('labels'|'shapes')>).forEach(function (name: ('labels'|'shapes')): void {
            if (baseOptions[name]) {
                mergedOptions[name] = splat(newOptions[name]).map(
                    function (
                        basicOptions: (Highcharts.AnnotationsLabelsOptions|Highcharts.AnnotationsShapesOptions),
                        i: number
                    ): (Highcharts.AnnotationsLabelsOptions|Highcharts.AnnotationsShapesOptions) {
                        return merge(baseOptions[name][i], basicOptions);
                    }
                ) as any;
            }
        });

        return mergedOptions;
    }

    public addShapes(): void {
        (this.options.shapes || []).forEach(function (
            this: Annotation,
            shapeOptions: Highcharts.AnnotationsShapesOptions,
            i: number
        ): void {
            var shape = this.initShape(shapeOptions, i);

            merge(true, this.options.shapes[i], shape.options);
        }, this);
    }

    public addLabels(): void {
        (this.options.labels || []).forEach(function (
            this: Annotation,
            labelsOptions: Highcharts.AnnotationsLabelsOptions,
            i: number
        ): void {
            var labels = this.initLabel(labelsOptions, i);

            merge(true, this.options.labels[i], labels.options);
        }, this);
    }

    public addClipPaths(): void {
        this.setClipAxes();

        if (this.clipXAxis && this.clipYAxis) {
            this.clipRect = this.chart.renderer.clipRect(this.getClipBox() as any);
        }
    }

<<<<<<< HEAD
                /**
                 * Whether the annotation is visible in the exported data table.
                 *
                 * @sample highcharts/annotations/include-in-data-export/
                 *         Do not include in the data export
                 *
                 * @since   next
                 * @requires modules/export-data
                 */
                includeInDataExport: true,

                /**
                 * How to handle the annotation's label that flow outside the
                 * plot area. The justify option aligns the label inside the
                 * plot area.
                 *
                 * @sample highcharts/annotations/label-crop-overflow/
                 *         Crop or justify labels
                 *
                 * @validvalue ["allow", "justify"]
                 */
                overflow: 'justify',
=======
    public setClipAxes(): void {
        var xAxes = this.chart.xAxis,
            yAxes = this.chart.yAxis,
            linkedAxes: Array<AxisType> = ((
                this.options.labels || []
            ) as Array<(Highcharts.AnnotationsLabelsOptions|Highcharts.AnnotationsShapesOptions)>)
                .concat(this.options.shapes || [])
                .reduce(
                    function (
                        axes: Array<AxisType>,
                        labelOrShape: (Highcharts.AnnotationsLabelsOptions|Highcharts.AnnotationsShapesOptions)
                    ): Array<AxisType> {
                        return [
                            xAxes[
                                labelOrShape &&
                                labelOrShape.point &&
                                (labelOrShape.point as any).xAxis
                            ] || axes[0],
                            yAxes[
                                labelOrShape &&
                                labelOrShape.point &&
                                (labelOrShape.point as any).yAxis
                            ] || axes[1]
                        ];
                    },
                    []
                );
>>>>>>> 240a0b6a

        this.clipXAxis = linkedAxes[0];
        this.clipYAxis = linkedAxes[1];
    }

    public getClipBox(): (Highcharts.BBoxObject|void) {
        if (this.clipXAxis && this.clipYAxis) {
            return {
                x: this.clipXAxis.left,
                y: this.clipYAxis.top,
                width: this.clipXAxis.width,
                height: this.clipYAxis.height
            };
        }
    }

    public setLabelCollector(): void {
        var annotation = this;

        annotation.labelCollector = function (): Array<Highcharts.SVGElement> {
            return annotation.labels.reduce(
                function (
                    labels: Array<Highcharts.SVGElement>,
                    label: Highcharts.AnnotationLabelType
                ): Array<Highcharts.SVGElement> {
                    if (!label.options.allowOverlap) {
                        labels.push(label.graphic);
                    }

                    return labels;
                },
                []
            );
        };

        annotation.chart.labelCollectors.push(
            annotation.labelCollector
        );
    }

    /**
     * Set an annotation options.
     * @private
     * @param {Highcharts.AnnotationsOptions} - user options for an annotation
     */
    public setOptions(userOptions: Highcharts.AnnotationsOptions): void {
        this.options = merge(this.defaultOptions, userOptions);
    }

    public redraw(animation?: boolean): void {
        this.linkPoints();

        if (!this.graphic) {
            this.render();
        }

        if (this.clipRect) {
            this.clipRect.animate(this.getClipBox() as any);
        }

        this.redrawItems(this.shapes, animation);
        this.redrawItems(this.labels, animation);


        ControllableMixin.redraw.call(this, animation);
    }

    /**
     * @private
     * @param {Array<Highcharts.AnnotationControllable>} items
     * @param {boolean} [animation]
     */
    public redrawItems(
        items: Array<Highcharts.AnnotationControllable>,
        animation?: boolean
    ): void {
        var i = items.length;

        // needs a backward loop
        // labels/shapes array might be modified
        // due to destruction of the item
        while (i--) {
            this.redrawItem(items[i], animation);
        }
    }

    /**
     * @private
     * @param {Array<Highcharts.AnnotationControllable>} items
     */
    public renderItems(
        items: Array<Highcharts.AnnotationControllable>
    ): void {
        var i = items.length;

        while (i--) {
            this.renderItem(items[i]);
        }
    }

    public render(): void {
        var renderer = this.chart.renderer;

        this.graphic = renderer
            .g('annotation')
            .attr({
                zIndex: this.options.zIndex,
                visibility: this.options.visible ?
                    'visible' :
                    'hidden'
            })
            .add();

        this.shapesGroup = renderer
            .g('annotation-shapes')
            .add(this.graphic)
            .clip(this.chart.plotBoxClip);

        this.labelsGroup = renderer
            .g('annotation-labels')
            .attr({
                // hideOverlappingLabels requires translation
                translateX: 0,
                translateY: 0
            })
            .add(this.graphic);

        this.addClipPaths();

        if (this.clipRect) {
            this.graphic.clip(this.clipRect);
        }

        // Render shapes and labels before adding events (#13070).
        this.renderItems(this.shapes);
        this.renderItems(this.labels);

        this.addEvents();

        ControllableMixin.render.call(this);
    }

    /**
     * Set the annotation's visibility.
     * @private
     * @param {boolean} [visible]
     * Whether to show or hide an annotation. If the param is omitted, the
     * annotation's visibility is toggled.
     */
    public setVisibility(visible?: boolean): void {
        var options = this.options,
            visibility = pick(visible, !options.visible);

        this.graphic.attr(
            'visibility',
            visibility ? 'visible' : 'hidden'
        );

        if (!visibility) {
            this.setControlPointsVisibility(false);
        }

        options.visible = visibility;
    }

    public setControlPointsVisibility(visible: boolean): void {
        var setItemControlPointsVisibility = function (
            item: (Highcharts.AnnotationLabelType|Highcharts.AnnotationShapeType)
        ): void {
            item.setControlPointsVisibility(visible);
        };

        ControllableMixin.setControlPointsVisibility.call(
            this,
            visible
        );

        this.shapes.forEach(setItemControlPointsVisibility);
        this.labels.forEach(setItemControlPointsVisibility);
    }

    /**
     * Destroy the annotation. This function does not touch the chart
     * that the annotation belongs to (all annotations are kept in
     * the chart.annotations array) - it is recommended to use
     * {@link Highcharts.Chart#removeAnnotation} instead.
     * @private
     */
    public destroy(): void {
        var chart = this.chart,
            destroyItem = function (
                item: (Highcharts.AnnotationLabelType|Highcharts.AnnotationShapeType)
            ): void {
                item.destroy();
            };

        this.labels.forEach(destroyItem);
        this.shapes.forEach(destroyItem);

        this.clipXAxis = null as any;
        this.clipYAxis = null as any;

        erase(chart.labelCollectors, this.labelCollector);

        EventEmitterMixin.destroy.call(this);
        ControllableMixin.destroy.call(this);

        destroyObjectProperties(this, chart);
    }

    /**
     * See {@link Highcharts.Chart#removeAnnotation}.
     * @private
     */
    public remove(): void {
        // Let chart.update() remove annoations on demand
        return this.chart.removeAnnotation(this);
    }

    /**
     * Updates an annotation.
     *
     * @function Highcharts.Annotation#update
     *
     * @param {Partial<Highcharts.AnnotationsOptions>} userOptions
     * New user options for the annotation.
     *
     * @return {void}
     */
    public update(
        userOptions: DeepPartial<Highcharts.AnnotationsOptions>,
        redraw? : boolean
    ): void {
        var chart = this.chart,
            labelsAndShapes = this.getLabelsAndShapesOptions(
                this.userOptions,
                userOptions
            ),
            userOptionsIndex = chart.annotations.indexOf(this),
            options = merge(true, this.userOptions, userOptions);

        options.labels = labelsAndShapes.labels;
        options.shapes = labelsAndShapes.shapes;

        this.destroy();
        this.constructor(chart, options);

        // Update options in chart options, used in exporting (#9767):
        chart.options.annotations[userOptionsIndex] = options;

        this.isUpdating = true;
        if (pick(redraw, true)) {
            chart.redraw();
        }

        fireEvent(this, 'afterUpdate');
        this.isUpdating = false;
    }

    /* *************************************************************
        * ITEM SECTION
        * Contains methods for handling a single item in an annotation
        **************************************************************** */

    /**
     * Initialisation of a single shape
     * @private
     * @param {Object} shapeOptions - a confg object for a single shape
     */
    public initShape(
        shapeOptions: Partial<Highcharts.AnnotationsShapesOptions>,
        index: number
    ): Highcharts.AnnotationShapeType {
        var options = merge(
                this.options.shapeOptions,
                {
                    controlPointOptions: this.options.controlPointOptions
                },
                shapeOptions
            ),
            shape = new ((Annotation as any).shapesMap[options.type] as any)(
                this,
                options,
                index
            );

        shape.itemType = 'shape';

        this.shapes.push(shape);

        return shape;
    }

    /**
     * Initialisation of a single label
     * @private
     */
    public initLabel(
        labelOptions: Partial<Highcharts.AnnotationsLabelsOptions>,
        index: number
    ): Highcharts.AnnotationLabelType {
        var options = merge(
                this.options.labelOptions,
                {
                    controlPointOptions: this.options.controlPointOptions
                },
                labelOptions
            ),
            label = new ControllableLabel(
                this,
                options,
                index
            );

        label.itemType = 'label';

        this.labels.push(label);

        return label;
    }

    /**
     * Redraw a single item.
     * @private
     * @param {Annotation.Label|Annotation.Shape} item
     * @param {boolean} [animation]
     */
    public redrawItem(
        item: Highcharts.AnnotationControllable,
        animation?: boolean
    ): void {
        item.linkPoints();

        if (!item.shouldBeDrawn()) {
            this.destroyItem(item);
        } else {
            if (!item.graphic) {
                this.renderItem(item);
            }

            item.redraw(
                pick(animation, true) && item.graphic.placed
            );

            if (item.points.length) {
                this.adjustVisibility(item);
            }
        }
    }

    /**
     * Hide or show annotaiton attached to points.
     * @private
     * @param {Annotation.Label|Annotation.Shape} item
     */

    public adjustVisibility(
        item: Highcharts.AnnotationControllable
    ): void { // #9481
        var hasVisiblePoints = false,
            label = item.graphic;

        item.points.forEach(function (point: Highcharts.AnnotationPointType): void {
            if (
                point.series.visible !== false &&
                point.visible !== false
            ) {
                hasVisiblePoints = true;
            }
        });

        if (!hasVisiblePoints) {
            label.hide();

        } else if (label.visibility === 'hidden') {
            label.show();
        }
    }

    /**
     * Destroy a single item.
     * @private
     * @param {Annotation.Label|Annotation.Shape} item
     */
    public destroyItem(item: Highcharts.AnnotationControllable): void {
        // erase from shapes or labels array
        erase((this as any)[item.itemType + 's'], item);
        item.destroy();
    }

    /**
     * @private
     */
    public renderItem(item: Highcharts.AnnotationControllable): void {
        item.render(
            item.itemType === 'label' ?
                this.labelsGroup :
                this.shapesGroup
        );
    }
}

interface Annotation extends ControllableMixin.Type, EventEmitterMixin.Type {
    defaultOptions: Highcharts.AnnotationsOptions;
    nonDOMEvents: Array<string>;
}

merge<Annotation>(
    true,
    Annotation.prototype,
    ControllableMixin,
    EventEmitterMixin,
    // restore original Annotation implementation after mixin overwrite
    merge(
        Annotation.prototype,
        /** @lends Highcharts.Annotation# */
        {

            /**
             * List of events for `annotation.options.events` that should not be
             * added to `annotation.graphic` but to the `annotation`.
             *
             * @private
             * @type {Array<string>}
             */
            nonDOMEvents: ['add', 'afterUpdate', 'drag', 'remove'],

            /**
             * A basic type of an annotation. It allows to add custom labels
             * or shapes. The items  can be tied to points, axis coordinates
             * or chart pixel coordinates.
             *
             * @sample highcharts/annotations/basic/
             *         Basic annotations
             * @sample highcharts/demo/annotations/
             *         Advanced annotations
             * @sample highcharts/css/annotations
             *         Styled mode
             * @sample highcharts/annotations-advanced/controllable
             *         Controllable items
             * @sample {highstock} stock/annotations/fibonacci-retracements
             *         Custom annotation, Fibonacci retracement
             *
             * @type         {Array<*>}
             * @since        6.0.0
             * @requires     modules/annotations
             * @optionparent annotations
             *
             * @private
             */
            defaultOptions: {

                /**
                 * Sets an ID for an annotation. Can be user later when
                 * removing an annotation in [Chart#removeAnnotation(id)](
                 * /class-reference/Highcharts.Chart#removeAnnotation) method.
                 *
                 * @type      {number|string}
                 * @apioption annotations.id
                 */

                /**
                 * Whether the annotation is visible.
                 *
                 * @sample highcharts/annotations/visible/
                 *         Set annotation visibility
                 */
                visible: true,

                /**
                 * Allow an annotation to be draggable by a user. Possible
                 * values are `'x'`, `'xy'`, `'y'` and `''` (disabled).
                 *
                 * @sample highcharts/annotations/draggable/
                 *         Annotations draggable: 'xy'
                 *
                 * @type {Highcharts.AnnotationDraggableValue}
                 */
                draggable: 'xy',

                /**
                 * Options for annotation's labels. Each label inherits options
                 * from the labelOptions object. An option from the labelOptions
                 * can be overwritten by config for a specific label.
                 *
                 * @requires modules/annotations
                 */
                labelOptions: {

                    /**
                     * The alignment of the annotation's label. If right,
                     * the right side of the label should be touching the point.
                     *
                     * @sample highcharts/annotations/label-position/
                     *         Set labels position
                     *
                     * @type {Highcharts.AlignValue}
                     */
                    align: 'center',

                    /**
                     * Whether to allow the annotation's labels to overlap.
                     * To make the labels less sensitive for overlapping,
                     * the can be set to 0.
                     *
                     * @sample highcharts/annotations/tooltip-like/
                     *         Hide overlapping labels
                     */
                    allowOverlap: false,

                    /**
                     * The background color or gradient for the annotation's
                     * label.
                     *
                     * @sample highcharts/annotations/label-presentation/
                     *         Set labels graphic options
                     *
                     * @type {Highcharts.ColorString|Highcharts.GradientColorObject|Highcharts.PatternObject}
                     */
                    backgroundColor: 'rgba(0, 0, 0, 0.75)',

                    /**
                     * The border color for the annotation's label.
                     *
                     * @sample highcharts/annotations/label-presentation/
                     *         Set labels graphic options
                     *
                     * @type {Highcharts.ColorString}
                     */
                    borderColor: 'black',

                    /**
                     * The border radius in pixels for the annotaiton's label.
                     *
                     * @sample highcharts/annotations/label-presentation/
                     *         Set labels graphic options
                     */
                    borderRadius: 3,

                    /**
                     * The border width in pixels for the annotation's label
                     *
                     * @sample highcharts/annotations/label-presentation/
                     *         Set labels graphic options
                     */
                    borderWidth: 1,

                    /**
                     * A class name for styling by CSS.
                     *
                     * @sample highcharts/css/annotations
                     *         Styled mode annotations
                     *
                     * @since 6.0.5
                     */
                    className: '',

                    /**
                     * Whether to hide the annotation's label
                     * that is outside the plot area.
                     *
                     * @sample highcharts/annotations/label-crop-overflow/
                     *         Crop or justify labels
                     */
                    crop: false,

                    /**
                     * The label's pixel distance from the point.
                     *
                     * @sample highcharts/annotations/label-position/
                     *         Set labels position
                     *
                     * @type      {number}
                     * @apioption annotations.labelOptions.distance
                     */

                    /**
                     * A
                     * [format](https://www.highcharts.com/docs/chart-concepts/labels-and-string-formatting)
                     * string for the data label.
                     *
                     * @see [plotOptions.series.dataLabels.format](plotOptions.series.dataLabels.format.html)
                     *
                     * @sample highcharts/annotations/label-text/
                     *         Set labels text
                     *
                     * @type      {string}
                     * @apioption annotations.labelOptions.format
                     */

                    /**
                     * Alias for the format option.
                     *
                     * @see [format](annotations.labelOptions.format.html)
                     *
                     * @sample highcharts/annotations/label-text/
                     *         Set labels text
                     *
                     * @type      {string}
                     * @apioption annotations.labelOptions.text
                     */

                    /**
                     * Callback JavaScript function to format the annotation's
                     * label. Note that if a `format` or `text` are defined,
                     * the format or text take precedence and the formatter is
                     * ignored. `This` refers to a point object.
                     *
                     * @sample highcharts/annotations/label-text/
                     *         Set labels text
                     *
                     * @type    {Highcharts.FormatterCallbackFunction<Highcharts.Point>}
                     * @default function () { return defined(this.y) ? this.y : 'Annotation label'; }
                     */
                    formatter: function (this: Highcharts.AnnotationPoint): (number|string) {
                        return defined(this.y) ? this.y : 'Annotation label';
                    },

                    /**
                     * How to handle the annotation's label that flow outside
                     * the plot area. The justify option aligns the label inside
                     * the plot area.
                     *
                     * @sample highcharts/annotations/label-crop-overflow/
                     *         Crop or justify labels
                     *
                     * @validvalue ["allow", "justify"]
                     */
                    overflow: 'justify',

                    /**
                     * When either the borderWidth or the backgroundColor is
                     * set, this is the padding within the box.
                     *
                     * @sample highcharts/annotations/label-presentation/
                     *         Set labels graphic options
                     */
                    padding: 5,

                    /**
                     * The shadow of the box. The shadow can be an object
                     * configuration containing `color`, `offsetX`, `offsetY`,
                     * `opacity` and `width`.
                     *
                     * @sample highcharts/annotations/label-presentation/
                     *         Set labels graphic options
                     *
                     * @type {boolean|Highcharts.ShadowOptionsObject}
                     */
                    shadow: false,

                    /**
                     * The name of a symbol to use for the border around the
                     * label. Symbols are predefined functions on the Renderer
                     * object.
                     *
                     * @sample highcharts/annotations/shapes/
                     *         Available shapes for labels
                     */
                    shape: 'callout',

                    /**
                     * Styles for the annotation's label.
                     *
                     * @see [plotOptions.series.dataLabels.style](plotOptions.series.dataLabels.style.html)
                     *
                     * @sample highcharts/annotations/label-presentation/
                     *         Set labels graphic options
                     *
                     * @type {Highcharts.CSSObject}
                     */
                    style: {
                        /** @ignore */
                        fontSize: '11px',
                        /** @ignore */
                        fontWeight: 'normal',
                        /** @ignore */
                        color: 'contrast'
                    },

                    /**
                     * Whether to [use HTML](https://www.highcharts.com/docs/chart-concepts/labels-and-string-formatting#html)
                     * to render the annotation's label.
                     */
                    useHTML: false,

                    /**
                     * The vertical alignment of the annotation's label.
                     *
                     * @sample highcharts/annotations/label-position/
                     *         Set labels position
                     *
                     * @type {Highcharts.VerticalAlignValue}
                     */
                    verticalAlign: 'bottom',

                    /**
                     * The x position offset of the label relative to the point.
                     * Note that if a `distance` is defined, the distance takes
                     * precedence over `x` and `y` options.
                     *
                     * @sample highcharts/annotations/label-position/
                     *         Set labels position
                     */
                    x: 0,

                    /**
                     * The y position offset of the label relative to the point.
                     * Note that if a `distance` is defined, the distance takes
                     * precedence over `x` and `y` options.
                     *
                     * @sample highcharts/annotations/label-position/
                     *         Set labels position
                     */
                    y: -16
                },

                /**
                 * An array of labels for the annotation. For options that apply
                 * to multiple labels, they can be added to the
                 * [labelOptions](annotations.labelOptions.html).
                 *
                 * @type      {Array<*>}
                 * @extends   annotations.labelOptions
                 * @apioption annotations.labels
                 */

                /**
                 * This option defines the point to which the label will be
                 * connected. It can be either the point which exists in the
                 * series - it is referenced by the point's id - or a new point
                 * with defined x, y properties and optionally axes.
                 *
                 * @sample highcharts/annotations/mock-point/
                 *         Attach annotation to a mock point
                 *
                 * @declare   Highcharts.AnnotationMockPointOptionsObject
                 * @type      {string|*}
                 * @requires  modules/annotations
                 * @apioption annotations.labels.point
                 */

                /**
                 * The x position of the point. Units can be either in axis
                 * or chart pixel coordinates.
                 *
                 * @type      {number}
                 * @apioption annotations.labels.point.x
                 */

                /**
                 * The y position of the point. Units can be either in axis
                 * or chart pixel coordinates.
                 *
                 * @type      {number}
                 * @apioption annotations.labels.point.y
                 */

                /**
                 * This number defines which xAxis the point is connected to.
                 * It refers to either the axis id or the index of the axis in
                 * the xAxis array. If the option is not configured or the axis
                 * is not found the point's x coordinate refers to the chart
                 * pixels.
                 *
                 * @type      {number|string|null}
                 * @apioption annotations.labels.point.xAxis
                 */

                /**
                 * This number defines which yAxis the point is connected to.
                 * It refers to either the axis id or the index of the axis in
                 * the yAxis array. If the option is not configured or the axis
                 * is not found the point's y coordinate refers to the chart
                 * pixels.
                 *
                 * @type      {number|string|null}
                 * @apioption annotations.labels.point.yAxis
                 */


                /**
                 * An array of shapes for the annotation. For options that apply
                 * to multiple shapes, then can be added to the
                 * [shapeOptions](annotations.shapeOptions.html).
                 *
                 * @type      {Array<*>}
                 * @extends   annotations.shapeOptions
                 * @apioption annotations.shapes
                 */

                /**
                 * This option defines the point to which the shape will be
                 * connected. It can be either the point which exists in the
                 * series - it is referenced by the point's id - or a new point
                 * with defined x, y properties and optionally axes.
                 *
                 * @declare   Highcharts.AnnotationMockPointOptionsObject
                 * @type      {string|Highcharts.AnnotationMockPointOptionsObject}
                 * @extends   annotations.labels.point
                 * @apioption annotations.shapes.point
                 */

                /**
                 * An array of points for the shape. This option is available
                 * for shapes which can use multiple points such as path. A
                 * point can be either a point object or a point's id.
                 *
                 * @see [annotations.shapes.point](annotations.shapes.point.html)
                 *
                 * @declare   Highcharts.AnnotationMockPointOptionsObject
                 * @type      {Array<string|*>}
                 * @extends   annotations.labels.point
                 * @apioption annotations.shapes.points
                 */

                /**
                 * The URL for an image to use as the annotation shape. Note,
                 * type has to be set to `'image'`.
                 *
                 * @see [annotations.shapes.type](annotations.shapes.type)
                 * @sample highcharts/annotations/shape-src/
                 *         Define a marker image url for annotations
                 *
                 * @type      {string}
                 * @apioption annotations.shapes.src
                 */

                /**
                 * Id of the marker which will be drawn at the final vertex of
                 * the path. Custom markers can be defined in defs property.
                 *
                 * @see [defs.markers](defs.markers.html)
                 *
                 * @sample highcharts/annotations/custom-markers/
                 *         Define a custom marker for annotations
                 *
                 * @type      {string}
                 * @apioption annotations.shapes.markerEnd
                 */

                /**
                 * Id of the marker which will be drawn at the first vertex of
                 * the path. Custom markers can be defined in defs property.
                 *
                 * @see [defs.markers](defs.markers.html)
                 *
                 * @sample {highcharts} highcharts/annotations/custom-markers/
                 *         Define a custom marker for annotations
                 *
                 * @type      {string}
                 * @apioption annotations.shapes.markerStart
                 */


                /**
                 * Options for annotation's shapes. Each shape inherits options
                 * from the shapeOptions object. An option from the shapeOptions
                 * can be overwritten by config for a specific shape.
                 *
                 * @requires  modules/annotations
                 */
                shapeOptions: {

                    /**
                     * The width of the shape.
                     *
                     * @sample highcharts/annotations/shape/
                     *         Basic shape annotation
                     *
                     * @type      {number}
                     * @apioption annotations.shapeOptions.width
                     **/

                    /**
                     * The height of the shape.
                     *
                     * @sample highcharts/annotations/shape/
                     *         Basic shape annotation
                     *
                     * @type      {number}
                     * @apioption annotations.shapeOptions.height
                     */

                    /**
                     * The type of the shape, e.g. circle or rectangle.
                     *
                     * @sample highcharts/annotations/shape/
                     *         Basic shape annotation
                     *
                     * @type      {string}
                     * @default   'rect'
                     * @apioption annotations.shapeOptions.type
                     */

                    /**
                     * The URL for an image to use as the annotation shape.
                     * Note, type has to be set to `'image'`.
                     *
                     * @see [annotations.shapeOptions.type](annotations.shapeOptions.type)
                     * @sample highcharts/annotations/shape-src/
                     *         Define a marker image url for annotations
                     *
                     * @type      {string}
                     * @apioption annotations.shapeOptions.src
                     */

                    /**
                     * Name of the dash style to use for the shape's stroke.
                     *
                     * @sample {highcharts} highcharts/plotoptions/series-dashstyle-all/
                     *         Possible values demonstrated
                     *
                     * @type      {Highcharts.DashStyleValue}
                     * @apioption annotations.shapeOptions.dashStyle
                     */

                    /**
                     * The color of the shape's stroke.
                     *
                     * @sample highcharts/annotations/shape/
                     *         Basic shape annotation
                     *
                     * @type {Highcharts.ColorString}
                     */
                    stroke: 'rgba(0, 0, 0, 0.75)',

                    /**
                     * The pixel stroke width of the shape.
                     *
                     * @sample highcharts/annotations/shape/
                     *         Basic shape annotation
                     */
                    strokeWidth: 1,

                    /**
                     * The color of the shape's fill.
                     *
                     * @sample highcharts/annotations/shape/
                     *         Basic shape annotation
                     *
                     * @type {Highcharts.ColorString|Highcharts.GradientColorObject|Highcharts.PatternObject}
                     */
                    fill: 'rgba(0, 0, 0, 0.75)',

                    /**
                     * The radius of the shape.
                     *
                     * @sample highcharts/annotations/shape/
                     *         Basic shape annotation
                     */
                    r: 0,

                    /**
                     * Defines additional snapping area around an annotation
                     * making this annotation to focus. Defined in pixels.
                     */
                    snap: 2
                },

                /**
                 * Options for annotation's control points. Each control point
                 * inherits options from controlPointOptions object.
                 * Options from the controlPointOptions can be overwritten
                 * by options in a specific control point.
                 *
                 * @declare   Highcharts.AnnotationControlPointOptionsObject
                 * @requires  modules/annotations
                 * @apioption annotations.controlPointOptions
                 */
                controlPointOptions: {

                    /**
                     * @type      {Highcharts.AnnotationControlPointPositionerFunction}
                     * @apioption annotations.controlPointOptions.positioner
                     */

                    symbol: 'circle',
                    width: 10,
                    height: 10,
                    style: {
                        stroke: 'black',
                        'stroke-width': 2,
                        fill: 'white'
                    },
                    visible: false,
                    events: {}
                },

                /**
                 * Event callback when annotation is added to the chart.
                 *
                 * @type      {Highcharts.EventCallbackFunction<Highcharts.Annotation>}
                 * @since     7.1.0
                 * @apioption annotations.events.add
                 */

                /**
                 * Event callback when annotation is updated (e.g. drag and
                 * droppped or resized by control points).
                 *
                 * @type      {Highcharts.EventCallbackFunction<Highcharts.Annotation>}
                 * @since     7.1.0
                 * @apioption annotations.events.afterUpdate
                 */

                /**
                 * Event callback when annotation is removed from the chart.
                 *
                 * @type      {Highcharts.EventCallbackFunction<Highcharts.Annotation>}
                 * @since     7.1.0
                 * @apioption annotations.events.remove
                 */

                /**
                 * Events available in annotations.
                 *
                 * @requires modules/annotations
                 */
                events: {},

                /**
                 * The Z index of the annotation.
                 */
                zIndex: 6

            }
        }
    )
);

H.extendAnnotation = function <T extends typeof Annotation> (
    Constructor: T,
    BaseConstructor: (Function|null),
    prototype: Partial<T['prototype']>,
    defaultOptions?: DeepPartial<T['prototype']['options']>
): void {
    BaseConstructor = BaseConstructor || Annotation;

    merge(
        true,
        Constructor.prototype,
        BaseConstructor.prototype,
        prototype
    );

    Constructor.prototype.defaultOptions = merge(
        Constructor.prototype.defaultOptions,
        defaultOptions || {}
    );
};

/* *********************************************************************
 *
 * EXTENDING CHART PROTOTYPE
 *
 ******************************************************************** */

extend(chartProto, /** @lends Highcharts.Chart# */ {
    initAnnotation: function (
        this: Highcharts.AnnotationChart,
        userOptions: Highcharts.AnnotationsOptions
    ): Annotation {
        var Constructor = (Annotation as any).types[(userOptions as any).type] || Annotation,
            annotation = new Constructor(this, userOptions);

        this.annotations.push(annotation);

        return annotation;
    },

    /**
     * Add an annotation to the chart after render time.
     *
     * @param  {Highcharts.AnnotationsOptions} options
     *         The annotation options for the new, detailed annotation.
     * @param {boolean} [redraw]
     *
     * @return {Highcharts.Annotation} - The newly generated annotation.
     */
    addAnnotation: function (
        this: Highcharts.AnnotationChart,
        userOptions: Highcharts.AnnotationsOptions,
        redraw?: boolean
    ): Annotation {
        var annotation = this.initAnnotation(userOptions);

        this.options.annotations.push(annotation.options);

        if (pick(redraw, true)) {
            annotation.redraw();
        }

        return annotation;
    },

    /**
     * Remove an annotation from the chart.
     *
     * @param {number|string|Highcharts.Annotation} idOrAnnotation
     * The annotation's id or direct annotation object.
     */
    removeAnnotation: function (
        this: Highcharts.AnnotationChart,
        idOrAnnotation: (number|string|Annotation)
    ): void {
        var annotations = this.annotations,
            annotation: Annotation = (idOrAnnotation as any).coll === 'annotations' ?
                idOrAnnotation :
                find(
                    annotations,
                    function (annotation: Annotation): boolean {
                        return annotation.options.id === idOrAnnotation;
                    }
                ) as any;

        if (annotation) {
            fireEvent(annotation, 'remove');
            erase(this.options.annotations, annotation.options);
            erase(annotations, annotation);
            annotation.destroy();
        }
    },

    drawAnnotations: function (this: Highcharts.AnnotationChart): void {
        this.plotBoxClip.attr(this.plotBox);

        this.annotations.forEach(function (annotation): void {
            annotation.redraw();
        });
    }
});

// Let chart.update() update annotations
chartProto.collectionsWithUpdate.push('annotations');

// Let chart.update() create annoations on demand
chartProto.collectionsWithInit.annotations = [chartProto.addAnnotation];

chartProto.callbacks.push(function (
    this: Highcharts.AnnotationChart,
    chart: Highcharts.AnnotationChart
): void {
    chart.annotations = [];

    if (!chart.options.annotations) {
        chart.options.annotations = [];
    }

    chart.plotBoxClip = this.renderer.clipRect(this.plotBox);

    chart.controlPointsGroup = chart.renderer
        .g('control-points')
        .attr({ zIndex: 99 })
        .clip(chart.plotBoxClip)
        .add();

    chart.options.annotations.forEach(function (
        annotationOptions: Highcharts.AnnotationsOptions,
        i: number
    ): void {
        var annotation = chart.initAnnotation(annotationOptions);

        chart.options.annotations[i] = annotation.options;
    });

    chart.drawAnnotations();
    addEvent(chart, 'redraw', chart.drawAnnotations);
    addEvent(chart, 'destroy', function (): void {
        chart.plotBoxClip.destroy();
        chart.controlPointsGroup.destroy();
    });
    addEvent(chart, 'exportData', function (this: Highcharts.AnnotationChart, event: any): void {
        const annotations = chart.annotations,
            csvColumnHeaderFormatter = ((
                this.options.exporting &&
                this.options.exporting.csv) ||
                {}).columnHeaderFormatter,
            // If second row doesn't have xValues
            // then it is a title row thus multiple level header is in use.
            multiLevelHeaders = !event.dataRows[1].xValues,
            columnHeaderFormatter = function (index: any): any {
                let s;
                if (csvColumnHeaderFormatter) {
                    s = csvColumnHeaderFormatter(index);
                    if (s !== false) {
                        return s;
                    }
                }

                s = 'Annotations ' + index;

                if (multiLevelHeaders) {
                    return {
                        columnTitle: s,
                        topLevelColumnTitle: s
                    };
                }
            },
            startRowLength = event.dataRows[0].length,
            annotationSeparator = '; ',
            concatenatePointAnnotations = chart.options.exporting?.csv?.concatenatePointAnnotations;

        annotations.forEach((annotation): void => {

            if (annotation.options.labelOptions.includeInDataExport) {

                annotation.labels.forEach((label): void => {
                    if (label.options.text) {
                        const annotationText = label.options.text;

                        label.points.forEach((points): void => {
                            const annotationX = points.x,
                                xAxisIndex = points.series.xAxis ?
                                    points.series.xAxis.options.index :
                                    -1;
                            let wasAdded = false;

                            // Annotation not connected to any xAxis -
                            // add new row.
                            if (xAxisIndex === -1) {
                                const newRow: any = new Array(event.dataRows[0].length);

                                newRow.fill('');
                                newRow.push(annotationText);
                                newRow.xValues = [];
                                newRow.xValues[xAxisIndex] = annotationX;
                                event.dataRows.push(newRow);
                                wasAdded = true;
                            }

                            // Annotation placed on a exported data point
                            // - add new column
                            if (!wasAdded) {
                                event.dataRows.forEach((row: any, rowIndex: number): void => {
                                    if (
                                        !wasAdded &&
                                        row.xValues &&
                                        xAxisIndex !== void 0 &&
                                        annotationX === row.xValues[xAxisIndex]
                                    ) {
                                        if (
                                            concatenatePointAnnotations &&
                                            row.length > startRowLength
                                        ) {
                                            row[row.length - 1] +=
                                            annotationSeparator + annotationText;
                                        } else {
                                            row.push(annotationText);
                                        }
                                        wasAdded = true;
                                    }
                                });
                            }

                            // Annotation not placed on any exported data point,
                            // but connected to the xAxis - add new row
                            if (!wasAdded) {
                                const newRow: any = new Array(event.dataRows[0].length);

                                newRow.fill('');
                                newRow[0] = annotationX;
                                newRow.push(annotationText);
                                newRow.xValues = [];

                                if (xAxisIndex !== void 0) {
                                    newRow.xValues[xAxisIndex] = annotationX;
                                }
                                event.dataRows.push(newRow);
                            }
                        });
                    }
                });
            }
        });

        let maxRowLen = 0;

        event.dataRows.forEach((row: any): void => {
            maxRowLen = Math.max(maxRowLen, row.length);
        });

        const newRows = maxRowLen - event.dataRows[0].length;

        for (let i = 0; i < newRows; i++) {
            const header = columnHeaderFormatter(i + 1);

            if (multiLevelHeaders) {
                event.dataRows[0].push(header.topLevelColumnTitle);
                event.dataRows[1].push(header.columnTitle);
            } else {
                event.dataRows[0].push(header);
            }
        }
    });
} as any);

wrap(
    Pointer.prototype,
    'onContainerMouseDown',
    function (this: Annotation, proceed: Function): void {
        if (!this.chart.hasDraggedAnnotation) {
            proceed.apply(this, Array.prototype.slice.call(arguments, 1));
        }
    }
);

(H as any).Annotation = Annotation as any;

export default Annotation;<|MERGE_RESOLUTION|>--- conflicted
+++ resolved
@@ -500,30 +500,6 @@
         }
     }
 
-<<<<<<< HEAD
-                /**
-                 * Whether the annotation is visible in the exported data table.
-                 *
-                 * @sample highcharts/annotations/include-in-data-export/
-                 *         Do not include in the data export
-                 *
-                 * @since   next
-                 * @requires modules/export-data
-                 */
-                includeInDataExport: true,
-
-                /**
-                 * How to handle the annotation's label that flow outside the
-                 * plot area. The justify option aligns the label inside the
-                 * plot area.
-                 *
-                 * @sample highcharts/annotations/label-crop-overflow/
-                 *         Crop or justify labels
-                 *
-                 * @validvalue ["allow", "justify"]
-                 */
-                overflow: 'justify',
-=======
     public setClipAxes(): void {
         var xAxes = this.chart.xAxis,
             yAxes = this.chart.yAxis,
@@ -551,7 +527,6 @@
                     },
                     []
                 );
->>>>>>> 240a0b6a
 
         this.clipXAxis = linkedAxes[0];
         this.clipYAxis = linkedAxes[1];
@@ -1171,6 +1146,18 @@
                     },
 
                     /**
+                     * Whether the annotation is visible in the exported data
+                     * table.
+                     *
+                     * @sample highcharts/annotations/include-in-data-export/
+                     *         Do not include in the data export
+                     *
+                     * @since   next
+                     * @requires modules/export-data
+                     */
+                    includeInDataExport: true,
+
+                    /**
                      * How to handle the annotation's label that flow outside
                      * the plot area. The justify option aligns the label inside
                      * the plot area.
