/* *
 *
 *  (c) 2016-2020 Highsoft AS
 *
 *  Author: Lars A. V. Cabrera
 *
 *  License: www.highcharts.com/license
 *
 *  !!!!!!! SOURCE GETS TRANSPILED BY TYPESCRIPT. EDIT TS FILE ONLY. !!!!!!!
 *
 * */

'use strict';

<<<<<<< HEAD
import type SVGPath from '../parts/SVGPath';
import Axis from '../parts/Axis.js';
=======
>>>>>>> 28bfd585
import H from '../parts/Globals.js';
import U from '../parts/Utilities.js';
const {
    isNumber,
    merge,
    pick,
    seriesType,
    splat
} = U;

/**
 * Internal types
 * @private
 */
declare global {
    namespace Highcharts {
        class GanttPoint extends XRangePoint {
            public end?: GanttPointOptions['end'];
            public milestone?: GanttPointOptions['milestone'];
            public options: GanttPointOptions;
            public series: GanttSeries;
            public start?: GanttPointOptions['start'];
            public applyOptions(
                options: GanttPointOptions,
                x: number
            ): GanttPoint;
            public isValid(): boolean;
        }
        class GanttSeries extends XRangeSeries {
            public data: Array<GanttPoint>;
            public keyboardMoveVertical: boolean;
            public options: GanttSeriesOptions;
            public pointArrayMap: Array<string>;
            public pointClass: typeof GanttPoint;
            public points: Array<GanttPoint>;
            public setData: Series['setData'];
            public drawPoint(point: GanttPoint, verb: string): void;
            public setGanttPointAliases(options: GanttPointOptions): void;
            public translatePoint(point: GanttPoint): void;
        }
        interface GanttAnimationOptionsObject extends AnimationOptionsObject {
            reversed?: boolean;
        }
        interface GanttConnectorsOptions extends ConnectorsOptions {
            animation?: (boolean|GanttAnimationOptionsObject);
            startMarker?: GanttConnectorsStartMarkerOptions;
        }
        interface GanttConnectorsStartMarkerOptions
            extends ConnectorsStartMarkerOptions {
            fill: ColorType;
        }
        interface GanttPointOptions extends XRangePointOptions {
            completed?: (number|XRangePointPartialFillOptions);
            dependency?: (
                string|
                GanttConnectorsOptions|
                Array<GanttConnectorsOptions>|
                Array<string>
            );
            end?: number;
            milestone?: boolean;
            parent?: string;
            start?: number;
        }
        interface GanttSeriesOptions extends XRangeSeriesOptions {
            connectors?: GanttConnectorsOptions;
            states?: SeriesStatesOptionsObject<GanttSeries>;
        }
        interface SeriesTypesDictionary {
            gantt: typeof GanttSeries;
        }
    }
}

import './CurrentDateIndicator.js';
import '../modules/static-scale.src.js';
import './TreeGridAxis.js';
import './Pathfinder.js';
import '../modules/xrange.src.js';

var dateFormat = H.dateFormat,
    seriesTypes = H.seriesTypes,
    Series = H.Series,
    parent = seriesTypes.xrange;

/**
 * @private
 * @class
 * @name Highcharts.seriesTypes.gantt
 *
 * @augments Highcharts.Series
 */
seriesType<Highcharts.GanttSeries>('gantt', 'xrange'

    /**
     * A `gantt` series. If the [type](#series.gantt.type) option is not specified,
     * it is inherited from [chart.type](#chart.type).
     *
     * @extends      plotOptions.xrange
     * @product      gantt
     * @requires     highcharts-gantt
     * @optionparent plotOptions.gantt
     */
    , {
        // options - default options merged with parent

        grouping: false,

        dataLabels: {
            enabled: true
        },
        tooltip: {
            headerFormat:
                '<span style="font-size: 10px">{series.name}</span><br/>',
            pointFormat: null as any,
            pointFormatter: function (): string {
                var point: Highcharts.GanttPoint = this as any,
                    series = point.series,
                    tooltip = series.chart.tooltip,
                    xAxis = series.xAxis,
                    formats = series.tooltipOptions.dateTimeLabelFormats,
                    startOfWeek = xAxis.options.startOfWeek,
                    ttOptions = series.tooltipOptions,
                    format = ttOptions.xDateFormat,
                    start: string,
                    end: string,
                    milestone = point.options.milestone,
                    retVal = '<b>' + (point.name || point.yCategory) + '</b>';

                if (ttOptions.pointFormat) {
                    return point.tooltipFormatter(ttOptions.pointFormat);
                }

                if (!format) {
                    format = splat(
                        (tooltip as any).getDateFormat(
                            xAxis.closestPointRange,
                            point.start,
                            startOfWeek,
                            formats
                        )
                    )[0];
                }

                start = dateFormat(format as any, point.start as any);
                end = dateFormat(format as any, point.end as any);

                retVal += '<br/>';

                if (!milestone) {
                    retVal += 'Start: ' + start + '<br/>';
                    retVal += 'End: ' + end + '<br/>';
                } else {
                    retVal += start + '<br/>';
                }

                return retVal;
            }
        },
        connectors: {
            type: 'simpleConnect',
            /**
             * @declare Highcharts.ConnectorsAnimationOptionsObject
             */
            animation: {
                reversed: true // Dependencies go from child to parent
            },
            startMarker: {
                enabled: true,
                symbol: 'arrow-filled',
                radius: 4,
                fill: '#fa0',
                align: 'left' as 'left'
            },
            endMarker: {
                enabled: false, // Only show arrow on the dependent task
                align: 'right' as 'right'
            }
        }
    }, { // props - series member overrides

        pointArrayMap: ['start', 'end', 'y'],

        // Keyboard navigation, don't use nearest vertical mode
        keyboardMoveVertical: false,

        /* eslint-disable valid-jsdoc */

        /**
         * Handle milestones, as they have no x2.
         * @private
         */
        translatePoint: function (
            this: Highcharts.GanttSeries,
            point: Highcharts.GanttPoint
        ): void {
            var series = this,
                shapeArgs: Highcharts.SVGAttributes,
                size: number;

            parent.prototype.translatePoint.call(series, point);

            if (point.options.milestone) {
                shapeArgs = point.shapeArgs as any;
                size = shapeArgs.height;
                point.shapeArgs = {
                    x: shapeArgs.x - (size / 2),
                    y: shapeArgs.y,
                    width: size,
                    height: size
                };
            }
        },

        /**
         * Draws a single point in the series.
         *
         * This override draws the point as a diamond if point.options.milestone
         * is true, and uses the original drawPoint() if it is false or not set.
         *
         * @requires highcharts-gantt
         *
         * @private
         * @function Highcharts.seriesTypes.gantt#drawPoint
         *
         * @param {Highcharts.Point} point
         *        An instance of Point in the series
         *
         * @param {"animate"|"attr"} verb
         *        'animate' (animates changes) or 'attr' (sets options)
         *
         * @return {void}
         */
        drawPoint: function (
            this: Highcharts.GanttSeries,
            point: Highcharts.GanttPoint,
            verb: string
        ): void {
            var series = this,
                seriesOpts = series.options,
                renderer = series.chart.renderer,
                shapeArgs: Highcharts.SVGAttributes = point.shapeArgs as any,
                plotY = point.plotY,
                graphic = point.graphic,
                state = point.selected && 'select',
                cutOff = seriesOpts.stacking && !seriesOpts.borderRadius,
                diamondShape: SVGPath;

            if (point.options.milestone) {
                if (isNumber(plotY) && point.y !== null && point.visible !== false) {
                    diamondShape = renderer.symbols.diamond(
                        shapeArgs.x,
                        shapeArgs.y,
                        shapeArgs.width,
                        shapeArgs.height
                    );

                    if (graphic) {
                        graphic[verb]({
                            d: diamondShape
                        });
                    } else {
                        point.graphic = graphic = renderer.path(diamondShape)
                            .addClass(point.getClassName(), true)
                            .add(point.group || series.group);
                    }

                    // Presentational
                    if (!series.chart.styledMode) {
                        (point.graphic as any)
                            .attr(series.pointAttribs(point, state as any))
                            .shadow(seriesOpts.shadow, null, cutOff);
                    }
                } else if (graphic) {
                    point.graphic = graphic.destroy(); // #1269
                }
            } else {
                parent.prototype.drawPoint.call(series, point, verb);
            }
        },

        setData: Series.prototype.setData,

        /**
         * @private
         */
        setGanttPointAliases: function (
            this: Highcharts.GanttSeriesOptions,
            options: Highcharts.GanttPointOptions
        ): void {
            /**
             * Add a value to options if the value exists.
             * @private
             */
            function addIfExists(prop: string, val: unknown): void {
                if (typeof val !== 'undefined') {
                    (options as any)[prop] = val;
                }
            }
            addIfExists('x', pick(options.start, options.x));
            addIfExists('x2', pick(options.end, options.x2));
            addIfExists(
                'partialFill', pick(options.completed, options.partialFill)
            );
            addIfExists('connect', pick(
                options.dependency, options.connect as any
            ));
        }

        /* eslint-enable valid-jsdoc */

    },
    merge<Highcharts.GanttPoint>(parent.prototype.pointClass.prototype as any, {
        // pointProps - point member overrides. We inherit from parent as well.

        /* eslint-disable valid-jsdoc */

        /**
         * Applies the options containing the x and y data and possible some
         * extra properties. This is called on point init or from point.update.
         *
         * @private
         * @function Highcharts.Point#applyOptions
         *
         * @param {object} options
         *        The point options
         *
         * @param {number} x
         *        The x value
         *
         * @return {Highcharts.Point}
         *         The Point instance
         */
        applyOptions: function (
            this: Highcharts.GanttPoint,
            options: Highcharts.GanttPointOptions,
            x: number
        ): Highcharts.Point {
            var point = this,
                retVal = merge(options) as any;

            H.seriesTypes.gantt.prototype.setGanttPointAliases(retVal);

            retVal = parent.prototype.pointClass.prototype.applyOptions
                .call(point, retVal, x);
            return retVal;
        },
        isValid: function (this: Highcharts.GanttPoint): boolean {
            return (
                (
                    typeof this.start === 'number' ||
                    typeof this.x === 'number'
                ) &&
                (
                    typeof this.end === 'number' ||
                    typeof this.x2 === 'number' ||
                    (this.milestone as any)
                )
            );
        }

        /* eslint-enable valid-jsdoc */

    })
);

/**
 * A `gantt` series.
 *
 * @extends   series,plotOptions.gantt
 * @excluding boostThreshold, connectors, dashStyle, findNearestPointBy,
 *            getExtremesFromAll, marker, negativeColor, pointInterval,
 *            pointIntervalUnit, pointPlacement, pointStart
 * @product   gantt
 * @requires  highcharts-gantt
 * @apioption series.gantt
 */

/**
 * Data for a Gantt series.
 *
 * @declare   Highcharts.GanttPointOptionsObject
 * @type      {Array<*>}
 * @extends   series.xrange.data
 * @excluding className, color, colorIndex, connect, dataLabels, events, id,
 *            partialFill, selected, x, x2
 * @product   gantt
 * @apioption series.gantt.data
 */

/**
 * Whether the grid node belonging to this point should start as collapsed. Used
 * in axes of type treegrid.
 *
 * @sample {gantt} gantt/treegrid-axis/collapsed/
 *         Start as collapsed
 *
 * @type      {boolean}
 * @default   false
 * @product   gantt
 * @apioption series.gantt.data.collapsed
 */

/**
 * The start time of a task.
 *
 * @type      {number}
 * @product   gantt
 * @apioption series.gantt.data.start
 */

/**
 * The end time of a task.
 *
 * @type      {number}
 * @product   gantt
 * @apioption series.gantt.data.end
 */

/**
 * The Y value of a task.
 *
 * @type      {number}
 * @product   gantt
 * @apioption series.gantt.data.y
 */

/**
 * The name of a task. If a `treegrid` y-axis is used (default in Gantt charts),
 * this will be picked up automatically, and used to calculate the y-value.
 *
 * @type      {string}
 * @product   gantt
 * @apioption series.gantt.data.name
 */

/**
 * Progress indicator, how much of the task completed. If it is a number, the
 * `fill` will be applied automatically.
 *
 * @sample {gantt} gantt/demo/progress-indicator
 *         Progress indicator
 *
 * @type      {number|*}
 * @extends   series.xrange.data.partialFill
 * @product   gantt
 * @apioption series.gantt.data.completed
 */

/**
 * The amount of the progress indicator, ranging from 0 (not started) to 1
 * (finished).
 *
 * @type      {number}
 * @default   0
 * @apioption series.gantt.data.completed.amount
 */

/**
 * The fill of the progress indicator. Defaults to a darkened variety of the
 * main color.
 *
 * @type      {Highcharts.ColorString|Highcharts.GradientColorObject|Highcharts.PatternObject}
 * @apioption series.gantt.data.completed.fill
 */

/**
 * The ID of the point (task) that this point depends on in Gantt charts.
 * Aliases [connect](series.xrange.data.connect). Can also be an object,
 * specifying further connecting [options](series.gantt.connectors) between the
 * points. Multiple connections can be specified by providing an array.
 *
 * @sample gantt/demo/project-management
 *         Dependencies
 * @sample gantt/pathfinder/demo
 *         Different connection types
 *
 * @type      {string|Array<string|*>|*}
 * @extends   series.xrange.data.connect
 * @since     6.2.0
 * @product   gantt
 * @apioption series.gantt.data.dependency
 */

/**
 * Whether this point is a milestone. If so, only the `start` option is handled,
 * while `end` is ignored.
 *
 * @sample gantt/gantt/milestones
 *         Milestones
 *
 * @type      {boolean}
 * @since     6.2.0
 * @product   gantt
 * @apioption series.gantt.data.milestone
 */

/**
 * The ID of the parent point (task) of this point in Gantt charts.
 *
 * @sample gantt/demo/subtasks
 *         Gantt chart with subtasks
 *
 * @type      {string}
 * @since     6.2.0
 * @product   gantt
 * @apioption series.gantt.data.parent
 */

/**
 * @excluding afterAnimate
 * @apioption series.gantt.events
 */

''; // adds doclets above to the transpiled file<|MERGE_RESOLUTION|>--- conflicted
+++ resolved
@@ -12,11 +12,7 @@
 
 'use strict';
 
-<<<<<<< HEAD
 import type SVGPath from '../parts/SVGPath';
-import Axis from '../parts/Axis.js';
-=======
->>>>>>> 28bfd585
 import H from '../parts/Globals.js';
 import U from '../parts/Utilities.js';
 const {
