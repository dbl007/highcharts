--- conflicted
+++ resolved
@@ -26,13 +26,10 @@
 import type SeriesOptions from '../Core/Series/SeriesOptions';
 import Axis from '../Core/Axis/Axis.js';
 import Chart from '../Core/Chart/Chart.js';
-<<<<<<< HEAD
 import CSVStore from '../Data/Stores/CSVStore.js';
 import HTMLTableStore from '../Data/Stores/HTMLTableStore.js';
 import DataTableRow from '../Data/DataTableRow.js';
-=======
 import AST from '../Core/Renderer/HTML/AST.js';
->>>>>>> 6932b093
 import H from '../Core/Globals.js';
 const {
     doc,
@@ -991,11 +988,13 @@
 Chart.prototype.getTable = function (
     useLocalDecimalPoint?: boolean
 ): string {
-<<<<<<< HEAD
 
     const dataStore = new HTMLTableStore(),
         { exporting } = this.options,
-        tableCaption = exporting?.tableCaption || this.options.title?.text;
+        tableCaption = exporting?.tableCaption ?
+            (typeof exporting.tableCaption == 'string' ?
+                exporting.tableCaption :
+                this.options.title?.text) : undefined;
 
     getDataTable(this, dataStore);
 
@@ -1006,7 +1005,6 @@
             exportIDColumn: false
         }),
         e = { html: html };
-=======
     const serialize = (node: Highcharts.ASTNode): string => {
         if (!node.tagName || node.tagName === '#text') {
             // Text node
@@ -1277,7 +1275,6 @@
         tagName: 'tbody',
         children: trs
     });
->>>>>>> 6932b093
 
     const e = {
         tree: {
