--- conflicted
+++ resolved
@@ -1004,11 +1004,7 @@
      * @return {Array<Array<Highcharts.DataValueType>>}
      */
     public parseCSV(inOptions?: Highcharts.DataOptions): Array<Array<Highcharts.DataValueType>> {
-<<<<<<< HEAD
         const self = this,
-=======
-        let self = this,
->>>>>>> e06cb2fe
             options = inOptions || this.options,
             csv = options.csv,
             startRow = (
@@ -1480,82 +1476,8 @@
                 }, new DataConverter({}, options.parseDate))
             );
 
-<<<<<<< HEAD
             csvStore.load();
             columns = this.columns = this.getDataColumnsFromDataTable(csvStore.table);
-=======
-            lines = csv
-                .replace(/\r\n/g, '\n') // Unix
-                .replace(/\r/g, '\n') // Mac
-                .split(options.lineDelimiter || '\n');
-
-            if (!startRow || startRow < 0) {
-                startRow = 0;
-            }
-
-            if (!endRow || endRow >= lines.length) {
-                endRow = lines.length - 1;
-            }
-
-            if (options.itemDelimiter) {
-                itemDelimiter = options.itemDelimiter;
-            } else {
-                itemDelimiter = null as any;
-                itemDelimiter = guessDelimiter(lines);
-            }
-
-            let offset = 0;
-
-            for (rowIt = startRow; rowIt <= endRow; rowIt++) {
-                if (lines[rowIt][0] === '#') {
-                    offset++;
-                } else {
-                    parseRow(lines[rowIt], rowIt - startRow - offset);
-                }
-            }
-
-            // //Make sure that there's header columns for everything
-            // columns.forEach(function (col) {
-
-            // });
-
-            deduceAxisTypes();
-
-            if ((!options.columnTypes || options.columnTypes.length === 0) &&
-                dataTypes.length &&
-                dataTypes[0].length &&
-                dataTypes[0][1] === 'date' &&
-                !options.dateFormat) {
-                options.dateFormat = deduceDateFormat(columns[0] as any);
-            }
-
-
-            // lines.forEach(function (line, rowNo) {
-            //    let trimmed = self.trim(line),
-            //        isComment = trimmed.indexOf('#') === 0,
-            //        isBlank = trimmed === '',
-            //        items;
-
-            //    if (
-            //        rowNo >= startRow &&
-            //        rowNo <= endRow &&
-            //        !isComment && !isBlank
-            //    ) {
-            //        items = line.split(itemDelimiter);
-            //        items.forEach(function (item, colNo) {
-            //            if (colNo >= startColumn && colNo <= endColumn) {
-            //                if (!columns[colNo - startColumn]) {
-            //                    columns[colNo - startColumn] = [];
-            //                }
-
-            //                columns[colNo - startColumn][activeRowNo] = item;
-            //            }
-            //        });
-            //        activeRowNo += 1;
-            //    }
-            // });
-            //
->>>>>>> e06cb2fe
 
             this.dataFound();
         }
@@ -1571,14 +1493,8 @@
      * @return {Array<Array<Highcharts.DataValueType>>}
      */
     public parseTable(): Array<Array<Highcharts.DataValueType>> {
-<<<<<<< HEAD
         const options = this.options,
             table = options.table,
-=======
-        let options = this.options,
-            table: HTMLElement = options.table as any,
-            columns = this.columns || [],
->>>>>>> e06cb2fe
             startRow = options.startRow || 0,
             endRow = options.endRow || Number.MAX_VALUE,
             startColumn = options.startColumn || 0,
@@ -1803,11 +1719,7 @@
      *         Always returns false, because it is an intermediate fetch.
      */
     public parseGoogleSpreadsheet(): boolean {
-<<<<<<< HEAD
         const chart = this.chart,
-=======
-        let data = this,
->>>>>>> e06cb2fe
             options = this.options,
             googleSpreadsheetKey = options.googleSpreadsheetKey,
             startRow = options.startRow || 0,
@@ -1815,46 +1727,8 @@
             startColumn = options.startColumn || 0,
             endColumn = options.endColumn || Number.MAX_VALUE;
 
-<<<<<<< HEAD
         let columns: Array<Array<Highcharts.DataValueType>> = [],
             store: GoogleSheetsStore;
-=======
-        /**
-         * Fetch the actual spreadsheet using XMLHttpRequest.
-         * @private
-         */
-        function fetchSheet(fn: Function): void {
-            const url = [
-                'https://spreadsheets.google.com/feeds/cells',
-                googleSpreadsheetKey,
-                worksheet,
-                'public/values?alt=json'
-            ].join('/');
-
-            ajax({
-                url: url,
-                dataType: 'json',
-                success: function (json: Highcharts.JSONType): void {
-                    fn(json);
-
-                    if (options.enablePolling) {
-                        setTimeout(
-                            function (): void {
-                                fetchSheet(fn);
-                            },
-                            (options.dataRefreshRate || 2) * 1000
-                        );
-                    }
-                },
-                error: function (
-                    xhr: XMLHttpRequest,
-                    text: (string|Error)
-                ): void {
-                    return options.error && options.error(text, xhr);
-                }
-            });
-        }
->>>>>>> e06cb2fe
 
         if (googleSpreadsheetKey) {
             store = this.dataStore = new GoogleSheetsStore(
@@ -1877,49 +1751,8 @@
                 )
             );
 
-<<<<<<< HEAD
             store.on('afterLoad', (): void => {
                 columns = this.getDataColumnsFromDataTable(store.table);
-=======
-            delete options.googleSpreadsheetKey;
-
-            fetchSheet(function (
-                json: Highcharts.JSONType
-            ): (boolean|undefined) {
-                // Prepare the data from the spreadsheat
-                let columns: Array<Array<Highcharts.DataValueType>> = [],
-                    cells = json.feed.entry,
-                    cell,
-                    cellCount = (cells || []).length,
-                    colCount = 0,
-                    rowCount = 0,
-                    val,
-                    gr,
-                    gc,
-                    cellInner,
-                    i: number;
-
-                if (!cells || cells.length === 0) {
-                    return false;
-                }
-
-                // First, find the total number of columns and rows that
-                // are actually filled with data
-                for (i = 0; i < cellCount; i++) {
-                    cell = cells[i];
-                    colCount = Math.max(colCount, cell.gs$cell.col);
-                    rowCount = Math.max(rowCount, cell.gs$cell.row);
-                }
-
-                // Set up arrays containing the column data
-                for (i = 0; i < colCount; i++) {
-                    if (i >= startColumn && i <= endColumn) {
-                        // Create new columns with the length of either
-                        // end-start or rowCount
-                        columns[i - startColumn] = [];
-                    }
-                }
->>>>>>> e06cb2fe
 
                 if (columns.length > 0) {
                     if (chart && chart.series) {
