--- conflicted
+++ resolved
@@ -242,16 +242,8 @@
             target: Chart;
             type: 'drillup';
         }
-<<<<<<< HEAD
-        interface LangOptions {
-            drillUpText?: string;
-        }
-        interface Options {
-            drilldown?: DrilldownOptions;
-=======
         interface Tick {
             drillable(): void;
->>>>>>> d778e973
         }
     }
 }
