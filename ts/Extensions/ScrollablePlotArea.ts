/* *
 *
 *  (c) 2010-2021 Torstein Honsi
 *
 *  License: www.highcharts.com/license
 *
 *  !!!!!!! SOURCE GETS TRANSPILED BY TYPESCRIPT. EDIT TS FILE ONLY. !!!!!!!
 *
 *  Highcharts feature to make the Y axis stay fixed when scrolling the chart
 *  horizontally on mobile devices. Supports left and right side axes.
 */

/*
WIP on vertical scrollable plot area (#9378). To do:
- Bottom axis positioning
- Test with Gantt
- Look for size optimizing the code
- API and demos
 */

'use strict';

import type BBoxObject from '../Core/Renderer/BBoxObject';
import type {
    DOMElementType,
    HTMLDOMElement
} from '../Core/Renderer/DOMElementType';
import type SVGPath from '../Core/Renderer/SVG/SVGPath';
import A from '../Core/Animation/AnimationUtilities.js';
const { stop } = A;
import Axis from '../Core/Axis/Axis.js';
import Chart from '../Core/Chart/Chart.js';
import Series from '../Core/Series/Series.js';
import H from '../Core/Globals.js';
import U from '../Core/Utilities.js';
const {
    addEvent,
    createElement,
    merge,
    pick
} = U;

declare module '../Core/Chart/ChartLike'{
    interface ChartLike {
        fixedDiv?: HTMLDOMElement;
        fixedRenderer?: Highcharts.Renderer;
        innerContainer?: HTMLDOMElement;
        scrollingContainer?: HTMLDOMElement;
        scrollingParent?: HTMLDOMElement;
        scrollableDirty?: boolean;
        scrollableMask?: Highcharts.SVGElement;
        scrollablePixelsX?: number;
        scrollablePixelsY?: number;
        scrollablePlotBox?: BBoxObject;
        applyFixed(): void;
        moveFixedElements(): void;
        setUpScrolling(): void;
    }
}

/**
 * Options for a scrollable plot area. This feature provides a minimum size for
 * the plot area of the chart. If the size gets smaller than this, typically
 * on mobile devices, a native browser scrollbar is presented. This scrollbar
 * provides smooth scrolling for the contents of the plot area, whereas the
 * title, legend and unaffected axes are fixed.
 *
 * Since v7.1.2, a scrollable plot area can be defined for either horizontal or
 * vertical scrolling, depending on whether the `minWidth` or `minHeight`
 * option is set.
 *
 * @sample highcharts/chart/scrollable-plotarea
 *         Scrollable plot area
 * @sample highcharts/chart/scrollable-plotarea-vertical
 *         Vertically scrollable plot area
 * @sample {gantt} highcharts/chart/scrollable-plotarea-vertical
 *         Gantt chart with vertically scrollable plot area
 *
 * @since     6.1.0
 * @product   highcharts gantt
 * @apioption chart.scrollablePlotArea
 */

/**
 * The minimum height for the plot area. If it gets smaller than this, the plot
 * area will become scrollable.
 *
 * @type      {number}
 * @apioption chart.scrollablePlotArea.minHeight
 */

/**
 * The minimum width for the plot area. If it gets smaller than this, the plot
 * area will become scrollable.
 *
 * @type      {number}
 * @apioption chart.scrollablePlotArea.minWidth
 */

/**
 * The initial scrolling position of the scrollable plot area. Ranges from 0 to
 * 1, where 0 aligns the plot area to the left and 1 aligns it to the right.
 * Typically we would use 1 if the chart has right aligned Y axes.
 *
 * @type      {number}
 * @apioption chart.scrollablePlotArea.scrollPositionX
 */

/**
 * The initial scrolling position of the scrollable plot area. Ranges from 0 to
 * 1, where 0 aligns the plot area to the top and 1 aligns it to the bottom.
 *
 * @type      {number}
 * @apioption chart.scrollablePlotArea.scrollPositionY
 */

/**
 * The opacity of mask applied on one of the sides of the plot
 * area.
 *
 * @sample {highcharts} highcharts/chart/scrollable-plotarea-opacity
 *         Disabled opacity for the mask
 *
 * @type        {number}
 * @default     0.85
 * @since       7.1.1
 * @apioption   chart.scrollablePlotArea.opacity
 */

''; // detach API doclets

/* eslint-disable no-invalid-this, valid-jsdoc */

addEvent(Chart, 'afterSetChartSize', function (e: { skipAxes: boolean }): void {

    var scrollablePlotArea = (this.options.chart as any).scrollablePlotArea,
        scrollableMinWidth =
            scrollablePlotArea && scrollablePlotArea.minWidth,
        scrollableMinHeight =
            scrollablePlotArea && scrollablePlotArea.minHeight,
        scrollablePixelsX,
        scrollablePixelsY,
        corrections: (
            Record<string, Record<string, (number|string)>>|
            undefined
        );

    if (!this.renderer.forExport) {

        // The amount of pixels to scroll, the difference between chart
        // width and scrollable width
        if (scrollableMinWidth) {
            this.scrollablePixelsX = scrollablePixelsX = Math.max(
                0,
                scrollableMinWidth - this.chartWidth
            );
            if (scrollablePixelsX) {
<<<<<<< HEAD
                this.plotBox.width = this.plotWidth += scrollablePixelsX;
=======
                this.scrollablePlotBox = merge(this.plotBox);
                this.plotWidth += scrollablePixelsX;
>>>>>>> ccd2f45a
                if (this.inverted) {
                    this.clipBox.height += scrollablePixelsX;
                } else {
                    this.clipBox.width += scrollablePixelsX;
                }

                corrections = {
                    // Corrections for right side
                    1: { name: 'right', value: scrollablePixelsX }
                };
            }

        // Currently we can only do either X or Y
        } else if (scrollableMinHeight) {
            this.scrollablePixelsY = scrollablePixelsY = Math.max(
                0,
                scrollableMinHeight - this.chartHeight
            );
            if (scrollablePixelsY) {
<<<<<<< HEAD
                this.plotBox.height = this.plotHeight += scrollablePixelsY;
=======
                this.scrollablePlotBox = merge(this.plotBox);
                this.plotHeight += scrollablePixelsY;
>>>>>>> ccd2f45a
                if (this.inverted) {
                    this.clipBox.width += scrollablePixelsY;
                } else {
                    this.clipBox.height += scrollablePixelsY;
                }
                corrections = {
                    2: { name: 'bottom', value: scrollablePixelsY }
                };
            }
        }

        if (corrections && !e.skipAxes) {
            this.axes.forEach(function (axis: Highcharts.Axis): void {
                // For right and bottom axes, only fix the plot line length
                if ((corrections as any)[axis.side]) {
                    // Get the plot lines right in getPlotLinePath,
                    // temporarily set it to the adjusted plot width.
                    axis.getPlotLinePath = function (
                        this: Highcharts.Axis
                    ): SVGPath {
                        var marginName = (corrections as any)[axis.side].name,
                            correctionValue =
                                (corrections as any)[axis.side].value,
                            // axis.right or axis.bottom
                            margin = (this as any)[marginName],
                            path: SVGPath;

                        // Temporarily adjust
                        (this as any)[marginName] = margin - correctionValue;
                        path = H.Axis.prototype.getPlotLinePath.apply(
                            this,
                            arguments as any
                        ) as any;
                        // Reset
                        (this as any)[marginName] = margin;
                        return path;
                    };

                } else {
                    // Apply the corrected plotWidth
                    axis.setAxisSize();
                    axis.setAxisTranslation();
                }
            });
        }
    }
});

addEvent(Chart, 'render', function (): void {
    if (this.scrollablePixelsX || this.scrollablePixelsY) {
        if (this.setUpScrolling) {
            this.setUpScrolling();
        }
        this.applyFixed();

    } else if (this.fixedDiv) { // Has been in scrollable mode
        this.applyFixed();
    }
});

/**
 * @private
 * @function Highcharts.Chart#setUpScrolling
 * @return {void}
 */
Chart.prototype.setUpScrolling = function (): void {

    var attribs = {
        WebkitOverflowScrolling: 'touch',
        overflowX: 'hidden',
        overflowY: 'hidden'
    };

    if (this.scrollablePixelsX) {
        attribs.overflowX = 'auto';
    }
    if (this.scrollablePixelsY) {
        attribs.overflowY = 'auto';
    }

    // Insert a container with position relative
    // that scrolling and fixed container renders to (#10555)
    this.scrollingParent = createElement(
        'div',
        {
            className: 'highcharts-scrolling-parent'
        },
        {
            position: 'relative'
        },
        this.renderTo
    );

    // Add the necessary divs to provide scrolling
    this.scrollingContainer = createElement('div', {
        'className': 'highcharts-scrolling'
    }, attribs, this.scrollingParent);

    // On scroll, reset the chart position because it applies to the scrolled
    // container
    addEvent(this.scrollingContainer, 'scroll', (): void => {
        if (this.pointer) {
            delete this.pointer.chartPosition;
        }
    });

    this.innerContainer = createElement('div', {
        'className': 'highcharts-inner-container'
    }, null as any, this.scrollingContainer);

    // Now move the container inside
    this.innerContainer.appendChild(this.container);

    // Don't run again
    this.setUpScrolling = null as any;
};

/**
 * These elements are moved over to the fixed renderer and stay fixed when the
 * user scrolls the chart
 * @private
 */
Chart.prototype.moveFixedElements = function (): void {
    var container = this.container,
        fixedRenderer = this.fixedRenderer,
        fixedSelectors = [
            '.highcharts-contextbutton',
            '.highcharts-credits',
            '.highcharts-legend',
            '.highcharts-legend-checkbox',
            '.highcharts-navigator-series',
            '.highcharts-navigator-xaxis',
            '.highcharts-navigator-yaxis',
            '.highcharts-navigator',
            '.highcharts-reset-zoom',
            '.highcharts-scrollbar',
            '.highcharts-subtitle',
            '.highcharts-title'
        ],
        axisClass;

    if (this.scrollablePixelsX && !this.inverted) {
        axisClass = '.highcharts-yaxis';
    } else if (this.scrollablePixelsX && this.inverted) {
        axisClass = '.highcharts-xaxis';
    } else if (this.scrollablePixelsY && !this.inverted) {
        axisClass = '.highcharts-xaxis';
    } else if (this.scrollablePixelsY && this.inverted) {
        axisClass = '.highcharts-yaxis';
    }

    if (axisClass) {
        fixedSelectors.push(
            `${axisClass}:not(.highcharts-radial-axis)`,
            `${axisClass}-labels:not(.highcharts-radial-axis-labels)`
        );
    }

    fixedSelectors.forEach(function (className: string): void {
        [].forEach.call(
            container.querySelectorAll(className),
            function (elem: DOMElementType): void {
                (
                    elem.namespaceURI === (fixedRenderer as any).SVG_NS ?
                        (fixedRenderer as any).box :
                        (fixedRenderer as any).box.parentNode
                ).appendChild(elem);
                elem.style.pointerEvents = 'auto';
            }
        );
    });
};

/**
 * @private
 * @function Highcharts.Chart#applyFixed
 * @return {void}
 */
Chart.prototype.applyFixed = function (): void {
    var fixedRenderer,
        scrollableWidth,
        scrollableHeight,
        firstTime = !this.fixedDiv,
        chartOptions = this.options.chart as any,
        scrollableOptions = chartOptions.scrollablePlotArea;

    // First render
    if (firstTime) {
        this.fixedDiv = createElement(
            'div',
            {
                className: 'highcharts-fixed'
            },
            {
                position: 'absolute',
                overflow: 'hidden',
                pointerEvents: 'none',
                zIndex: (chartOptions.style?.zIndex || 0) + 2,
                top: 0
            },
            null as any,
            true
        );
        this.scrollingContainer?.parentNode.insertBefore(
            this.fixedDiv,
            this.scrollingContainer
        );
        this.renderTo.style.overflow = 'visible';

        this.fixedRenderer = fixedRenderer = new H.Renderer(
            this.fixedDiv,
            this.chartWidth,
            this.chartHeight,
            this.options.chart?.style
        );
        // Mask
        this.scrollableMask = fixedRenderer
            .path()
            .attr({
                fill: (this.options.chart as any).backgroundColor || '#fff',
                'fill-opacity': pick(scrollableOptions.opacity, 0.85),
                zIndex: -1
            })
            .addClass('highcharts-scrollable-mask')
            .add();

        addEvent(this, 'afterShowResetZoom', this.moveFixedElements);
        addEvent(this, 'afterLayOutTitles', this.moveFixedElements);
        addEvent(Axis, 'afterInit', (): void => {
            this.scrollableDirty = true;
        });
        addEvent(Series, 'show', (): void => {
            this.scrollableDirty = true;
        });

    } else {

        // Set the size of the fixed renderer to the visible width
        (this.fixedRenderer as any).setSize(
            this.chartWidth,
            this.chartHeight
        );
    }

    if (this.scrollableDirty || firstTime) {
        this.scrollableDirty = false;
        this.moveFixedElements();
    }

    // Increase the size of the scrollable renderer and background
    scrollableWidth = this.chartWidth + (this.scrollablePixelsX || 0);
    scrollableHeight = this.chartHeight + (this.scrollablePixelsY || 0);
    stop(this.container as any);
    this.container.style.width = scrollableWidth + 'px';
    this.container.style.height = scrollableHeight + 'px';
    this.renderer.boxWrapper.attr({
        width: scrollableWidth,
        height: scrollableHeight,
        viewBox: [0, 0, scrollableWidth, scrollableHeight].join(' ')
    });
    (this.chartBackground as any).attr({
        width: scrollableWidth,
        height: scrollableHeight
    });

    (this.scrollingContainer as any).style.height = this.chartHeight + 'px';

    // Set scroll position
    if (firstTime) {

        if (scrollableOptions.scrollPositionX) {
            (this.scrollingContainer as any).scrollLeft =
                (this.scrollablePixelsX as any) *
                scrollableOptions.scrollPositionX;
        }
        if (scrollableOptions.scrollPositionY) {
            (this.scrollingContainer as any).scrollTop =
                (this.scrollablePixelsY as any) *
                scrollableOptions.scrollPositionY;
        }
    }

    // Mask behind the left and right side
    var axisOffset = this.axisOffset,
        maskTop = this.plotTop - axisOffset[0] - 1,
        maskLeft = this.plotLeft - axisOffset[3] - 1,
        maskBottom = this.plotTop + this.plotHeight + axisOffset[2] + 1,
        maskRight = this.plotLeft + this.plotWidth + axisOffset[1] + 1,
        maskPlotRight = this.plotLeft + this.plotWidth -
            (this.scrollablePixelsX || 0),
        maskPlotBottom = this.plotTop + this.plotHeight -
            (this.scrollablePixelsY || 0),
        d: SVGPath;


    if (this.scrollablePixelsX) {
        d = [
            // Left side
            ['M', 0, maskTop],
            ['L', this.plotLeft - 1, maskTop],
            ['L', this.plotLeft - 1, maskBottom],
            ['L', 0, maskBottom],
            ['Z'],

            // Right side
            ['M', maskPlotRight, maskTop],
            ['L', this.chartWidth, maskTop],
            ['L', this.chartWidth, maskBottom],
            ['L', maskPlotRight, maskBottom],
            ['Z']
        ];
    } else if (this.scrollablePixelsY) {
        d = [
            // Top side
            ['M', maskLeft, 0],
            ['L', maskLeft, this.plotTop - 1],
            ['L', maskRight, this.plotTop - 1],
            ['L', maskRight, 0],
            ['Z'],

            // Bottom side
            ['M', maskLeft, maskPlotBottom],
            ['L', maskLeft, this.chartHeight],
            ['L', maskRight, this.chartHeight],
            ['L', maskRight, maskPlotBottom],
            ['Z']
        ];
    } else {
        d = [['M', 0, 0]];
    }

    if (this.redrawTrigger !== 'adjustHeight') {
        (this.scrollableMask as any).attr({ d });
    }
};<|MERGE_RESOLUTION|>--- conflicted
+++ resolved
@@ -155,12 +155,8 @@
                 scrollableMinWidth - this.chartWidth
             );
             if (scrollablePixelsX) {
-<<<<<<< HEAD
+                this.scrollablePlotBox = merge(this.plotBox);
                 this.plotBox.width = this.plotWidth += scrollablePixelsX;
-=======
-                this.scrollablePlotBox = merge(this.plotBox);
-                this.plotWidth += scrollablePixelsX;
->>>>>>> ccd2f45a
                 if (this.inverted) {
                     this.clipBox.height += scrollablePixelsX;
                 } else {
@@ -180,12 +176,8 @@
                 scrollableMinHeight - this.chartHeight
             );
             if (scrollablePixelsY) {
-<<<<<<< HEAD
+                this.scrollablePlotBox = merge(this.plotBox);
                 this.plotBox.height = this.plotHeight += scrollablePixelsY;
-=======
-                this.scrollablePlotBox = merge(this.plotBox);
-                this.plotHeight += scrollablePixelsY;
->>>>>>> ccd2f45a
                 if (this.inverted) {
                     this.clipBox.width += scrollablePixelsY;
                 } else {
