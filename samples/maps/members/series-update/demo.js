--- conflicted
+++ resolved
@@ -3,11 +3,7 @@
     $.getJSON('https://www.highcharts.com/samples/data/jsonp.php?filename=world-population-density.json&callback=?', function (data) {
 
         // Initiate the chart
-<<<<<<< HEAD
-        Highcharts.mapChart('container', {
-=======
         var chart = Highcharts.mapChart('container', {
->>>>>>> 042a8aa1
 
             title: {
                 text: 'Update series'
