--- conflicted
+++ resolved
@@ -26,11 +26,7 @@
 
 
         // Initiate the chart
-<<<<<<< HEAD
-        Highcharts.mapChart('container', {
-=======
         var chart = Highcharts.mapChart('container', {
->>>>>>> 042a8aa1
 
             title: {
                 text: 'Add point'
