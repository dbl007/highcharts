QUnit.test(
    'General Navigator tests',
    function (assert) {
        var chart = Highcharts.stockChart('container', {
            legend: {
                enabled: true
            },
            yAxis: {
                labels: {
                    align: 'left'
                }
            },
            navigator: {
                height: 100
            },
            series: [{
                data: [1, 2, 3],
                id: '1'
            }]
        });

        chart.series[0].hide();

        assert.deepEqual(
            chart.scroller.size,
            chart.scroller.xAxis.len,
            'Correct width (#6022)'
        );

        assert.strictEqual(
            chart.series[1].clipBox.height,
            100,
            'Navigator series has correct clipping rect height (#5904)'
        );

        chart.series[1].remove(false);
        chart.series[0].remove();

        assert.strictEqual(
            chart.series.length,
            0,
            'All series, including navSeries, removed without errors (#5581)'
        );
    }
);

QUnit.test(
    'Reversed xAxis with navigator',
    function (assert) {

        var chart = new Highcharts.StockChart({
                chart: {
                    renderTo: 'container'
                },
                series: [{
                    data: [
                        [10, 20],
                        [15, 22]
                    ]
                }],
                rangeSelector: {
                    buttons: [{
                        count: 5,
                        type: 'millisecond',
                        text: '5ms'
                    }],
                    inputEnabled: false,
                    selected: 0
                },
                navigator: {
                    xAxis: {
                        reversed: true
                    }
                },
                xAxis: {
                    reversed: true,
                    minRange: 1
                }
            }),
            offset = $('#container').offset(),
            navigator = chart.scroller,
            done = assert.async();

        chart.series[0].addPoint([20, 23]);

        assert.strictEqual(
            chart.xAxis[0].max,
            20,
            'Correct extremes after addPoint() (#7713).'
        );

        navigator.handlesMousedown({
            pageX: offset.left + 578,
            pageY: offset.top + 400 - 30
        }, 0);

        navigator.mouseMoveHandler({
            pageX: offset.left + 309,
            pageY: offset.top + 400 - 30,
            DOMType: 'mousemove'
        });

        setTimeout(function () {
            navigator.hasDragged = true;
            navigator.mouseUpHandler({
                pageX: offset.left + 308,
                pageY: offset.top + 400 - 30,
                DOMType: 'mouseup'
            });
            assert.strictEqual(
                chart.series[0].points !== null,
                true,
                'Zooming works fine (#4114).'
            );
            done();
        }, 0);
    }
);

QUnit.test(
    'Scrollbar without navigator (#5709).',
    function (assert) {
        var done = assert.async();

        $('#container').highcharts('StockChart', {
            chart: {
                zoomType: 'xy'
            },
            navigator: {
                enabled: false
            },
            scrollbar: {
                enabled: true,
                showFull: true
            }
        }, function (chart) {
            setTimeout(function () {
                chart.addSeries({
                    data: [1, 2, 3, 2, 3, 2, 3, 2, 3, 2, 3, 2, 3, 2, 3, 1]
                });
                assert.strictEqual(
                    chart.scroller.scrollbar.group.translateY >= 0,
                    true,
                    'Correct position for a scrollbar'
                );
                done();
            }, 1);
        });
    }
);

QUnit.test('Missing points using navigator (#5699)', function (assert) {
    var container = $('#container'),
        chart = container.highcharts('StockChart', {
            chart: {
                width: 600,
                height: 400
            }
        }).highcharts(),
        offset = container.offset(),
        navigator = chart.scroller,
        done = assert.async();

    chart.addSeries({
        type: 'column',
        name: 'USD to EUR',
        data: usdeur
    });

    navigator.handlesMousedown({
        pageX: offset.left + 578,
        pageY: offset.top + 400 - 30
    }, 0);

    navigator.mouseMoveHandler({
        pageX: offset.left + 309,
        pageY: offset.top + 400 - 30,
        DOMType: 'mousemove'
    });

    setTimeout(function () {
        navigator.hasDragged = true;
        navigator.mouseUpHandler({
            pageX: offset.left + 308,
            pageY: offset.top + 400 - 30,
            DOMType: 'mouseup'
        });
        assert.strictEqual(
            chart.series[0].points !== null,
            true,
            'Points exist.'
        );
        done();
    }, 0);
});

QUnit.test('#3961 - Zone zAxis shouldn\'t cause errors in Navigator series.', function (assert) {
    var chart = $('#container').highcharts('StockChart', {
        series: [{
            type: 'bubble',
            data: [
                [0, 10, 20],
                [1, 10, 20]
            ]
        }]
    }).highcharts();

    assert.strictEqual(
        chart.scroller.handles.length !== 0, // handles are not rendered when we get error in zones
        true,
        'No errors in zones for bubble series.'
    );
});

QUnit.test('Extremes in navigator with empty series initalized (#5390)', function (assert) {

    var chart = Highcharts.stockChart('container', {
            series: []
        }),
        series = [{
            data: [{
                x: 1465102500000,
                y: 0.0057043973610007015
            }, {
                x: 1465251900000,
                y: 0.020374603343000786
            }]
        }, {
            data: [{
                x: 1465102800000,
                y: 23
            }, {
                x: 1465252200000,
                y: 77
            }]
        }, {
            data: [{
                x: 1465102800000,
                y: 1.2800000000000011
            }, {
                x: 1465252200000,
                y: 1.3199999999999932
            }]
        }],
        points = [{
            data: [{
                x: 1464951300000,
                y: 0.04950855198299564
            }, {
                x: 1465100700000,
                y: 0.007108723524993366
            }]
        }, {
            data: [{
                x: 1464951600000,
                y: 101
            }, {
                x: 1465101000000,
                y: 18
            }]
        }, {
            data: [{
                x: 1464951600000,
                y: 1.5
            }, {
                x: 1465101000000,
                y: 1.2399999999999949
            }]
        }];

    Highcharts.each(series, function (s) {
        chart.addSeries(s, false);
    });
    chart.xAxis[0].setExtremes();

    Highcharts.each(points, function (s, index) {
        if (chart.series[index].options.id !== "highcharts-navigator-series") {
            Highcharts.each(s.data, function (p) {
                chart.series[index].addPoint(p, false);
            });
        }
    });
    chart.xAxis[0].setExtremes();

    assert.strictEqual(
        chart.xAxis[1].getExtremes().max,
        1465251900000,
        'Correct extremes in navigator'
    );

});

QUnit.test('Add point and disabled navigator (#3452)', function (assert) {

    var chart,
        x = 0;

    function add() {
        // set up the updating of the chart each second
        var series = chart.series[0];
        series.addPoint([x++, x % 10], true, true);
    }
    // Create the chart
    chart = Highcharts.stockChart('container', {
        rangeSelector: {
            buttons: [{
                count: 100,
                type: 'millisecond',
                text: '100ms'
            }, {
                count: 1,
                type: 'second',
                text: '1s'
            }, {
                type: 'all',
                text: 'All'
            }],
            inputEnabled: false,
            selected: 0
        },

        title: {
            text: 'Live random data'
        },

        exporting: {
            enabled: false
        },

        series: [{
            name: 'Random data',
            data: (function () {
                // generate an array of random data
                var data = [],
                    i;

                for (i = -1000; i <= 0; i += 1) {
                    data.push([
                        x++,
                        x % 10
                    ]);
                }
                return data;
            }())
        }],

        navigator: {
            enabled: false
        }
    });


    assert.strictEqual(
        chart.xAxis[0].min,
        900,
        'Initial min'
    );
    assert.strictEqual(
        chart.xAxis[0].max,
        1000,
        'Initial max'
    );

    // Add one point, the zoomed range should now move
    add();

    assert.strictEqual(
        chart.xAxis[0].min,
        901,
        'Adapted min'
    );
    assert.strictEqual(
        chart.xAxis[0].max,
        1001,
        'Adapted max'
    );
});

QUnit.test('Empty scroller with Axis min set (#5172)', function (assert) {
    var chart = Highcharts.chart('container', {
        "xAxis": {
            "min": 0
        },
        "series": [{
            "id": "navigator",
            "name": null,
            "data": []
        }, {
            "id": "my_data",
            "name": null,
            "data": []
        }],
        "navigator": {
            "enabled": true,
            "series": {
                "id": "navigator"
            },
            "xAxis": {
                "min": 0
            }
        }
    });

    assert.strictEqual(
        chart.navigator.navigatorGroup.attr('visibility'),
        'hidden',
        'Navigator hidden due to missing data'
    );
});

QUnit.test('Update navigator series on series update (#4923)', function (assert) {

    var chart = Highcharts.stockChart('container', {
            series: [{
                animation: false,
                data: [
                    { x: 0, y: 0 },
                    { x: 1, y: 1 },
                    { x: 2, y: 2 },
                    { x: 3, y: 3 },
                    { x: 4, y: 4 },
                    { x: 5, y: 5 },
                    { x: 6, y: 6 },
                    { x: 7, y: 7 },
                    { x: 8, y: 8 },
                    { x: 9, y: 9 }
                ],
                dataGrouping: {
                    enabled: false
                }
            }]
        }),
        done = assert.async();

    var pathWidth = chart.series[1].graph.getBBox().width;

    assert.strictEqual(
        typeof pathWidth,
        'number',
        'Path width is set'
    );
    assert.ok(
        pathWidth > 500,
        'Path is more than 500px wide'
    );

    setTimeout(function () {
        chart.series[0].addPoint([10, 10]);
        assert.strictEqual(
            chart.series[1].graph.getBBox().width,
            pathWidth,
            'Path width is updated'
        );
        done();
    }, 1);

});


QUnit.test('Moving navigator with no series should not break axis (#7411)',
function (assert) {
    var chart = Highcharts.stockChart('container', {
            chart: {
                animation: false
            },
            navigator: {
                series: {
                    visible: false
                }
            },
            rangeSelector: {
                selected: 4
            },
            series: [{
                animation: false,
                data: [
                    { x: 1000000, y: 0 },
                    { x: 100000001, y: 1 },
                    { x: 1000000002, y: 2 },
                    { x: 10000000004, y: 4 },
                    { x: 100000000005, y: 5 },
                    { x: 1000000000007, y: 7 }
                ]
            }]
        }),
        controller = TestController(chart),
        rightHandle = chart.navigator.handles[1],
        isNum = Highcharts.isNumber;

    assert.ok(
        isNum(chart.xAxis[0].userMax),
        'Axis should have proper extremes before messing with navigator.'
    );

    // Make the nav do its rendering by simulating mouse click and drag on
    // right handle.
    function navRender() {
        var x = rightHandle.x + rightHandle.translateX + rightHandle.width / 2,
            y = rightHandle.y + rightHandle.translateY + rightHandle.height / 2;
        controller.triggerOnChart('mousedown', x, y);
        controller.triggerOnChart('mousemove', x, y);
        controller.triggerOnChart('mouseup', x, y);
    }

    navRender();
    chart.series[0].hide();
    navRender();

    assert.ok(
        isNum(chart.xAxis[0].userMax),
        'Axis should have proper extremes after messing with navigator.'
    );
});

QUnit.test(
    'Update of adaptToUpdatedData should remove all related events (#8038)',
    function (assert) {
        var chart = Highcharts.stockChart('container', {
            series: [{
                data: [1, 2, 3]
            }],
            navigator: {
                adaptToUpdatedData: true
            }
        });

        chart.update({
            navigator: {
                adaptToUpdatedData: false
            }
        });

        assert.strictEqual(
            chart.series[0].hcEvents.updatedData.length,
            1,
            'Only one event remaining'
        );
    }
);

<<<<<<< HEAD
// Highcharts 6.0.0, Issue #7067
// Chart.update() doesn't enable the navigator under certain conditions
QUnit.test('Chart update enables navigator (#7067)', function (assert) {

    var chart = Highcharts.stockChart('container', {
        navigator: {
            enabled: false
        },
        scrollbar: {
            enabled: false
        },
        series: [{
            data: [1, 2, 3]
        }]
    });

    assert.deepEqual([
        typeof chart.navigator,
        typeof chart.scroller
    ], [
        'undefined',
        'undefined'
    ],
        'Chart should have no navigator.'
    );

    chart.update({
        navigator: {
            enabled: true
        }
    });

    assert.notDeepEqual([
        typeof chart.navigator,
        typeof chart.scroller
    ], [
        'undefined',
        'undefined'
    ],
        'Chart should have a navigator instance.'
    );

    assert.ok(
        chart.navigator &&
        chart.navigator.navigatorEnabled,
        'Navigator should be enabled.'
    );

});
=======
QUnit.test(
    'Navigator series visibility should be in sync with master series (#8374)',
    function (assert) {
        var chart = Highcharts.stockChart('container', {
                legend: {
                    enabled: true
                },
                series: [{
                    data: [1, 2, 3],
                    visible: false
                }, {
                    showInNavigator: true,
                    data: [30, 22, 10]
                }]
            }),
            series0 = chart.series[0],
            series1 = chart.series[1];

        assert.strictEqual(
            // This returns false, when series is hidden:
            series0.navigatorSeries.visible === true,
            // Directly visibile = false
            series0.visible,
            'Both series[0] and series[0].navigator should be hidden.'
        );

        assert.strictEqual(
            series1.navigatorSeries.visible === true,
            series1.visible,
            'Both series[1] and series[1].navigator should be visible.'
        );

        series0.update({
            visible: true
        });

        assert.strictEqual(
            series0.navigatorSeries.visible === true,
            series0.visible,
            'Both series[0] and series[0].navigator should be visible.'
        );

        series1.update({
            visible: false
        });

        assert.strictEqual(
            series1.navigatorSeries.visible === true,
            series1.visible,
            'Both series[1] and series[1].navigator should be hidden.'
        );

        // Order of the events:
        // - first execute callback for series.hide(), to show navigator series
        // - then redraw the chart, including navigator series
        series1.setVisible();

        assert.strictEqual(
            Highcharts.defined(series1.navigatorSeries.graph) &&
                series1.navigatorSeries.group.visibility !== 'hidden',
            true,
            'Navigator series should be visible.'
        );

    }
);
>>>>>>> e34f9e9c
<|MERGE_RESOLUTION|>--- conflicted
+++ resolved
@@ -538,7 +538,6 @@
     }
 );
 
-<<<<<<< HEAD
 // Highcharts 6.0.0, Issue #7067
 // Chart.update() doesn't enable the navigator under certain conditions
 QUnit.test('Chart update enables navigator (#7067)', function (assert) {
@@ -588,7 +587,6 @@
     );
 
 });
-=======
 QUnit.test(
     'Navigator series visibility should be in sync with master series (#8374)',
     function (assert) {
@@ -654,5 +652,4 @@
         );
 
     }
-);
->>>>>>> e34f9e9c
+);