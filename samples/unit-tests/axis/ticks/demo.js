--- conflicted
+++ resolved
@@ -1,4 +1,3 @@
-<<<<<<< HEAD
 QUnit.test('Ticks were drawn in break(#4485)', function (assert) {
 
     $('#container').highcharts({
@@ -66,7 +65,7 @@
     );
 
 });
-=======
+
 QUnit.test('Clip tickPositions when axis extremes are set(#4086)', function (assert) {
     var chart = Highcharts.chart('container', {
         xAxis: {
@@ -115,7 +114,6 @@
 
 });
 
->>>>>>> 71ab0b9e
 QUnit.test('Ticks for a single point.', function (assert) {
     var chart = Highcharts.chart('container', {
         yAxis: {
