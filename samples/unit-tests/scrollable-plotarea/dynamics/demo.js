--- conflicted
+++ resolved
@@ -5,17 +5,12 @@
             scrollablePlotArea: {
                 minWidth: 2000,
                 scrollPositionX: 1
-<<<<<<< HEAD
             },
             inverted: true
-        }
-=======
-            }
         },
         series: [{
             data: [1, 2, 3]
         }]
->>>>>>> 5975eca5
     });
 
     assert.strictEqual(
