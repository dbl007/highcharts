--- conflicted
+++ resolved
@@ -661,7 +661,6 @@
     );
 
 });
-<<<<<<< HEAD
 
 // Highcharts 4.0.4, Issue #3728
 // Point.update doesn't update category name
@@ -709,7 +708,8 @@
         expectedXCategoriesUpdated,
         xCategoriesUpdated,
         "The x categories is not equal to the expected x categories"
-=======
+    );
+});
 // Highcharts v4.0.1, Issue #3094
 // Series.update changes the order of overlapping bars
 QUnit.test('Z index changed after update (#3094)', function (assert) {
@@ -815,6 +815,5 @@
         chart.series[0].options.lineWidth,
         10,
         'Series level option survived after plotOptions.series update (#9762)'
->>>>>>> a9d77d8d
     );
 });