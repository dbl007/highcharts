$(function () {
    // create the chart
<<<<<<< HEAD
    Highcharts.chart('container', {
=======
    var chart = Highcharts.chart('container', {
>>>>>>> 042a8aa1
        chart: {
            events: {
                redraw: function () {
                    var label = this.renderer.label('The chart was just redrawn', 100, 120)
                        .attr({
                            fill: Highcharts.getOptions().colors[0],
                            padding: 10,
                            r: 5,
                            zIndex: 8
                        })
                        .css({
                            color: '#FFFFFF'
                        })
                        .add();

                    setTimeout(function () {
                        label.fadeOut();
                    }, 1000);
                }
            }
        },
        xAxis: {
            categories: ['Jan', 'Feb', 'Mar', 'Apr', 'May', 'Jun', 'Jul', 'Aug', 'Sep', 'Oct', 'Nov', 'Dec']
        },

        series: [{
            data: [29.9, 71.5, 106.4, 129.2, 144.0, 176.0, 135.6, 148.5, 216.4, 194.1, 95.6, 54.4]
        }]
    });


    // activate the button
    $('#button').click(function () {
        chart.addSeries({
            data: [216.4, 194.1, 95.6, 54.4, 29.9, 71.5, 106.4, 129.2, 144.0, 176.0, 135.6, 148.5]
        });

        $('#button').off('click');
    });
});<|MERGE_RESOLUTION|>--- conflicted
+++ resolved
@@ -1,10 +1,6 @@
 $(function () {
     // create the chart
-<<<<<<< HEAD
-    Highcharts.chart('container', {
-=======
     var chart = Highcharts.chart('container', {
->>>>>>> 042a8aa1
         chart: {
             events: {
                 redraw: function () {
