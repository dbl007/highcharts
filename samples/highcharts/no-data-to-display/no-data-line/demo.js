--- conflicted
+++ resolved
@@ -22,11 +22,7 @@
         }
     });
 
-<<<<<<< HEAD
-    Highcharts.chart('container', {
-=======
     chart = Highcharts.chart('container', {
->>>>>>> 042a8aa1
         title: {
             text: 'No data in line chart - with custom options'
         },
