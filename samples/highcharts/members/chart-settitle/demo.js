$(function () {
    var i = 1,
        chart;

<<<<<<< HEAD
    Highcharts.chart('container', {
=======
    chart = Highcharts.chart('container', {
>>>>>>> 042a8aa1
        subtitle: {
            text: 'Subtitle'
        },

        xAxis: {
            categories: ['Jan', 'Feb', 'Mar', 'Apr', 'May', 'Jun', 'Jul', 'Aug', 'Sep', 'Oct', 'Nov', 'Dec']
        },

        series: [{
            data: [29.9, 71.5, 106.4, 129.2, 144.0, 176.0, 135.6, 148.5, 216.4, 194.1, 95.6, 54.4]
        }]

    });

    $('#title').click(function () {
        chart.setTitle({ text: 'New title ' + i });
        i += 1;
    });
    $('#subtitle').click(function () {
        chart.setTitle(null, { text: 'New title ' + i });
        i += 1;
    });
    $('#color').click(function () {
        chart.setTitle(
            { style: { color: 'red' } },
            { style: { color: 'green' } }
        );
    });
});<|MERGE_RESOLUTION|>--- conflicted
+++ resolved
@@ -2,11 +2,7 @@
     var i = 1,
         chart;
 
-<<<<<<< HEAD
-    Highcharts.chart('container', {
-=======
     chart = Highcharts.chart('container', {
->>>>>>> 042a8aa1
         subtitle: {
             text: 'Subtitle'
         },
