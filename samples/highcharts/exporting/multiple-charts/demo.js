--- conflicted
+++ resolved
@@ -113,23 +113,12 @@
 
 });
 
-<<<<<<< HEAD
-document.getElementById('export-png').addEventListener('click', () => {
-    Highcharts.exportCharts([chart1, chart2]);
-});
-
-document.getElementById('export-pdf').addEventListener('click', () => {
-    Highcharts.exportCharts([chart1, chart2], {
-=======
-document.getElementById('export-png').addEventListener(
-    'click',
-    () => Highcharts.exportCharts([chart1, chart2])
+document.getElementById('export-png').addEventListener('click', () =>
+    Highcharts.exportCharts([chart1, chart2])
 );
 
-document.getElementById('export-pdf').addEventListener(
-    'click',
-    () => Highcharts.exportCharts([chart1, chart2], {
->>>>>>> 3380e578
+document.getElementById('export-pdf').addEventListener('click', () =>
+    Highcharts.exportCharts([chart1, chart2], {
         type: 'application/pdf'
     })
 );