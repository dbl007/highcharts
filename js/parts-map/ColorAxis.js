--- conflicted
+++ resolved
@@ -31,11 +31,7 @@
 		minColor: '#EFEFFF',
 		maxColor: '#003875',
 		tickLength: 5,
-<<<<<<< HEAD
-		showInLegend: true
-=======
 		showInLegend: true // docs: API record is being added.
->>>>>>> 5d1f6a69
 	},
 	init: function (chart, userOptions) {
 		var horiz = chart.options.legend.layout !== 'vertical',
