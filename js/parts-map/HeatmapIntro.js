/**
 * @license @product.name@ JS v@product.version@ (@product.date@)
 *
 * (c) 2011-2016 Torstein Honsi
 *
 * License: www.highcharts.com/license
 */
<<<<<<< HEAD
/* eslint indent: 0 */
=======
/* eslint indent: [2, 4] */
(function (factory) {
    if (typeof module === 'object' && module.exports) {
        module.exports = factory;
    } else {
        factory(Highcharts);
    }
}(function (Highcharts) {
>>>>>>> e6238c3f
<|MERGE_RESOLUTION|>--- conflicted
+++ resolved
@@ -5,15 +5,4 @@
  *
  * License: www.highcharts.com/license
  */
-<<<<<<< HEAD
 /* eslint indent: 0 */
-=======
-/* eslint indent: [2, 4] */
-(function (factory) {
-    if (typeof module === 'object' && module.exports) {
-        module.exports = factory;
-    } else {
-        factory(Highcharts);
-    }
-}(function (Highcharts) {
->>>>>>> e6238c3f
