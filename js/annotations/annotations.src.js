/* *
 *
 *  (c) 2009-2017 Highsoft, Black Label
 *
 *  License: www.highcharts.com/license
 *
 *  !!!!!!! SOURCE GETS TRANSPILED BY TYPESCRIPT. EDIT TS FILE ONLY. !!!!!!!
 *
 * */
'use strict';
import Chart from '../parts/Chart.js';
var chartProto = Chart.prototype;
import ControllableMixin from './controllable/controllableMixin.js';
import ControllableRect from './controllable/ControllableRect.js';
import ControllableCircle from './controllable/ControllableCircle.js';
import ControllablePath from './controllable/ControllablePath.js';
import ControllableImage from './controllable/ControllableImage.js';
import ControllableLabel from './controllable/ControllableLabel.js';
import ControlPoint from './ControlPoint.js';
import EventEmitterMixin from './eventEmitterMixin.js';
import H from '../parts/Globals.js';
import MockPoint from './MockPoint.js';
import Pointer from '../parts/Pointer.js';
import U from '../parts/Utilities.js';
var addEvent = U.addEvent, defined = U.defined, destroyObjectProperties = U.destroyObjectProperties, erase = U.erase, extend = U.extend, find = U.find, fireEvent = U.fireEvent, merge = U.merge, pick = U.pick, splat = U.splat, wrap = U.wrap;
/* *********************************************************************
 *
 * ANNOTATION
 *
 ******************************************************************** */
/**
 * Possible directions for draggable annotations. An empty string (`''`)
 * makes the annotation undraggable.
 *
 * @typedef {''|'x'|'xy'|'y'} Highcharts.AnnotationDraggableValue
 */
/**
 * @private
 * @typedef {
 *          Highcharts.AnnotationControllableCircle|
 *          Highcharts.AnnotationControllableImage|
 *          Highcharts.AnnotationControllablePath|
 *          Highcharts.AnnotationControllableRect
 *          }
 *          Highcharts.AnnotationShapeType
 * @requires modules/annotations
 */
/**
 * @private
 * @typedef {
 *          Highcharts.AnnotationControllableLabel
 *          }
 *          Highcharts.AnnotationLabelType
 * @requires modules/annotations
 */
/**
 * A point-like object, a mock point or a point used in series.
 * @private
 * @typedef {Highcharts.AnnotationMockPoint|Highcharts.Point} Highcharts.AnnotationPointType
 * @requires modules/annotations
 */
/* eslint-disable no-invalid-this, valid-jsdoc */
/**
 * An annotation class which serves as a container for items like labels or
 * shapes. Created items are positioned on the chart either by linking them to
 * existing points or created mock points
 *
 * @class
 * @name Highcharts.Annotation
 *
 * @param {Highcharts.Chart} chart a chart instance
 * @param {Highcharts.AnnotationsOptions} userOptions the options object
 */
var Annotation = /** @class */ (function () {
    /* *
     *
     *  Constructors
     *
     * */
    /**
     * @private
     */
    function Annotation(chart, userOptions) {
        /* *
         *
         *  Properties
         *
         * */
        this.annotation = void 0;
        this.coll = 'annotations';
        this.collection = void 0;
        this.graphic = void 0;
        this.group = void 0;
        this.labelCollector = void 0;
        this.labelsGroup = void 0;
        this.shapesGroup = void 0;
        var labelsAndShapes;
        /**
         * The chart that the annotation belongs to.
         *
         * @type {Highcharts.Chart}
         */
        this.chart = chart;
        /**
         * The array of points which defines the annotation.
         *
         * @type {Array<Highcharts.Point>}
         */
        this.points = [];
        /**
         * The array of control points.
         *
         * @private
         * @name Highcharts.Annotation#controlPoints
         * @type {Array<Annotation.ControlPoint>}
         */
        this.controlPoints = [];
        this.coll = 'annotations';
        /**
         * The array of labels which belong to the annotation.
         *
         * @private
         * @name Highcharts.Annotation#labels
         * @type {Array<Highcharts.AnnotationLabelType>}
         */
        this.labels = [];
        /**
         * The array of shapes which belong to the annotation.
         *
         * @private
         * @name Highcharts.Annotation#shapes
         * @type {Array<Highcharts.AnnotationShapeType>}
         */
        this.shapes = [];
        /**
         * The options for the annotations.
         *
         * @name Highcharts.Annotation#options
         * @type {Highcharts.AnnotationsOptions}
         */
        this.options = merge(this.defaultOptions, userOptions);
        /**
         * The user options for the annotations.
         *
         * @name Highcharts.Annotation#userOptions
         * @type {Highcharts.AnnotationsOptions}
         */
        this.userOptions = userOptions;
        // Handle labels and shapes - those are arrays
        // Merging does not work with arrays (stores reference)
        labelsAndShapes = this.getLabelsAndShapesOptions(this.options, userOptions);
        this.options.labels = labelsAndShapes.labels;
        this.options.shapes = labelsAndShapes.shapes;
        /**
         * The callback that reports to the overlapping-labels module which
         * labels it should account for.
         * @private
         * @name Highcharts.Annotation#labelCollector
         * @type {Function}
         */
        /**
         * The group svg element.
         *
         * @name Highcharts.Annotation#group
         * @type {Highcharts.SVGElement}
         */
        /**
         * The group svg element of the annotation's shapes.
         *
         * @name Highcharts.Annotation#shapesGroup
         * @type {Highcharts.SVGElement}
         */
        /**
         * The group svg element of the annotation's labels.
         *
         * @name Highcharts.Annotation#labelsGroup
         * @type {Highcharts.SVGElement}
         */
        this.init(chart, this.options);
    }
    /**
     * Initialize the annotation.
     * @private
     */
    Annotation.prototype.init = function () {
        this.linkPoints();
        this.addControlPoints();
        this.addShapes();
        this.addLabels();
        this.setLabelCollector();
    };
    Annotation.prototype.getLabelsAndShapesOptions = function (baseOptions, newOptions) {
        var mergedOptions = {};
        ['labels', 'shapes'].forEach(function (name) {
            if (baseOptions[name]) {
                mergedOptions[name] = splat(newOptions[name]).map(function (basicOptions, i) {
                    return merge(baseOptions[name][i], basicOptions);
                });
            }
        });
        return mergedOptions;
    };
    Annotation.prototype.addShapes = function () {
        (this.options.shapes || []).forEach(function (shapeOptions, i) {
            var shape = this.initShape(shapeOptions, i);
            merge(true, this.options.shapes[i], shape.options);
        }, this);
    };
    Annotation.prototype.addLabels = function () {
        (this.options.labels || []).forEach(function (labelsOptions, i) {
            var labels = this.initLabel(labelsOptions, i);
            merge(true, this.options.labels[i], labels.options);
        }, this);
    };
    Annotation.prototype.addClipPaths = function () {
        this.setClipAxes();
        if (this.clipXAxis && this.clipYAxis) {
            this.clipRect = this.chart.renderer.clipRect(this.getClipBox());
        }
    };
    Annotation.prototype.setClipAxes = function () {
        var xAxes = this.chart.xAxis, yAxes = this.chart.yAxis, linkedAxes = (this.options.labels || [])
            .concat(this.options.shapes || [])
            .reduce(function (axes, labelOrShape) {
            return [
                xAxes[labelOrShape &&
                    labelOrShape.point &&
                    labelOrShape.point.xAxis] || axes[0],
                yAxes[labelOrShape &&
                    labelOrShape.point &&
                    labelOrShape.point.yAxis] || axes[1]
            ];
        }, []);
        this.clipXAxis = linkedAxes[0];
        this.clipYAxis = linkedAxes[1];
    };
    Annotation.prototype.getClipBox = function () {
        if (this.clipXAxis && this.clipYAxis) {
            return {
                x: this.clipXAxis.left,
                y: this.clipYAxis.top,
                width: this.clipXAxis.width,
                height: this.clipYAxis.height
            };
        }
    };
    Annotation.prototype.setLabelCollector = function () {
        var annotation = this;
        annotation.labelCollector = function () {
            return annotation.labels.reduce(function (labels, label) {
                if (!label.options.allowOverlap) {
                    labels.push(label.graphic);
                }
                return labels;
            }, []);
        };
        annotation.chart.labelCollectors.push(annotation.labelCollector);
    };
    /**
     * Set an annotation options.
     * @private
     * @param {Highcharts.AnnotationsOptions} - user options for an annotation
     */
    Annotation.prototype.setOptions = function (userOptions) {
        this.options = merge(this.defaultOptions, userOptions);
    };
    Annotation.prototype.redraw = function (animation) {
        this.linkPoints();
        if (!this.graphic) {
            this.render();
        }
        if (this.clipRect) {
            this.clipRect.animate(this.getClipBox());
        }
        this.redrawItems(this.shapes, animation);
        this.redrawItems(this.labels, animation);
        ControllableMixin.redraw.call(this, animation);
    };
    /**
     * @private
     * @param {Array<Highcharts.AnnotationControllable>} items
     * @param {boolean} [animation]
     */
    Annotation.prototype.redrawItems = function (items, animation) {
        var i = items.length;
        // needs a backward loop
        // labels/shapes array might be modified
        // due to destruction of the item
        while (i--) {
            this.redrawItem(items[i], animation);
        }
    };
    /**
     * @private
     * @param {Array<Highcharts.AnnotationControllable>} items
     */
    Annotation.prototype.renderItems = function (items) {
        var i = items.length;
        while (i--) {
            this.renderItem(items[i]);
        }
    };
    Annotation.prototype.render = function () {
        var renderer = this.chart.renderer;
        this.graphic = renderer
            .g('annotation')
            .attr({
            zIndex: this.options.zIndex,
            visibility: this.options.visible ?
                'visible' :
                'hidden'
        })
            .add();
        this.shapesGroup = renderer
            .g('annotation-shapes')
            .add(this.graphic)
            .clip(this.chart.plotBoxClip);
        this.labelsGroup = renderer
            .g('annotation-labels')
            .attr({
            // hideOverlappingLabels requires translation
            translateX: 0,
            translateY: 0
        })
            .add(this.graphic);
        this.addClipPaths();
        if (this.clipRect) {
            this.graphic.clip(this.clipRect);
        }
        // Render shapes and labels before adding events (#13070).
        this.renderItems(this.shapes);
        this.renderItems(this.labels);
        this.addEvents();
        ControllableMixin.render.call(this);
    };
    /**
     * Set the annotation's visibility.
     * @private
     * @param {boolean} [visible]
     * Whether to show or hide an annotation. If the param is omitted, the
     * annotation's visibility is toggled.
     */
    Annotation.prototype.setVisibility = function (visible) {
        var options = this.options, visibility = pick(visible, !options.visible);
        this.graphic.attr('visibility', visibility ? 'visible' : 'hidden');
        if (!visibility) {
            this.setControlPointsVisibility(false);
        }
        options.visible = visibility;
    };
    Annotation.prototype.setControlPointsVisibility = function (visible) {
        var setItemControlPointsVisibility = function (item) {
            item.setControlPointsVisibility(visible);
        };
        ControllableMixin.setControlPointsVisibility.call(this, visible);
        this.shapes.forEach(setItemControlPointsVisibility);
        this.labels.forEach(setItemControlPointsVisibility);
    };
    /**
     * Destroy the annotation. This function does not touch the chart
     * that the annotation belongs to (all annotations are kept in
     * the chart.annotations array) - it is recommended to use
     * {@link Highcharts.Chart#removeAnnotation} instead.
     * @private
     */
    Annotation.prototype.destroy = function () {
        var chart = this.chart, destroyItem = function (item) {
            item.destroy();
        };
        this.labels.forEach(destroyItem);
        this.shapes.forEach(destroyItem);
        this.clipXAxis = null;
        this.clipYAxis = null;
        erase(chart.labelCollectors, this.labelCollector);
        EventEmitterMixin.destroy.call(this);
        ControllableMixin.destroy.call(this);
        destroyObjectProperties(this, chart);
    };
    /**
     * See {@link Highcharts.Chart#removeAnnotation}.
     * @private
     */
    Annotation.prototype.remove = function () {
        // Let chart.update() remove annoations on demand
        return this.chart.removeAnnotation(this);
    };
    /**
     * Updates an annotation.
     *
     * @function Highcharts.Annotation#update
     *
     * @param {Partial<Highcharts.AnnotationsOptions>} userOptions
     * New user options for the annotation.
     *
     * @return {void}
     */
    Annotation.prototype.update = function (userOptions, redraw) {
        var chart = this.chart, labelsAndShapes = this.getLabelsAndShapesOptions(this.userOptions, userOptions), userOptionsIndex = chart.annotations.indexOf(this), options = merge(true, this.userOptions, userOptions);
        options.labels = labelsAndShapes.labels;
        options.shapes = labelsAndShapes.shapes;
        this.destroy();
        this.constructor(chart, options);
        // Update options in chart options, used in exporting (#9767):
        chart.options.annotations[userOptionsIndex] = options;
        this.isUpdating = true;
        if (pick(redraw, true)) {
            chart.redraw();
        }
        fireEvent(this, 'afterUpdate');
        this.isUpdating = false;
    };
    /* *************************************************************
        * ITEM SECTION
        * Contains methods for handling a single item in an annotation
        **************************************************************** */
    /**
     * Initialisation of a single shape
     * @private
     * @param {Object} shapeOptions - a confg object for a single shape
     */
    Annotation.prototype.initShape = function (shapeOptions, index) {
        var options = merge(this.options.shapeOptions, {
            controlPointOptions: this.options.controlPointOptions
        }, shapeOptions), shape = new Annotation.shapesMap[options.type](this, options, index);
        shape.itemType = 'shape';
        this.shapes.push(shape);
        return shape;
    };
    /**
     * Initialisation of a single label
     * @private
     */
    Annotation.prototype.initLabel = function (labelOptions, index) {
        var options = merge(this.options.labelOptions, {
            controlPointOptions: this.options.controlPointOptions
        }, labelOptions), label = new ControllableLabel(this, options, index);
        label.itemType = 'label';
        this.labels.push(label);
        return label;
    };
    /**
     * Redraw a single item.
     * @private
     * @param {Annotation.Label|Annotation.Shape} item
     * @param {boolean} [animation]
     */
    Annotation.prototype.redrawItem = function (item, animation) {
        item.linkPoints();
        if (!item.shouldBeDrawn()) {
            this.destroyItem(item);
        }
        else {
            if (!item.graphic) {
                this.renderItem(item);
            }
            item.redraw(pick(animation, true) && item.graphic.placed);
            if (item.points.length) {
                this.adjustVisibility(item);
            }
        }
    };
    /**
     * Hide or show annotaiton attached to points.
     * @private
     * @param {Annotation.Label|Annotation.Shape} item
     */
    Annotation.prototype.adjustVisibility = function (item) {
        var hasVisiblePoints = false, label = item.graphic;
        item.points.forEach(function (point) {
            if (point.series.visible !== false &&
                point.visible !== false) {
                hasVisiblePoints = true;
            }
        });
        if (!hasVisiblePoints) {
            label.hide();
        }
        else if (label.visibility === 'hidden') {
            label.show();
        }
    };
    /**
     * Destroy a single item.
     * @private
     * @param {Annotation.Label|Annotation.Shape} item
     */
    Annotation.prototype.destroyItem = function (item) {
        // erase from shapes or labels array
        erase(this[item.itemType + 's'], item);
        item.destroy();
    };
    /**
     * @private
     */
    Annotation.prototype.renderItem = function (item) {
        item.render(item.itemType === 'label' ?
            this.labelsGroup :
            this.shapesGroup);
    };
    /**
     * @private
     */
    Annotation.ControlPoint = ControlPoint;
    /**
     * @private
     */
    Annotation.MockPoint = MockPoint;
    /**
     * An object uses for mapping between a shape type and a constructor.
     * To add a new shape type extend this object with type name as a key
     * and a constructor as its value.
     */
    Annotation.shapesMap = {
        'rect': ControllableRect,
        'circle': ControllableCircle,
        'path': ControllablePath,
        'image': ControllableImage
    };
    /**
     * @private
     */
    Annotation.types = {};
    return Annotation;
}());
merge(true, Annotation.prototype, ControllableMixin, EventEmitterMixin, 
// restore original Annotation implementation after mixin overwrite
merge(Annotation.prototype, 
/** @lends Highcharts.Annotation# */
{
    /**
     * List of events for `annotation.options.events` that should not be
     * added to `annotation.graphic` but to the `annotation`.
     *
     * @private
     * @type {Array<string>}
     */
    nonDOMEvents: ['add', 'afterUpdate', 'drag', 'remove'],
    /**
     * A basic type of an annotation. It allows to add custom labels
     * or shapes. The items  can be tied to points, axis coordinates
     * or chart pixel coordinates.
     *
     * @sample highcharts/annotations/basic/
     *         Basic annotations
     * @sample highcharts/demo/annotations/
     *         Advanced annotations
     * @sample highcharts/css/annotations
     *         Styled mode
     * @sample highcharts/annotations-advanced/controllable
     *         Controllable items
     * @sample {highstock} stock/annotations/fibonacci-retracements
     *         Custom annotation, Fibonacci retracement
     *
     * @type         {Array<*>}
     * @since        6.0.0
     * @requires     modules/annotations
     * @optionparent annotations
     *
     * @private
     */
    defaultOptions: {
        /**
         * Sets an ID for an annotation. Can be user later when
         * removing an annotation in [Chart#removeAnnotation(id)](
         * /class-reference/Highcharts.Chart#removeAnnotation) method.
         *
         * @type      {number|string}
         * @apioption annotations.id
         */
        /**
         * Whether the annotation is visible.
         *
         * @sample highcharts/annotations/visible/
         *         Set annotation visibility
         */
        visible: true,
        /**
         * Allow an annotation to be draggable by a user. Possible
         * values are `'x'`, `'xy'`, `'y'` and `''` (disabled).
         *
         * @sample highcharts/annotations/draggable/
         *         Annotations draggable: 'xy'
         *
         * @type {Highcharts.AnnotationDraggableValue}
         */
        draggable: 'xy',
        /**
         * Options for annotation's labels. Each label inherits options
         * from the labelOptions object. An option from the labelOptions
         * can be overwritten by config for a specific label.
         *
         * @requires modules/annotations
         */
        labelOptions: {
            /**
             * The alignment of the annotation's label. If right,
             * the right side of the label should be touching the point.
             *
             * @sample highcharts/annotations/label-position/
             *         Set labels position
             *
             * @type {Highcharts.AlignValue}
             */
            align: 'center',
            /**
             * Whether to allow the annotation's labels to overlap.
             * To make the labels less sensitive for overlapping,
             * the can be set to 0.
             *
             * @sample highcharts/annotations/tooltip-like/
             *         Hide overlapping labels
             */
            allowOverlap: false,
            /**
             * The background color or gradient for the annotation's
             * label.
             *
             * @sample highcharts/annotations/label-presentation/
             *         Set labels graphic options
             *
             * @type {Highcharts.ColorString|Highcharts.GradientColorObject|Highcharts.PatternObject}
             */
            backgroundColor: 'rgba(0, 0, 0, 0.75)',
            /**
             * The border color for the annotation's label.
             *
             * @sample highcharts/annotations/label-presentation/
             *         Set labels graphic options
             *
             * @type {Highcharts.ColorString}
             */
            borderColor: 'black',
            /**
             * The border radius in pixels for the annotaiton's label.
             *
             * @sample highcharts/annotations/label-presentation/
             *         Set labels graphic options
             */
            borderRadius: 3,
            /**
             * The border width in pixels for the annotation's label
             *
             * @sample highcharts/annotations/label-presentation/
             *         Set labels graphic options
             */
            borderWidth: 1,
            /**
             * A class name for styling by CSS.
             *
             * @sample highcharts/css/annotations
             *         Styled mode annotations
             *
             * @since 6.0.5
             */
            className: '',
            /**
             * Whether to hide the annotation's label
             * that is outside the plot area.
             *
             * @sample highcharts/annotations/label-crop-overflow/
             *         Crop or justify labels
             */
            crop: false,
            /**
             * The label's pixel distance from the point.
             *
             * @sample highcharts/annotations/label-position/
             *         Set labels position
             *
             * @type      {number}
             * @apioption annotations.labelOptions.distance
             */
            /**
             * A
             * [format](https://www.highcharts.com/docs/chart-concepts/labels-and-string-formatting)
             * string for the data label.
             *
             * @see [plotOptions.series.dataLabels.format](plotOptions.series.dataLabels.format.html)
             *
             * @sample highcharts/annotations/label-text/
             *         Set labels text
             *
             * @type      {string}
             * @apioption annotations.labelOptions.format
             */
            /**
             * Alias for the format option.
             *
             * @see [format](annotations.labelOptions.format.html)
             *
             * @sample highcharts/annotations/label-text/
             *         Set labels text
             *
             * @type      {string}
             * @apioption annotations.labelOptions.text
             */
            /**
             * Callback JavaScript function to format the annotation's
             * label. Note that if a `format` or `text` are defined,
             * the format or text take precedence and the formatter is
             * ignored. `This` refers to a point object.
             *
             * @sample highcharts/annotations/label-text/
             *         Set labels text
             *
             * @type    {Highcharts.FormatterCallbackFunction<Highcharts.Point>}
             * @default function () { return defined(this.y) ? this.y : 'Annotation label'; }
             */
            formatter: function () {
                return defined(this.y) ? this.y : 'Annotation label';
            },
            /**
<<<<<<< HEAD
             * Whether the annotation is visible in the exported data table.
             *
             * @sample highcharts/annotations/include-in-data-export/
             *         Do not include in the data export
             *
             * @since   next
             * @requires modules/export-data
             */
            includeInDataExport: true,
            /**
             * How to handle the annotation's label that flow outside the
             * plot area. The justify option aligns the label inside the
             * plot area.
=======
             * How to handle the annotation's label that flow outside
             * the plot area. The justify option aligns the label inside
             * the plot area.
>>>>>>> 240a0b6a
             *
             * @sample highcharts/annotations/label-crop-overflow/
             *         Crop or justify labels
             *
             * @validvalue ["allow", "justify"]
             */
            overflow: 'justify',
            /**
             * When either the borderWidth or the backgroundColor is
             * set, this is the padding within the box.
             *
             * @sample highcharts/annotations/label-presentation/
             *         Set labels graphic options
             */
            padding: 5,
            /**
             * The shadow of the box. The shadow can be an object
             * configuration containing `color`, `offsetX`, `offsetY`,
             * `opacity` and `width`.
             *
             * @sample highcharts/annotations/label-presentation/
             *         Set labels graphic options
             *
             * @type {boolean|Highcharts.ShadowOptionsObject}
             */
            shadow: false,
            /**
             * The name of a symbol to use for the border around the
             * label. Symbols are predefined functions on the Renderer
             * object.
             *
             * @sample highcharts/annotations/shapes/
             *         Available shapes for labels
             */
            shape: 'callout',
            /**
             * Styles for the annotation's label.
             *
             * @see [plotOptions.series.dataLabels.style](plotOptions.series.dataLabels.style.html)
             *
             * @sample highcharts/annotations/label-presentation/
             *         Set labels graphic options
             *
             * @type {Highcharts.CSSObject}
             */
            style: {
                /** @ignore */
                fontSize: '11px',
                /** @ignore */
                fontWeight: 'normal',
                /** @ignore */
                color: 'contrast'
            },
            /**
             * Whether to [use HTML](https://www.highcharts.com/docs/chart-concepts/labels-and-string-formatting#html)
             * to render the annotation's label.
             */
            useHTML: false,
            /**
             * The vertical alignment of the annotation's label.
             *
             * @sample highcharts/annotations/label-position/
             *         Set labels position
             *
             * @type {Highcharts.VerticalAlignValue}
             */
            verticalAlign: 'bottom',
            /**
             * The x position offset of the label relative to the point.
             * Note that if a `distance` is defined, the distance takes
             * precedence over `x` and `y` options.
             *
             * @sample highcharts/annotations/label-position/
             *         Set labels position
             */
            x: 0,
            /**
             * The y position offset of the label relative to the point.
             * Note that if a `distance` is defined, the distance takes
             * precedence over `x` and `y` options.
             *
             * @sample highcharts/annotations/label-position/
             *         Set labels position
             */
            y: -16
        },
        /**
         * An array of labels for the annotation. For options that apply
         * to multiple labels, they can be added to the
         * [labelOptions](annotations.labelOptions.html).
         *
         * @type      {Array<*>}
         * @extends   annotations.labelOptions
         * @apioption annotations.labels
         */
        /**
         * This option defines the point to which the label will be
         * connected. It can be either the point which exists in the
         * series - it is referenced by the point's id - or a new point
         * with defined x, y properties and optionally axes.
         *
         * @sample highcharts/annotations/mock-point/
         *         Attach annotation to a mock point
         *
         * @declare   Highcharts.AnnotationMockPointOptionsObject
         * @type      {string|*}
         * @requires  modules/annotations
         * @apioption annotations.labels.point
         */
        /**
         * The x position of the point. Units can be either in axis
         * or chart pixel coordinates.
         *
         * @type      {number}
         * @apioption annotations.labels.point.x
         */
        /**
         * The y position of the point. Units can be either in axis
         * or chart pixel coordinates.
         *
         * @type      {number}
         * @apioption annotations.labels.point.y
         */
        /**
         * This number defines which xAxis the point is connected to.
         * It refers to either the axis id or the index of the axis in
         * the xAxis array. If the option is not configured or the axis
         * is not found the point's x coordinate refers to the chart
         * pixels.
         *
         * @type      {number|string|null}
         * @apioption annotations.labels.point.xAxis
         */
        /**
         * This number defines which yAxis the point is connected to.
         * It refers to either the axis id or the index of the axis in
         * the yAxis array. If the option is not configured or the axis
         * is not found the point's y coordinate refers to the chart
         * pixels.
         *
         * @type      {number|string|null}
         * @apioption annotations.labels.point.yAxis
         */
        /**
         * An array of shapes for the annotation. For options that apply
         * to multiple shapes, then can be added to the
         * [shapeOptions](annotations.shapeOptions.html).
         *
         * @type      {Array<*>}
         * @extends   annotations.shapeOptions
         * @apioption annotations.shapes
         */
        /**
         * This option defines the point to which the shape will be
         * connected. It can be either the point which exists in the
         * series - it is referenced by the point's id - or a new point
         * with defined x, y properties and optionally axes.
         *
         * @declare   Highcharts.AnnotationMockPointOptionsObject
         * @type      {string|Highcharts.AnnotationMockPointOptionsObject}
         * @extends   annotations.labels.point
         * @apioption annotations.shapes.point
         */
        /**
         * An array of points for the shape. This option is available
         * for shapes which can use multiple points such as path. A
         * point can be either a point object or a point's id.
         *
         * @see [annotations.shapes.point](annotations.shapes.point.html)
         *
         * @declare   Highcharts.AnnotationMockPointOptionsObject
         * @type      {Array<string|*>}
         * @extends   annotations.labels.point
         * @apioption annotations.shapes.points
         */
        /**
         * The URL for an image to use as the annotation shape. Note,
         * type has to be set to `'image'`.
         *
         * @see [annotations.shapes.type](annotations.shapes.type)
         * @sample highcharts/annotations/shape-src/
         *         Define a marker image url for annotations
         *
         * @type      {string}
         * @apioption annotations.shapes.src
         */
        /**
         * Id of the marker which will be drawn at the final vertex of
         * the path. Custom markers can be defined in defs property.
         *
         * @see [defs.markers](defs.markers.html)
         *
         * @sample highcharts/annotations/custom-markers/
         *         Define a custom marker for annotations
         *
         * @type      {string}
         * @apioption annotations.shapes.markerEnd
         */
        /**
         * Id of the marker which will be drawn at the first vertex of
         * the path. Custom markers can be defined in defs property.
         *
         * @see [defs.markers](defs.markers.html)
         *
         * @sample {highcharts} highcharts/annotations/custom-markers/
         *         Define a custom marker for annotations
         *
         * @type      {string}
         * @apioption annotations.shapes.markerStart
         */
        /**
         * Options for annotation's shapes. Each shape inherits options
         * from the shapeOptions object. An option from the shapeOptions
         * can be overwritten by config for a specific shape.
         *
         * @requires  modules/annotations
         */
        shapeOptions: {
            /**
             * The width of the shape.
             *
             * @sample highcharts/annotations/shape/
             *         Basic shape annotation
             *
             * @type      {number}
             * @apioption annotations.shapeOptions.width
             **/
            /**
             * The height of the shape.
             *
             * @sample highcharts/annotations/shape/
             *         Basic shape annotation
             *
             * @type      {number}
             * @apioption annotations.shapeOptions.height
             */
            /**
             * The type of the shape, e.g. circle or rectangle.
             *
             * @sample highcharts/annotations/shape/
             *         Basic shape annotation
             *
             * @type      {string}
             * @default   'rect'
             * @apioption annotations.shapeOptions.type
             */
            /**
             * The URL for an image to use as the annotation shape.
             * Note, type has to be set to `'image'`.
             *
             * @see [annotations.shapeOptions.type](annotations.shapeOptions.type)
             * @sample highcharts/annotations/shape-src/
             *         Define a marker image url for annotations
             *
             * @type      {string}
             * @apioption annotations.shapeOptions.src
             */
            /**
             * Name of the dash style to use for the shape's stroke.
             *
             * @sample {highcharts} highcharts/plotoptions/series-dashstyle-all/
             *         Possible values demonstrated
             *
             * @type      {Highcharts.DashStyleValue}
             * @apioption annotations.shapeOptions.dashStyle
             */
            /**
             * The color of the shape's stroke.
             *
             * @sample highcharts/annotations/shape/
             *         Basic shape annotation
             *
             * @type {Highcharts.ColorString}
             */
            stroke: 'rgba(0, 0, 0, 0.75)',
            /**
             * The pixel stroke width of the shape.
             *
             * @sample highcharts/annotations/shape/
             *         Basic shape annotation
             */
            strokeWidth: 1,
            /**
             * The color of the shape's fill.
             *
             * @sample highcharts/annotations/shape/
             *         Basic shape annotation
             *
             * @type {Highcharts.ColorString|Highcharts.GradientColorObject|Highcharts.PatternObject}
             */
            fill: 'rgba(0, 0, 0, 0.75)',
            /**
             * The radius of the shape.
             *
             * @sample highcharts/annotations/shape/
             *         Basic shape annotation
             */
            r: 0,
            /**
             * Defines additional snapping area around an annotation
             * making this annotation to focus. Defined in pixels.
             */
            snap: 2
        },
        /**
         * Options for annotation's control points. Each control point
         * inherits options from controlPointOptions object.
         * Options from the controlPointOptions can be overwritten
         * by options in a specific control point.
         *
         * @declare   Highcharts.AnnotationControlPointOptionsObject
         * @requires  modules/annotations
         * @apioption annotations.controlPointOptions
         */
        controlPointOptions: {
            /**
             * @type      {Highcharts.AnnotationControlPointPositionerFunction}
             * @apioption annotations.controlPointOptions.positioner
             */
            symbol: 'circle',
            width: 10,
            height: 10,
            style: {
                stroke: 'black',
                'stroke-width': 2,
                fill: 'white'
            },
            visible: false,
            events: {}
        },
        /**
         * Event callback when annotation is added to the chart.
         *
         * @type      {Highcharts.EventCallbackFunction<Highcharts.Annotation>}
         * @since     7.1.0
         * @apioption annotations.events.add
         */
        /**
         * Event callback when annotation is updated (e.g. drag and
         * droppped or resized by control points).
         *
         * @type      {Highcharts.EventCallbackFunction<Highcharts.Annotation>}
         * @since     7.1.0
         * @apioption annotations.events.afterUpdate
         */
        /**
         * Event callback when annotation is removed from the chart.
         *
         * @type      {Highcharts.EventCallbackFunction<Highcharts.Annotation>}
         * @since     7.1.0
         * @apioption annotations.events.remove
         */
        /**
         * Events available in annotations.
         *
         * @requires modules/annotations
         */
        events: {},
        /**
         * The Z index of the annotation.
         */
        zIndex: 6
    }
}));
H.extendAnnotation = function (Constructor, BaseConstructor, prototype, defaultOptions) {
    BaseConstructor = BaseConstructor || Annotation;
    merge(true, Constructor.prototype, BaseConstructor.prototype, prototype);
    Constructor.prototype.defaultOptions = merge(Constructor.prototype.defaultOptions, defaultOptions || {});
};
/* *********************************************************************
 *
 * EXTENDING CHART PROTOTYPE
 *
 ******************************************************************** */
extend(chartProto, /** @lends Highcharts.Chart# */ {
    initAnnotation: function (userOptions) {
        var Constructor = Annotation.types[userOptions.type] || Annotation, annotation = new Constructor(this, userOptions);
        this.annotations.push(annotation);
        return annotation;
    },
    /**
     * Add an annotation to the chart after render time.
     *
     * @param  {Highcharts.AnnotationsOptions} options
     *         The annotation options for the new, detailed annotation.
     * @param {boolean} [redraw]
     *
     * @return {Highcharts.Annotation} - The newly generated annotation.
     */
    addAnnotation: function (userOptions, redraw) {
        var annotation = this.initAnnotation(userOptions);
        this.options.annotations.push(annotation.options);
        if (pick(redraw, true)) {
            annotation.redraw();
        }
        return annotation;
    },
    /**
     * Remove an annotation from the chart.
     *
     * @param {number|string|Highcharts.Annotation} idOrAnnotation
     * The annotation's id or direct annotation object.
     */
    removeAnnotation: function (idOrAnnotation) {
        var annotations = this.annotations, annotation = idOrAnnotation.coll === 'annotations' ?
            idOrAnnotation :
            find(annotations, function (annotation) {
                return annotation.options.id === idOrAnnotation;
            });
        if (annotation) {
            fireEvent(annotation, 'remove');
            erase(this.options.annotations, annotation.options);
            erase(annotations, annotation);
            annotation.destroy();
        }
    },
    drawAnnotations: function () {
        this.plotBoxClip.attr(this.plotBox);
        this.annotations.forEach(function (annotation) {
            annotation.redraw();
        });
    }
});
// Let chart.update() update annotations
chartProto.collectionsWithUpdate.push('annotations');
// Let chart.update() create annoations on demand
chartProto.collectionsWithInit.annotations = [chartProto.addAnnotation];
chartProto.callbacks.push(function (chart) {
    chart.annotations = [];
    if (!chart.options.annotations) {
        chart.options.annotations = [];
    }
    chart.plotBoxClip = this.renderer.clipRect(this.plotBox);
    chart.controlPointsGroup = chart.renderer
        .g('control-points')
        .attr({ zIndex: 99 })
        .clip(chart.plotBoxClip)
        .add();
    chart.options.annotations.forEach(function (annotationOptions, i) {
        var annotation = chart.initAnnotation(annotationOptions);
        chart.options.annotations[i] = annotation.options;
    });
    chart.drawAnnotations();
    addEvent(chart, 'redraw', chart.drawAnnotations);
    addEvent(chart, 'destroy', function () {
        chart.plotBoxClip.destroy();
        chart.controlPointsGroup.destroy();
    });
    addEvent(chart, 'exportData', function (event) {
        var _a, _b;
        var annotations = chart.annotations, csvColumnHeaderFormatter = ((this.options.exporting &&
            this.options.exporting.csv) ||
            {}).columnHeaderFormatter, 
        // If second row doesn't have xValues
        // then it is a title row thus multiple level header is in use.
        multiLevelHeaders = !event.dataRows[1].xValues, columnHeaderFormatter = function (index) {
            var s;
            if (csvColumnHeaderFormatter) {
                s = csvColumnHeaderFormatter(index);
                if (s !== false) {
                    return s;
                }
            }
            s = 'Annotations ' + index;
            if (multiLevelHeaders) {
                return {
                    columnTitle: s,
                    topLevelColumnTitle: s
                };
            }
        }, startRowLength = event.dataRows[0].length, annotationSeparator = '; ', concatenatePointAnnotations = (_b = (_a = chart.options.exporting) === null || _a === void 0 ? void 0 : _a.csv) === null || _b === void 0 ? void 0 : _b.concatenatePointAnnotations;
        annotations.forEach(function (annotation) {
            if (annotation.options.labelOptions.includeInDataExport) {
                annotation.labels.forEach(function (label) {
                    if (label.options.text) {
                        var annotationText_1 = label.options.text;
                        label.points.forEach(function (points) {
                            var annotationX = points.x, xAxisIndex = points.series.xAxis ?
                                points.series.xAxis.options.index :
                                -1;
                            var wasAdded = false;
                            // Annotation not connected to any xAxis -
                            // add new row.
                            if (xAxisIndex === -1) {
                                var newRow = new Array(event.dataRows[0].length);
                                newRow.fill('');
                                newRow.push(annotationText_1);
                                newRow.xValues = [];
                                newRow.xValues[xAxisIndex] = annotationX;
                                event.dataRows.push(newRow);
                                wasAdded = true;
                            }
                            // Annotation placed on a exported data point
                            // - add new column
                            if (!wasAdded) {
                                event.dataRows.forEach(function (row, rowIndex) {
                                    if (!wasAdded &&
                                        row.xValues &&
                                        xAxisIndex !== void 0 &&
                                        annotationX === row.xValues[xAxisIndex]) {
                                        if (concatenatePointAnnotations &&
                                            row.length > startRowLength) {
                                            row[row.length - 1] +=
                                                annotationSeparator + annotationText_1;
                                        }
                                        else {
                                            row.push(annotationText_1);
                                        }
                                        wasAdded = true;
                                    }
                                });
                            }
                            // Annotation not placed on any exported data point,
                            // but connected to the xAxis - add new row
                            if (!wasAdded) {
                                var newRow = new Array(event.dataRows[0].length);
                                newRow.fill('');
                                newRow[0] = annotationX;
                                newRow.push(annotationText_1);
                                newRow.xValues = [];
                                if (xAxisIndex !== void 0) {
                                    newRow.xValues[xAxisIndex] = annotationX;
                                }
                                event.dataRows.push(newRow);
                            }
                        });
                    }
                });
            }
        });
        var maxRowLen = 0;
        event.dataRows.forEach(function (row) {
            maxRowLen = Math.max(maxRowLen, row.length);
        });
        var newRows = maxRowLen - event.dataRows[0].length;
        for (var i = 0; i < newRows; i++) {
            var header = columnHeaderFormatter(i + 1);
            if (multiLevelHeaders) {
                event.dataRows[0].push(header.topLevelColumnTitle);
                event.dataRows[1].push(header.columnTitle);
            }
            else {
                event.dataRows[0].push(header);
            }
        }
    });
});
wrap(Pointer.prototype, 'onContainerMouseDown', function (proceed) {
    if (!this.chart.hasDraggedAnnotation) {
        proceed.apply(this, Array.prototype.slice.call(arguments, 1));
    }
});
H.Annotation = Annotation;
export default Annotation;<|MERGE_RESOLUTION|>--- conflicted
+++ resolved
@@ -710,8 +710,8 @@
                 return defined(this.y) ? this.y : 'Annotation label';
             },
             /**
-<<<<<<< HEAD
-             * Whether the annotation is visible in the exported data table.
+             * Whether the annotation is visible in the exported data
+             * table.
              *
              * @sample highcharts/annotations/include-in-data-export/
              *         Do not include in the data export
@@ -721,14 +721,9 @@
              */
             includeInDataExport: true,
             /**
-             * How to handle the annotation's label that flow outside the
-             * plot area. The justify option aligns the label inside the
-             * plot area.
-=======
              * How to handle the annotation's label that flow outside
              * the plot area. The justify option aligns the label inside
              * the plot area.
->>>>>>> 240a0b6a
              *
              * @sample highcharts/annotations/label-crop-overflow/
              *         Crop or justify labels
