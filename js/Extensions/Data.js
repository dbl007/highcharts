--- conflicted
+++ resolved
@@ -16,7 +16,6 @@
 import H from '../Core/Globals.js';
 var doc = H.doc;
 import Point from '../Core/Series/Point.js';
-<<<<<<< HEAD
 import DataTable from '../Data/DataTable.js';
 import GoogleSheetsStore from '../Data/Stores/GoogleSheetsStore.js';
 import GoogleSheetsParser from '../Data/Parsers/GoogleSheetsParser.js';
@@ -24,16 +23,11 @@
 import HTMLTableStore from '../Data/Stores/HTMLTableStore.js';
 import CSVParser from '../Data/Parsers/CSVParser.js';
 import HTMLTableParser from '../Data/Parsers/HTMLTableParser.js';
+import SeriesRegistry from '../Core/Series/SeriesRegistry.js';
+var seriesTypes = SeriesRegistry.seriesTypes;
 import U from '../Core/Utilities.js';
 import DataConverter from '../Data/DataConverter.js';
 var addEvent = U.addEvent, defined = U.defined, extend = U.extend, fireEvent = U.fireEvent, isNumber = U.isNumber, isString = U.isString, merge = U.merge, objectEach = U.objectEach, pick = U.pick, splat = U.splat;
-var seriesTypes = BaseSeries.seriesTypes;
-=======
-import SeriesRegistry from '../Core/Series/SeriesRegistry.js';
-var seriesTypes = SeriesRegistry.seriesTypes;
-import U from '../Core/Utilities.js';
-var addEvent = U.addEvent, defined = U.defined, extend = U.extend, fireEvent = U.fireEvent, isNumber = U.isNumber, merge = U.merge, objectEach = U.objectEach, pick = U.pick, splat = U.splat;
->>>>>>> 513914aa
 /**
  * Callback function to modify the CSV before parsing it by the data module.
  *
@@ -732,14 +726,10 @@
      * @return {Array<Array<Highcharts.DataValueType>>}
      */
     Data.prototype.parseCSV = function (inOptions) {
-<<<<<<< HEAD
-        var options = inOptions || this.options, csv = options.csv;
-        var columns = [], csvStore;
-=======
-        var self = this, options = inOptions || this.options, csv = options.csv, columns, startRow = (typeof options.startRow !== 'undefined' && options.startRow ?
+        var self = this, options = inOptions || this.options, csv = options.csv, startRow = (typeof options.startRow !== 'undefined' && options.startRow ?
             options.startRow :
             0), endRow = options.endRow || Number.MAX_VALUE, startColumn = (typeof options.startColumn !== 'undefined' &&
-            options.startColumn) ? options.startColumn : 0, endColumn = options.endColumn || Number.MAX_VALUE, itemDelimiter, lines, rowIt = 0, 
+            options.startColumn) ? options.startColumn : 0, endColumn = options.endColumn || Number.MAX_VALUE, rowIt = 0, 
         // activeRowNo = 0,
         dataTypes = [], 
         // We count potential delimiters in the prepass, and use the
@@ -749,7 +739,7 @@
             ';': 0,
             '\t': 0
         };
-        columns = this.columns = [];
+        var columns = this.columns = [], itemDelimiter, lines;
         /*
             This implementation is quite verbose. It will be shortened once
             it's stable and passes all the test.
@@ -1074,20 +1064,7 @@
             }
             return format;
         }
-        /**
-         * @todo
-         * Figure out the best axis types for the data
-         * - If the first column is a number, we're good
-         * - If the first column is a date, set to date/time
-         * - If the first column is a string, set to categories
-         * @private
-         */
-        function deduceAxisTypes() {
-        }
-        if (csv && options.beforeParse) {
-            csv = options.beforeParse.call(this, csv);
-        }
->>>>>>> 513914aa
+        var csvStore;
         if (csv) {
             csvStore = this.dataStore = new CSVStore(new DataTable(), {
                 csv: csv,
