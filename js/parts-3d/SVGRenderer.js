--- conflicted
+++ resolved
@@ -28,7 +28,6 @@
     pick = H.pick,
     SVGElement = H.SVGElement,
     SVGRenderer = H.SVGRenderer,
-<<<<<<< HEAD
     wrap = H.wrap,
 
     dFactor,
@@ -39,13 +38,6 @@
 */
 // HELPER METHODS
 dFactor = (4 * (Math.sqrt(2) - 1) / 3) / (PI / 2);
-=======
-    wrap = H.wrap;
-
-// HELPER METHODS //
-
-var dFactor = (4 * (Math.sqrt(2) - 1) / 3) / (PI / 2);
->>>>>>> aa967c07
 
 // Method to construct a curved path. Can 'wrap' around more then 180 degrees
 function curveTo(cx, cy, rx, ry, start, end, dx, dy) {
@@ -85,9 +77,9 @@
     ];
 }
 
-<<<<<<< HEAD
-=======
-/*= if (!build.classic) { =*/
+/* @merge v6.2
+
+     if (!build.classic) {
 
 // Override the SVGRenderer initiator to add definitions used by brighter and
 // darker faces of the cuboids.
@@ -124,8 +116,7 @@
     }, this);
 });
 
-/*= } =*/
->>>>>>> aa967c07
+*/
 
 SVGRenderer.prototype.toLinePath = function (points, closed) {
     var result = [];
@@ -478,16 +469,12 @@
     return ret;
 };
 
-<<<<<<< HEAD
 // generelized, so now use simply
 SVGRenderer.prototype.cuboid = function (shapeArgs) {
     return this.element3d('cuboid', shapeArgs);
 };
 
 // Generates a cuboid path and zIndexes
-=======
-// Generates a cuboid
->>>>>>> aa967c07
 H.SVGRenderer.prototype.cuboidPath = function (shapeArgs) {
     var x = shapeArgs.x,
         y = shapeArgs.y,
