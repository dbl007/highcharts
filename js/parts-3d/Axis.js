--- conflicted
+++ resolved
@@ -16,12 +16,7 @@
 var addEvent = U.addEvent, extend = U.extend, merge = U.merge, pick = U.pick, splat = U.splat, wrap = U.wrap;
 import '../parts/Axis.js';
 import '../parts/Chart.js';
-<<<<<<< HEAD
-import '../parts/Tick.js';
-var ZAxis, Axis = H.Axis, Chart = H.Chart, deg2rad = H.deg2rad, perspective = H.perspective, perspective3D = H.perspective3D, shapeArea = H.shapeArea, Tick = H.Tick;
-=======
-var ZAxis, Axis = H.Axis, Chart = H.Chart, deg2rad = H.deg2rad, merge = H.merge, perspective = H.perspective, perspective3D = H.perspective3D, shapeArea = H.shapeArea;
->>>>>>> 8306ead8
+var ZAxis, Axis = H.Axis, Chart = H.Chart, deg2rad = H.deg2rad, perspective = H.perspective, perspective3D = H.perspective3D, shapeArea = H.shapeArea;
 /**
  * @optionparent xAxis
  */
