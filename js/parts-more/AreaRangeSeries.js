/**
 * (c) 2010-2017 Torstein Honsi
 *
 * License: www.highcharts.com/license
 */
/* eslint max-len: 0 */
'use strict';
import H from '../parts/Globals.js';
import '../parts/Utilities.js';
import '../parts/Options.js';
import '../parts/Series.js';
var each = H.each,
	noop = H.noop,
	pick = H.pick,
	defined = H.defined,
	Series = H.Series,
	seriesType = H.seriesType,
	seriesTypes = H.seriesTypes,
	seriesProto = Series.prototype,
	pointProto = H.Point.prototype;

/**
 * The area range series is a carteseian series with higher and lower values
 * for each point along an X axis, where the area between the values is shaded.
 * Requires `highcharts-more.js`.
 * 
 * @extends      plotOptions.area
 * @product      highcharts highstock
 * @sample       {highcharts} highcharts/demo/arearange/
 *               Area range chart
 * @sample       {highstock} stock/demo/arearange/
 *               Area range chart
 * @excluding    stack,stacking
 * @optionparent plotOptions.arearange
 */
seriesType('arearange', 'area', {
	/*= if (build.classic) { =*/

	/**
	 * Pixel width of the arearange graph line.
	 * 
	 * @since   2.3.0
	 * @product highcharts highstock
	 */
	lineWidth: 1,
	/*= } =*/

	threshold: null,

	tooltip: {
		/*= if (!build.classic) { =*/
		pointFormat: '<span class="highcharts-color-{series.colorIndex}">' +
			'\u25CF</span> {series.name}: ' +
			'<b>{point.low}</b> - <b>{point.high}</b><br/>',
		/*= } else { =*/

		pointFormat: '' + // eslint-disable-line no-dupe-keys
			'<span style="color:{series.color}">\u25CF</span> {series.name}: ' +
			'<b>{point.low}</b> - <b>{point.high}</b><br/>'
		/*= } =*/
	},

	/**
	 * Whether the whole area or just the line should respond to mouseover
	 * tooltips and other mouse or touch events.
	 * 
	 * @since   2.3.0
	 * @product highcharts highstock
	 */
	trackByArea: true,

	/**
	 * Extended data labels for range series types. Range series data labels
	 * have no `x` and `y` options. Instead, they have `xLow`, `xHigh`,
	 * `yLow` and `yHigh` options to allow the higher and lower data label
	 * sets individually.
	 * 
	 * @type      {Object}
	 * @extends   plotOptions.series.dataLabels
	 * @excluding x,y
	 * @since     2.3.0
	 * @product   highcharts highstock
	 */
	dataLabels: {

		align: null,
		verticalAlign: null,

		/**
		 * X offset of the lower data labels relative to the point value.
		 * 
		 * @sample  {highcharts} highcharts/plotoptions/arearange-datalabels/
		 *          Data labels on range series
		 * @sample  {highstock} highcharts/plotoptions/arearange-datalabels/
		 *          Data labels on range series
		 * @since   2.3.0
		 * @product highcharts highstock
		 */
		xLow: 0,

		/**
		 * X offset of the higher data labels relative to the point value.
		 * 
		 * @sample  {highcharts|highstock}
		 *          highcharts/plotoptions/arearange-datalabels/
		 *          Data labels on range series
		 * @since   2.3.0
		 * @product highcharts highstock
		 */
		xHigh: 0,

		/**
		 * Y offset of the lower data labels relative to the point value.
		 * 
		 * @sample  {highcharts|highstock}
		 *          highcharts/plotoptions/arearange-datalabels/
		 *          Data labels on range series
		 * @default 16
		 * @since   2.3.0
		 * @product highcharts highstock
		 */
		yLow: 0,

		/**
		 * Y offset of the higher data labels relative to the point value.
		 *
		 * @sample  {highcharts|highstock}
		 *          highcharts/plotoptions/arearange-datalabels/
		 *          Data labels on range series
		 * @default -6
		 * @since   2.3.0
		 * @product highcharts highstock
		 */
		yHigh: 0
	}

	/**
	 * Whether to apply a drop shadow to the graph line. Since 2.3 the shadow
	 * can be an object configuration containing `color`, `offsetX`, `offsetY`,
	 * `opacity` and `width`.
	 * 
	 * @type      {Boolean|Object}
	 * @product   highcharts
	 * @apioption plotOptions.arearange.shadow
	 */

// Prototype members
}, {
	pointArrayMap: ['low', 'high'],
	dataLabelCollections: ['dataLabel', 'dataLabelUpper'],
	toYData: function (point) {
		return [point.low, point.high];
	},
	pointValKey: 'low',
	deferTranslatePolar: true,

	/**
	 * Translate a point's plotHigh from the internal angle and radius
	 * measures to true plotHigh coordinates. This is an addition of the
	 * toXY method found in Polar.js, because it runs too early for
	 * arearanges to be considered (#3419).
	 */
	highToXY: function (point) {
		// Find the polar plotX and plotY
		var chart = this.chart,
			xy = this.xAxis.postTranslate(
				point.rectPlotX,
				this.yAxis.len - point.plotHigh
			);
		point.plotHighX = xy.x - chart.plotLeft;
		point.plotHigh = xy.y - chart.plotTop;
		point.plotLowX = point.plotX;
	},

	/**
	 * Translate data points from raw values x and y to plotX and plotY
	 */
	translate: function () {
		var series = this,
			yAxis = series.yAxis,
			hasModifyValue = !!series.modifyValue;

		seriesTypes.area.prototype.translate.apply(series);

		// Set plotLow and plotHigh
		each(series.points, function (point) {

			var low = point.low,
				high = point.high,
				plotY = point.plotY;

			if (high === null || low === null) {
				point.isNull = true;
				point.plotY = null;
			} else {
				point.plotLow = plotY;
				point.plotHigh = yAxis.translate(
					hasModifyValue ? series.modifyValue(high, point) : high,
					0,
					1,
					0,
					1
				);
				if (hasModifyValue) {
					point.yBottom = point.plotHigh;
				}
			}
		});

		// Postprocess plotHigh
		if (this.chart.polar) {
			each(this.points, function (point) {
				series.highToXY(point);
				point.tooltipPos = [
					(point.plotHighX + point.plotLowX) / 2,
					(point.plotHigh + point.plotLow) / 2
				];
			});
		}
	},

	/**
	 * Extend the line series' getSegmentPath method by applying the segment
	 * path to both lower and higher values of the range
	 */
	getGraphPath: function (points) {
		
		var highPoints = [],
			highAreaPoints = [],
			i,
			getGraphPath = seriesTypes.area.prototype.getGraphPath,
			point,
			pointShim,
			linePath,
			lowerPath,
			options = this.options,
			connectEnds = this.chart.polar && options.connectEnds !== false,
			connectNulls = options.connectNulls,
			step = options.step,
			higherPath,
			higherAreaPath;

		points = points || this.points;
		i = points.length;

		/**
		 * Create the top line and the top part of the area fill. The area
		 * fill compensates for null points by drawing down to the lower graph,
		 * moving across the null gap and starting again at the lower graph.
		 */
		i = points.length;
		while (i--) {
			point = points[i];
		
			if (
				!point.isNull &&
				!connectEnds &&
				!connectNulls &&
				(!points[i + 1] || points[i + 1].isNull)
			) {
				highAreaPoints.push({
					plotX: point.plotX,
					plotY: point.plotY,
					doCurve: false // #5186, gaps in areasplinerange fill
				});
			}
			
			pointShim = {
				polarPlotY: point.polarPlotY,
				rectPlotX: point.rectPlotX,
				yBottom: point.yBottom,
				// plotHighX is for polar charts
				plotX: pick(point.plotHighX, point.plotX),
				plotY: point.plotHigh,
				isNull: point.isNull
			};
			
			highAreaPoints.push(pointShim);

			highPoints.push(pointShim);
			
			if (
				!point.isNull &&
				!connectEnds &&
				!connectNulls &&
				(!points[i - 1] || points[i - 1].isNull)
			) {
				highAreaPoints.push({
					plotX: point.plotX,
					plotY: point.plotY,
					doCurve: false // #5186, gaps in areasplinerange fill
				});
			}
		}

		// Get the paths
		lowerPath = getGraphPath.call(this, points);
		if (step) {
			if (step === true) {
				step = 'left';
			}
			options.step = {
				left: 'right',
				center: 'center',
				right: 'left'
			}[step]; // swap for reading in getGraphPath
		}
		higherPath = getGraphPath.call(this, highPoints);
		higherAreaPath = getGraphPath.call(this, highAreaPoints);
		options.step = step;

		// Create a line on both top and bottom of the range
		linePath = [].concat(lowerPath, higherPath);

		// For the area path, we need to change the 'move' statement
		// into 'lineTo' or 'curveTo'
		if (!this.chart.polar && higherAreaPath[0] === 'M') {
			higherAreaPath[0] = 'L'; // this probably doesn't work for spline			
		}

		this.graphPath = linePath;
		this.areaPath = lowerPath.concat(higherAreaPath);

		// Prepare for sideways animation
		linePath.isArea = true;
		linePath.xMap = lowerPath.xMap;
		this.areaPath.xMap = lowerPath.xMap;

		return linePath;
	},

	/**
	 * Extend the basic drawDataLabels method by running it for both lower
	 * and higher values.
	 */
	drawDataLabels: function () {

		var data = this.data,
			length = data.length,
			i,
			originalDataLabels = [],
			dataLabelOptions = this.options.dataLabels,
			align = dataLabelOptions.align,
			verticalAlign = dataLabelOptions.verticalAlign,
			inside = dataLabelOptions.inside,
			point,
			up,
			inverted = this.chart.inverted;

		if (dataLabelOptions.enabled || this._hasPointLabels) {

			// Step 1: set preliminary values for plotY and dataLabel
			// and draw the upper labels
			i = length;
			while (i--) {
				point = data[i];
				if (point) {
					up = inside ?
						point.plotHigh < point.plotLow :
						point.plotHigh > point.plotLow;

					// Set preliminary values
					point.y = point.high;
					point._plotY = point.plotY;
					point.plotY = point.plotHigh;

					// Store original data labels and set preliminary label
					// objects to be picked up in the uber method
					originalDataLabels[i] = point.dataLabel;
					point.dataLabel = point.dataLabelUpper;

					// Set the default offset
					point.below = up;
					if (inverted) {
						if (!align) {
							dataLabelOptions.align = up ? 'right' : 'left';
						}
					} else {
						if (!verticalAlign) {
							dataLabelOptions.verticalAlign = up ?
								'top' :
								'bottom';
						}
					}

					dataLabelOptions.x = dataLabelOptions.xHigh;
					dataLabelOptions.y = dataLabelOptions.yHigh;
				}
			}

			if (seriesProto.drawDataLabels) {
				seriesProto.drawDataLabels.apply(this, arguments); // #1209
			}

			// Step 2: reorganize and handle data labels for the lower values
			i = length;
			while (i--) {
				point = data[i];
				if (point) {
					up = inside ?
						point.plotHigh < point.plotLow :
						point.plotHigh > point.plotLow;

					// Move the generated labels from step 1, and reassign
					// the original data labels
					point.dataLabelUpper = point.dataLabel;
					point.dataLabel = originalDataLabels[i];

					// Reset values
					point.y = point.low;
					point.plotY = point._plotY;

					// Set the default offset
					point.below = !up;
					if (inverted) {
						if (!align) {
							dataLabelOptions.align = up ? 'left' : 'right';
						}
					} else {
						if (!verticalAlign) {
							dataLabelOptions.verticalAlign = up ?
								'bottom' :
								'top';
						}
						
					}

					dataLabelOptions.x = dataLabelOptions.xLow;
					dataLabelOptions.y = dataLabelOptions.yLow;
				}
			}
			if (seriesProto.drawDataLabels) {
				seriesProto.drawDataLabels.apply(this, arguments);
			}
		}

		dataLabelOptions.align = align;
		dataLabelOptions.verticalAlign = verticalAlign;
	},

	alignDataLabel: function () {
		seriesTypes.column.prototype.alignDataLabel.apply(this, arguments);
	},

	drawPoints: function () {
		var series = this,
			pointLength = series.points.length,
			point,
			i;

		// Draw bottom points
		seriesProto.drawPoints.apply(series, arguments);

		i = 0;
		while (i < pointLength) {
			point = series.points[i];
			point.lowerGraphic = point.graphic;
			point.graphic = point.upperGraphic;
			point._plotY = point.plotY;
			point._plotX = point.plotX;
			point.plotY = point.plotHigh;
			if (defined(point.plotHighX)) {
				point.plotX = point.plotHighX;
			}
			point._isInside = point.isInside;
			if (!series.chart.polar) {
				point.isInside = point.isTopInside = (
					point.plotY !== undefined &&
					point.plotY >= 0 &&
					point.plotY <= series.yAxis.len && // #3519
					point.plotX >= 0 &&
					point.plotX <= series.xAxis.len
				);
			}
			i++;
		}

		// Draw top points
		seriesProto.drawPoints.apply(series, arguments);

		i = 0;
		while (i < pointLength) {
			point = series.points[i];
			point.upperGraphic = point.graphic;
			point.graphic = point.lowerGraphic;
			point.isInside = point._isInside;
			point.plotY = point._plotY;
			point.plotX = point._plotX;
			i++;
		}
	},

	setStackedPoints: noop
}, {
	setState: function () {
		var prevState = this.state,
			series = this.series,
			isPolar = series.chart.polar;


		if (!defined(this.plotHigh)) {
			// Boost doesn't calculate plotHigh
			this.plotHigh = series.yAxis.toPixels(this.high, true);
		}

		if (!defined(this.plotLow)) {
			// Boost doesn't calculate plotLow
			this.plotLow = this.plotY = series.yAxis.toPixels(this.low, true);
		}

		if (series.stateMarkerGraphic) {
			series.lowerStateMarkerGraphic = series.stateMarkerGraphic;
			series.stateMarkerGraphic = series.upperStateMarkerGraphic;
		}

		// Change state also for the top marker
		this.graphic = this.upperGraphic;
		this.plotY = this.plotHigh;

		if (isPolar) {
			this.plotX = this.plotHighX;
		}

		// Top state:
		pointProto.setState.apply(this, arguments);

		this.state = prevState;

		// Now restore defaults
		this.plotY = this.plotLow;
		this.graphic = this.lowerGraphic;

		if (isPolar) {
			this.plotX = this.plotLowX;
		}

		if (series.stateMarkerGraphic) {
			series.upperStateMarkerGraphic = series.stateMarkerGraphic;
			series.stateMarkerGraphic = series.lowerStateMarkerGraphic;
			// Lower marker is stored at stateMarkerGraphic
			// to avoid reference duplication (#7021)
			series.lowerStateMarkerGraphic = undefined;
		}

		pointProto.setState.apply(this, arguments);

	},
	haloPath: function () {
		var isPolar = this.series.chart.polar,
			path = [];

		// Bottom halo
		this.plotY = this.plotLow;
		if (isPolar) {
			this.plotX = this.plotLowX;
		}

		if (this.isInside) {
			path = pointProto.haloPath.apply(this, arguments);
		}

		// Top halo
		this.plotY = this.plotHigh;
		if (isPolar) {
			this.plotX = this.plotHighX;
		}
		if (this.isTopInside) {
			path = path.concat(
				pointProto.haloPath.apply(this, arguments)
			);
		}

		return path;
	},
	destroyElements: function () {
		var graphics = ['lowerGraphic', 'upperGraphic'];

		each(graphics, function (graphicName) {
			if (this[graphicName]) {
				this[graphicName] = this[graphicName].destroy();
			}
		}, this);

		// Clear graphic for states, removed in the above each:
		this.graphic = null;

		return pointProto.destroyElements.apply(this, arguments);
	}
});


/**
 * A `arearange` series. If the [type](#series.arearange.type) option
 * is not specified, it is inherited from [chart.type](#chart.type).
 * 
 * 
 * For options that apply to multiple series, it is recommended to add
 * them to the [plotOptions.series](#plotOptions.series) options structure.
 * To apply to all series of this specific type, apply it to [plotOptions.
 * arearange](#plotOptions.arearange).
 * 
 * @type      {Object}
 * @extends   series,plotOptions.arearange
 * @excluding dataParser,dataURL,stack,stacking
 * @product   highcharts highstock
 * @apioption series.arearange
 */

/**
 * An array of data points for the series. For the `arearange` series
 * type, points can be given in the following ways:
 * 
 * 1.  An array of arrays with 3 or 2 values. In this case, the values
 * correspond to `x,low,high`. If the first value is a string, it is
 * applied as the name of the point, and the `x` value is inferred.
 * The `x` value can also be omitted, in which case the inner arrays
 * should be of length 2\. Then the `x` value is automatically calculated,
 * either starting at 0 and incremented by 1, or from `pointStart`
 * and `pointInterval` given in the series options.
 * 
 *  ```js
 *     data: [
 *         [0, 8, 3],
 *         [1, 1, 1],
 *         [2, 6, 8]
 *     ]
 *  ```
 * 
 * 2.  An array of objects with named values. The objects are point
 * configuration objects as seen below. If the total number of data
 * points exceeds the series'
 * [turboThreshold](#series.arearange.turboThreshold),
 * this option is not available.
 * 
 *  ```js
 *     data: [{
 *         x: 1,
 *         low: 9,
 *         high: 0,
 *         name: "Point2",
 *         color: "#00FF00"
 *     }, {
 *         x: 1,
 *         low: 3,
 *         high: 4,
 *         name: "Point1",
 *         color: "#FF00FF"
 *     }]
 *  ```
 * 
 * @type      {Array<Object|Array>}
 * @extends   series.line.data
 * @excluding marker,y
<<<<<<< HEAD
 * @sample    {highcharts} highcharts/chart/reflow-true/
 *            Numerical values
 * @sample    {highcharts} highcharts/series/data-array-of-arrays/
 *            Arrays of numeric x and y
 * @sample    {highcharts} highcharts/series/data-array-of-arrays-datetime/
 *            Arrays of datetime x and y
 * @sample    {highcharts} highcharts/series/data-array-of-name-value/
 *            Arrays of point.name and y
 * @sample    {highcharts} highcharts/series/data-array-of-objects/
 *            Config objects
 * @product   highcharts highstock
=======
 * @sample {highcharts} highcharts/chart/reflow-true/
 *         Numerical values
 * @sample {highcharts} highcharts/series/data-array-of-arrays/
 *         Arrays of numeric x and y
 * @sample {highcharts} highcharts/series/data-array-of-arrays-datetime/
 *         Arrays of datetime x and y
 * @sample {highcharts} highcharts/series/data-array-of-name-value/
 *         Arrays of point.name and y
 * @sample {highcharts} highcharts/series/data-array-of-objects/
 *         Config objects    
 * @product highcharts highstock
>>>>>>> f6a7a885
 * @apioption series.arearange.data
 */

/**
 * The high or maximum value for each data point.
 * 
 * @type      {Number}
 * @product   highcharts highstock
 * @apioption series.arearange.data.high
 */

/**
 * The low or minimum value for each data point.
 * 
 * @type      {Number}
 * @product   highcharts highstock
 * @apioption series.arearange.data.low
 */

 /**
 * @excluding x,y
 * @product   highcharts highstock
 * @apioption series.arearange.dataLabels
 */<|MERGE_RESOLUTION|>--- conflicted
+++ resolved
@@ -651,7 +651,6 @@
  * @type      {Array<Object|Array>}
  * @extends   series.line.data
  * @excluding marker,y
-<<<<<<< HEAD
  * @sample    {highcharts} highcharts/chart/reflow-true/
  *            Numerical values
  * @sample    {highcharts} highcharts/series/data-array-of-arrays/
@@ -663,19 +662,6 @@
  * @sample    {highcharts} highcharts/series/data-array-of-objects/
  *            Config objects
  * @product   highcharts highstock
-=======
- * @sample {highcharts} highcharts/chart/reflow-true/
- *         Numerical values
- * @sample {highcharts} highcharts/series/data-array-of-arrays/
- *         Arrays of numeric x and y
- * @sample {highcharts} highcharts/series/data-array-of-arrays-datetime/
- *         Arrays of datetime x and y
- * @sample {highcharts} highcharts/series/data-array-of-name-value/
- *         Arrays of point.name and y
- * @sample {highcharts} highcharts/series/data-array-of-objects/
- *         Config objects    
- * @product highcharts highstock
->>>>>>> f6a7a885
  * @apioption series.arearange.data
  */
 
