--- conflicted
+++ resolved
@@ -13,6 +13,7 @@
 import '../parts/Series.js';
 import '../parts/Point.js';
 	var correctFloat = H.correctFloat,
+		isNumber = H.isNumber,
 		noop = H.noop,
 		pick = H.pick,
 		Point = H.Point,
@@ -42,15 +43,6 @@
 // Prototype members
 }, {
 	pointValKey: 'y',
-
-	/**
-	 * Pass the null test in ColumnSeries.translate.
-	 */
-	pointClass: extendClass(Point, {
-		isValid: function () {
-			return isNumber(this.y, true) || this.isSum || this.isIntermediateSum;
-		}
-	}),
 
 	/**
 	 * Translate data points from raw values
@@ -102,13 +94,8 @@
 				point.y = correctFloat(yValue - previousIntermediate); // #3840
 			}
 			// up points
-<<<<<<< HEAD
 			y = Math.max(previousY, previousY + point.y) + range[0];
-			shapeArgs.y = yAxis.translate(y, 0, 1);
-=======
-			y = mathMax(previousY, previousY + point.y) + range[0];
 			shapeArgs.y = yAxis.toPixels(y, true);
->>>>>>> 7922d4a0
 
 
 			// sum points
@@ -309,7 +296,14 @@
 			className += ' highcharts-intermediate-sum';
 		}
 		return className;
+	},
+	/**
+	 * Pass the null test in ColumnSeries.translate.
+	 */
+	isValid: function () {
+		return isNumber(this.y, true) || this.isSum || this.isIntermediateSum;
 	}
+	
 });
 
 /* ****************************************************************************
