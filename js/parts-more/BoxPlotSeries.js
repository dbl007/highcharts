--- conflicted
+++ resolved
@@ -48,15 +48,9 @@
 			'Minimum: {point.low}<br/>',
 		/*= } else { =*/
 
-<<<<<<< HEAD
-		pointFormat: '' + // eslint-disable-line no-dupe-keys
-			'<span style="color:{point.color}">' +
-			'\u25CF</span> <b> {series.name}</b><br/>' +
-=======
 		pointFormat: // eslint-disable-line no-dupe-keys
 			'<span style="color:{point.color}">\u25CF</span> <b> ' +
-			'{series.name}</b><br/>' + // eslint-disable-line no-dupe-keys
->>>>>>> 128d988c
+			'{series.name}</b><br/>' +
 			'Maximum: {point.high}<br/>' +
 			'Upper quartile: {point.q3}<br/>' +
 			'Median: {point.median}<br/>' +
@@ -160,7 +154,6 @@
 	 * The color of the stem, the vertical line extending from the box to
 	 * the whiskers. If `null`, the series color is used.
 	 * 
-<<<<<<< HEAD
 	 * In styled mode, the stem stroke can be set with the
 	 * `.highcharts-boxplot-stem` class.
 	 *
@@ -174,21 +167,6 @@
 	 * @default   null
 	 * @since     3.0
 	 * @product   highcharts
-=======
-	 * @type {Color}
-	 * @see In styled mode, the stem stroke can be set with the
-	 * `.highcharts-boxplot-stem` class.
-	 * 
-	 * @sample {highcharts} highcharts/plotoptions/box-plot-styling/
-	 *         Box plot styling
-	 * @sample {highcharts} highcharts/css/boxplot/
-	 *         Box plot in styled mode
-	 * @sample {highcharts} highcharts/plotoptions/error-bar-styling/
-	 *         Error bar styling
-	 * @default null
-	 * @since 3.0
-	 * @product highcharts
->>>>>>> 128d988c
 	 * @apioption plotOptions.boxplot.stemColor
 	 */
 	
@@ -237,7 +215,6 @@
 	 * The color of the whiskers, the horizontal lines marking low and high
 	 * values. When `null`, the general series color is used.
 	 * 
-<<<<<<< HEAD
 	 * In styled mode, the whisker stroke can be set with the
 	 * `.highcharts-boxplot-whisker` class .
 	 *
@@ -249,19 +226,6 @@
 	 * @default   null
 	 * @since     3.0
 	 * @product   highcharts
-=======
-	 * @type {Color}
-	 * @see In styled mode, the whisker stroke can be set with the
-	 * `.highcharts-boxplot-whisker` class.
-	 * 
-	 * @sample {highcharts} highcharts/plotoptions/box-plot-styling/
-	 *         Box plot styling
-	 * @sample {highcharts} highcharts/css/boxplot/
-	 *         Box plot in styled mode
-	 * @default null
-	 * @since 3.0
-	 * @product highcharts
->>>>>>> 128d988c
 	 * @apioption plotOptions.boxplot.whiskerColor
 	 */
 
@@ -284,15 +248,9 @@
 	/*= } =*/
 
 }, /** @lends seriesTypes.boxplot */ {
-<<<<<<< HEAD
+
 	// array point configs are mapped to this
 	pointArrayMap: ['low', 'q1', 'median', 'q3', 'high'],
-
-=======
-
-	// array point configs are mapped to this
-	pointArrayMap: ['low', 'q1', 'median', 'q3', 'high'],
->>>>>>> 128d988c
 	toYData: function (point) { // return a plain array for speedy calculation
 		return [point.low, point.q1, point.median, point.q3, point.high];
 	},
@@ -330,15 +288,7 @@
 			each(pointArrayMap, function (key) {
 				if (point[key] !== null) {
 					point[key + 'Plot'] = yAxis.translate(
-<<<<<<< HEAD
-						point[key],
-						0,
-						1,
-						0,
-						1
-=======
 						point[key], 0, 1, 0, 1
->>>>>>> 128d988c
 					);
 				}
 			});
@@ -431,25 +381,14 @@
 					options.stemWidth,
 					options.lineWidth
 				);
-<<<<<<< HEAD
-				stemAttr.dashstyle = point.stemDashStyle ||
-					options.stemDashStyle;
-=======
 				stemAttr.dashstyle =
 					point.stemDashStyle || options.stemDashStyle;
->>>>>>> 128d988c
 				point.stem.attr(stemAttr);
 				
 				// Whiskers attributes
 				if (whiskerLength) {
-<<<<<<< HEAD
-					whiskersAttr.stroke = point.whiskerColor ||
-						options.whiskerColor ||
-						color;
-=======
 					whiskersAttr.stroke =
 						point.whiskerColor || options.whiskerColor || color;
->>>>>>> 128d988c
 					whiskersAttr['stroke-width'] = pick(
 						point.whiskerWidth,
 						options.whiskerWidth,
@@ -471,14 +410,8 @@
 				
 
 				// Median attributes
-<<<<<<< HEAD
-				medianAttr.stroke = point.medianColor ||
-					options.medianColor ||
-					color;
-=======
 				medianAttr.stroke =
 					point.medianColor || options.medianColor || color;
->>>>>>> 128d988c
 				medianAttr['stroke-width'] = pick(
 					point.medianWidth,
 					options.medianWidth,
@@ -642,36 +575,17 @@
  * @type      {Array<Object|Array>}
  * @extends   series.line.data
  * @excluding marker
-<<<<<<< HEAD
- * @sample    {highcharts}
- *            highcharts/chart/reflow-true/
+ * @sample    {highcharts} highcharts/chart/reflow-true/
  *            Numerical values
- * @sample    {highcharts}
- *            highcharts/series/data-array-of-arrays/
+ * @sample    {highcharts} highcharts/series/data-array-of-arrays/
  *            Arrays of numeric x and y
- * @sample    {highcharts}
- *            highcharts/series/data-array-of-arrays-datetime/
+ * @sample    {highcharts} highcharts/series/data-array-of-arrays-datetime/
  *            Arrays of datetime x and y
- * @sample    {highcharts}
- *            highcharts/series/data-array-of-name-value/
+ * @sample    {highcharts} highcharts/series/data-array-of-name-value/
  *            Arrays of point.name and y
- * @sample    {highcharts}
- *            highcharts/series/data-array-of-objects/
+ * @sample    {highcharts} highcharts/series/data-array-of-objects/
  *            Config objects
  * @product   highcharts
-=======
- * @sample {highcharts} highcharts/chart/reflow-true/
- *         Numerical values
- * @sample {highcharts} highcharts/series/data-array-of-arrays/
- *         Arrays of numeric x and y
- * @sample {highcharts} highcharts/series/data-array-of-arrays-datetime/
- *         Arrays of datetime x and y
- * @sample {highcharts} highcharts/series/data-array-of-name-value/
- *         Arrays of point.name and y
- * @sample {highcharts} highcharts/series/data-array-of-objects/
- *         Config objects
- * @product highcharts
->>>>>>> 128d988c
  * @apioption series.boxplot.data
  */
 
