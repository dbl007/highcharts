--- conflicted
+++ resolved
@@ -4108,11 +4108,7 @@
                     series.generatePoints();
                 }
 
-<<<<<<< HEAD
-                series.points.forEach(function (point, i) {
-=======
-                each(series.data, function (point, i) { // #9487
->>>>>>> aa967c07
+                series.data.forEach(function (point, i) { // #9487
                     var x;
                     if (point && point.options) {
                         x = axis.nameToX(point);
