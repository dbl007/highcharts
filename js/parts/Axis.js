(function (H) {
	var addEvent = H.addEvent,
		arrayMax = H.arrayMax,
		arrayMin = H.arrayMin,
		AxisPlotLineOrBandExtension = H.AxisPlotLineOrBandExtension,
		correctFloat = H.correctFloat,
		defaultOptions = H.defaultOptions,
		defaultPlotOptions = H.defaultPlotOptions,
		defined = H.defined,
		deg2rad = H.deg2rad,
		destroyObjectProperties = H.destroyObjectProperties,
		each = H.each,
		error = H.error,
		extend = H.extend,
		fireEvent = H.fireEvent,
		format = H.format,
		getMagnitude = H.getMagnitude,
		inArray = H.inArray,
		isNumber = H.isNumber,
		isString = H.isString,
		lin2log = H.lin2log,
		log2lin = H.log2lin,
		merge = H.merge,
		normalizeTickInterval = H.normalizeTickInterval,
		pick = H.pick,
		PlotLineOrBand = H.PlotLineOrBand,
		removeEvent = H.removeEvent,
		splat = H.splat,
		Tick = H.Tick;
/**
 * Create a new axis object
 * @param {Object} chart
 * @param {Object} options
 */
H.Axis = function () {
	this.init.apply(this, arguments);
};

H.Axis.prototype = {

	/**
	 * Default options for the X axis - the Y axis has extended defaults
	 */
	defaultOptions: {
		// allowDecimals: null,
		// alternateGridColor: null,
		// categories: [],
		dateTimeLabelFormats: {
			millisecond: '%H:%M:%S.%L',
			second: '%H:%M:%S',
			minute: '%H:%M',
			hour: '%H:%M',
			day: '%e. %b',
			week: '%e. %b',
			month: '%b \'%y',
			year: '%Y'
		},
		endOnTick: false,
		gridLineColor: '#D8D8D8',
		// gridLineDashStyle: 'solid',
		// gridLineWidth: 0,
		// reversed: false,

		labels: {
			enabled: true,
			// rotation: 0,
			// align: 'center',
			// step: null,
			/*= if (build.classic) { =*/
			style: {
				color: '#606060',
				cursor: 'default',
				fontSize: '11px'
			},
			/*= } =*/
			x: 0,
			y: 15
			/*formatter: function () {
				return this.value;
			},*/
		},
		lineColor: '#C0D0E0',
		lineWidth: 1,
		//linkedTo: null,
		//max: undefined,
		//min: undefined,
		minPadding: 0.01,
		maxPadding: 0.01,
		//minRange: null,
		minorGridLineColor: '#E0E0E0',
		// minorGridLineDashStyle: null,
		minorGridLineWidth: 1,
		minorTickColor: '#A0A0A0',
		//minorTickInterval: null,
		minorTickLength: 2,
		minorTickPosition: 'outside', // inside or outside
		//minorTickWidth: 0,
		//opposite: false,
		//offset: 0,
		//plotBands: [{
		//	events: {},
		//	zIndex: 1,
		//	labels: { align, x, verticalAlign, y, style, rotation, textAlign }
		//}],
		//plotLines: [{
		//	events: {}
		//  dashStyle: {}
		//	zIndex:
		//	labels: { align, x, verticalAlign, y, style, rotation, textAlign }
		//}],
		//reversed: false,
		// showFirstLabel: true,
		// showLastLabel: true,
		startOfWeek: 1,
		startOnTick: false,
		tickColor: '#C0D0E0',
		//tickInterval: null,
		tickLength: 10,
		tickmarkPlacement: 'between', // on or between
		tickPixelInterval: 100,
		tickPosition: 'outside',
		//tickWidth: 1,
		title: {
			//text: null,
			align: 'middle', // low, middle or high
			//margin: 0 for horizontal, 10 for vertical axes,
			//rotation: 0,
			//side: 'outside',
			/*= if (build.classic) { =*/
			style: {
				color: '#707070'
			}
			/*= } =*/
			//x: 0,
			//y: 0
		},
		type: 'linear' // linear, logarithmic or datetime
		//visible: true
	},

	/**
	 * This options set extends the defaultOptions for Y axes
	 */
	defaultYAxisOptions: {
		endOnTick: true,
		gridLineWidth: 1,
		tickPixelInterval: 72,
		showLastLabel: true,
		labels: {
			x: -8,
			y: 3
		},
		lineWidth: 0,
		maxPadding: 0.05,
		minPadding: 0.05,
		startOnTick: true,
		//tickWidth: 0,
		title: {
			rotation: 270,
			text: 'Values'
		},
		stackLabels: {
			enabled: false,
			//align: dynamic,
			//y: dynamic,
			//x: dynamic,
			//verticalAlign: dynamic,
			//textAlign: dynamic,
			//rotation: 0,
			formatter: function () {
				return H.numberFormat(this.total, -1);
			},
			style: merge(defaultPlotOptions.line.dataLabels.style, { color: '#000000' })
		}
	},

	/**
	 * These options extend the defaultOptions for left axes
	 */
	defaultLeftAxisOptions: {
		labels: {
			x: -15,
			y: null
		},
		title: {
			rotation: 270
		}
	},

	/**
	 * These options extend the defaultOptions for right axes
	 */
	defaultRightAxisOptions: {
		labels: {
			x: 15,
			y: null
		},
		title: {
			rotation: 90
		}
	},

	/**
	 * These options extend the defaultOptions for bottom axes
	 */
	defaultBottomAxisOptions: {
		labels: {
			autoRotation: [-45],
			x: 0,
			y: null // based on font size
			// overflow: undefined,
			// staggerLines: null
		},
		title: {
			rotation: 0
		}
	},
	/**
	 * These options extend the defaultOptions for top axes
	 */
	defaultTopAxisOptions: {
		labels: {
			autoRotation: [-45],
			x: 0,
			y: -15
			// overflow: undefined
			// staggerLines: null
		},
		title: {
			rotation: 0
		}
	},

	/**
	 * Initialize the axis
	 */
	init: function (chart, userOptions) {


		var isXAxis = userOptions.isX,
			axis = this;

		axis.chart = chart;

		// Flag, is the axis horizontal
		axis.horiz = chart.inverted ? !isXAxis : isXAxis;

		// Flag, isXAxis
		axis.isXAxis = isXAxis;
		axis.coll = isXAxis ? 'xAxis' : 'yAxis';

		axis.opposite = userOptions.opposite; // needed in setOptions
		axis.side = userOptions.side || (axis.horiz ?
				(axis.opposite ? 0 : 2) : // top : bottom
				(axis.opposite ? 1 : 3));  // right : left

		axis.setOptions(userOptions);


		var options = this.options,
			type = options.type,
			isDatetimeAxis = type === 'datetime';

		axis.labelFormatter = options.labels.formatter || axis.defaultLabelFormatter; // can be overwritten by dynamic format


		// Flag, stagger lines or not
		axis.userOptions = userOptions;

		//axis.axisTitleMargin = undefined,// = options.title.margin,
		axis.minPixelPadding = 0;

		axis.reversed = options.reversed;
		axis.visible = options.visible !== false;
		axis.zoomEnabled = options.zoomEnabled !== false;

		// Initial categories
		axis.categories = options.categories || type === 'category';
		axis.names = axis.names || []; // Preserve on update (#3830)

		// Elements
		//axis.axisGroup = undefined;
		//axis.gridGroup = undefined;
		//axis.axisTitle = undefined;
		//axis.axisLine = undefined;

		// Shorthand types
		axis.isLog = type === 'logarithmic';
		axis.isDatetimeAxis = isDatetimeAxis;

		// Flag, if axis is linked to another axis
		axis.isLinked = defined(options.linkedTo);
		// Linked axis.
		//axis.linkedParent = undefined;

		// Tick positions
		//axis.tickPositions = undefined; // array containing predefined positions
		// Tick intervals
		//axis.tickInterval = undefined;
		//axis.minorTickInterval = undefined;


		// Major ticks
		axis.ticks = {};
		axis.labelEdge = [];
		// Minor ticks
		axis.minorTicks = {};

		// List of plotLines/Bands
		axis.plotLinesAndBands = [];

		// Alternate bands
		axis.alternateBands = {};

		// Axis metrics
		//axis.left = undefined;
		//axis.top = undefined;
		//axis.width = undefined;
		//axis.height = undefined;
		//axis.bottom = undefined;
		//axis.right = undefined;
		//axis.transA = undefined;
		//axis.transB = undefined;
		//axis.oldTransA = undefined;
		axis.len = 0;
		//axis.oldMin = undefined;
		//axis.oldMax = undefined;
		//axis.oldUserMin = undefined;
		//axis.oldUserMax = undefined;
		//axis.oldAxisLength = undefined;
		axis.minRange = axis.userMinRange = options.minRange || options.maxZoom;
		axis.range = options.range;
		axis.offset = options.offset || 0;


		// Dictionary for stacks
		axis.stacks = {};
		axis.oldStacks = {};
		axis.stacksTouched = 0;

		// Min and max in the data
		//axis.dataMin = undefined,
		//axis.dataMax = undefined,

		// The axis range
		axis.max = null;
		axis.min = null;

		// User set min and max
		//axis.userMin = undefined,
		//axis.userMax = undefined,

		// Crosshair options
		axis.crosshair = pick(options.crosshair, splat(chart.options.tooltip.crosshairs)[isXAxis ? 0 : 1], false);
		// Run Axis

		var eventType,
			events = axis.options.events;

		// Register
		if (inArray(axis, chart.axes) === -1) { // don't add it again on Axis.update()
			if (isXAxis && !this.isColorAxis) { // #2713
				chart.axes.splice(chart.xAxis.length, 0, axis);
			} else {
				chart.axes.push(axis);
			}

			chart[axis.coll].push(axis);
		}

		axis.series = axis.series || []; // populated by Series

		// inverted charts have reversed xAxes as default
		if (chart.inverted && isXAxis && axis.reversed === undefined) {
			axis.reversed = true;
		}

		axis.removePlotBand = axis.removePlotBandOrLine;
		axis.removePlotLine = axis.removePlotBandOrLine;


		// register event listeners
		for (eventType in events) {
			addEvent(axis, eventType, events[eventType]);
		}

		// extend logarithmic axis
		if (axis.isLog) {
			axis.val2lin = log2lin;
			axis.lin2val = lin2log;
		}
	},

	/**
	 * Merge and set options
	 */
	setOptions: function (userOptions) {
		this.options = merge(
			this.defaultOptions,
			this.isXAxis ? {} : this.defaultYAxisOptions,
			[this.defaultTopAxisOptions, this.defaultRightAxisOptions,
				this.defaultBottomAxisOptions, this.defaultLeftAxisOptions][this.side],
			merge(
				defaultOptions[this.coll], // if set in setOptions (#1053)
				userOptions
			)
		);
	},

	/**
	 * The default label formatter. The context is a special config object for the label.
	 */
	defaultLabelFormatter: function () {
		var axis = this.axis,
			value = this.value,
			categories = axis.categories,
			dateTimeLabelFormat = this.dateTimeLabelFormat,
			numericSymbols = defaultOptions.lang.numericSymbols,
			i = numericSymbols && numericSymbols.length,
			multi,
			ret,
			formatOption = axis.options.labels.format,

			// make sure the same symbol is added for all labels on a linear axis
			numericSymbolDetector = axis.isLog ? value : axis.tickInterval;

		if (formatOption) {
			ret = format(formatOption, this);

		} else if (categories) {
			ret = value;

		} else if (dateTimeLabelFormat) { // datetime axis
			ret = H.dateFormat(dateTimeLabelFormat, value);

		} else if (i && numericSymbolDetector >= 1000) {
			// Decide whether we should add a numeric symbol like k (thousands) or M (millions).
			// If we are to enable this in tooltip or other places as well, we can move this
			// logic to the numberFormatter and enable it by a parameter.
			while (i-- && ret === undefined) {
				multi = Math.pow(1000, i + 1);
				if (numericSymbolDetector >= multi && (value * 10) % multi === 0 && numericSymbols[i] !== null) {
					ret = H.numberFormat(value / multi, -1) + numericSymbols[i];
				}
			}
		}

		if (ret === undefined) {
			if (Math.abs(value) >= 10000) { // add thousands separators
				ret = H.numberFormat(value, -1);
			} else { // small numbers
				ret = H.numberFormat(value, -1, undefined, ''); // #2466
			}
		}

		return ret;
	},

	/**
	 * Get the minimum and maximum for the series of each axis
	 */
	getSeriesExtremes: function () {
		var axis = this,
			chart = axis.chart;
		axis.hasVisibleSeries = false;

		// Reset properties in case we're redrawing (#3353)
		axis.dataMin = axis.dataMax = axis.threshold = null;
		axis.softThreshold = !axis.isXAxis;

		if (axis.buildStacks) {
			axis.buildStacks();
		}

		// loop through this axis' series
		each(axis.series, function (series) {

			if (series.visible || !chart.options.chart.ignoreHiddenSeries) {

				var seriesOptions = series.options,
					xData,
					threshold = seriesOptions.threshold,
					seriesDataMin,
					seriesDataMax;

				axis.hasVisibleSeries = true;

				// Validate threshold in logarithmic axes
				if (axis.isLog && threshold <= 0) {
					threshold = null;
				}

				// Get dataMin and dataMax for X axes
				if (axis.isXAxis) {
					xData = series.xData;
					if (xData.length) {
						axis.dataMin = Math.min(pick(axis.dataMin, xData[0]), arrayMin(xData));
						axis.dataMax = Math.max(pick(axis.dataMax, xData[0]), arrayMax(xData));
					}

				// Get dataMin and dataMax for Y axes, as well as handle stacking and processed data
				} else {

					// Get this particular series extremes
					series.getExtremes();
					seriesDataMax = series.dataMax;
					seriesDataMin = series.dataMin;

					// Get the dataMin and dataMax so far. If percentage is used, the min and max are
					// always 0 and 100. If seriesDataMin and seriesDataMax is null, then series
					// doesn't have active y data, we continue with nulls
					if (defined(seriesDataMin) && defined(seriesDataMax)) {
						axis.dataMin = Math.min(pick(axis.dataMin, seriesDataMin), seriesDataMin);
						axis.dataMax = Math.max(pick(axis.dataMax, seriesDataMax), seriesDataMax);
					}

					// Adjust to threshold
					if (defined(threshold)) {
						axis.threshold = threshold;
					}
					// If any series has a hard threshold, it takes precedence
					if (!seriesOptions.softThreshold || axis.isLog) {
						axis.softThreshold = false;
					}
				}
			}
		});
	},

	/**
	 * Translate from axis value to pixel position on the chart, or back
	 *
	 */
	translate: function (val, backwards, cvsCoord, old, handleLog, pointPlacement) {
		var axis = this.linkedParent || this, // #1417
			sign = 1,
			cvsOffset = 0,
			localA = old ? axis.oldTransA : axis.transA,
			localMin = old ? axis.oldMin : axis.min,
			returnValue,
			minPixelPadding = axis.minPixelPadding,
			doPostTranslate = (axis.doPostTranslate || (axis.isLog && handleLog)) && axis.lin2val;

		if (!localA) {
			localA = axis.transA;
		}

		// In vertical axes, the canvas coordinates start from 0 at the top like in
		// SVG.
		if (cvsCoord) {
			sign *= -1; // canvas coordinates inverts the value
			cvsOffset = axis.len;
		}

		// Handle reversed axis
		if (axis.reversed) {
			sign *= -1;
			cvsOffset -= sign * (axis.sector || axis.len);
		}

		// From pixels to value
		if (backwards) { // reverse translation

			val = val * sign + cvsOffset;
			val -= minPixelPadding;
			returnValue = val / localA + localMin; // from chart pixel to value
			if (doPostTranslate) { // log and ordinal axes
				returnValue = axis.lin2val(returnValue);
			}

		// From value to pixels
		} else {
			if (doPostTranslate) { // log and ordinal axes
				val = axis.val2lin(val);
			}
			if (pointPlacement === 'between') {
				pointPlacement = 0.5;
			}
			returnValue = sign * (val - localMin) * localA + cvsOffset + (sign * minPixelPadding) +
				(isNumber(pointPlacement) ? localA * pointPlacement * axis.pointRange : 0);
		}

		return returnValue;
	},

	/**
	 * Utility method to translate an axis value to pixel position.
	 * @param {Number} value A value in terms of axis units
	 * @param {Boolean} paneCoordinates Whether to return the pixel coordinate relative to the chart
	 *        or just the axis/pane itself.
	 */
	toPixels: function (value, paneCoordinates) {
		return this.translate(value, false, !this.horiz, null, true) + (paneCoordinates ? 0 : this.pos);
	},

	/*
	 * Utility method to translate a pixel position in to an axis value
	 * @param {Number} pixel The pixel value coordinate
	 * @param {Boolean} paneCoordiantes Whether the input pixel is relative to the chart or just the
	 *        axis/pane itself.
	 */
	toValue: function (pixel, paneCoordinates) {
		return this.translate(pixel - (paneCoordinates ? 0 : this.pos), true, !this.horiz, null, true);
	},

	/**
	 * Create the path for a plot line that goes from the given value on
	 * this axis, across the plot to the opposite side
	 * @param {Number} value
	 * @param {Number} lineWidth Used for calculation crisp line
	 * @param {Number] old Use old coordinates (for resizing and rescaling)
	 */
	getPlotLinePath: function (value, lineWidth, old, force, translatedValue) {
		var axis = this,
			chart = axis.chart,
			axisLeft = axis.left,
			axisTop = axis.top,
			x1,
			y1,
			x2,
			y2,
			cHeight = (old && chart.oldChartHeight) || chart.chartHeight,
			cWidth = (old && chart.oldChartWidth) || chart.chartWidth,
			skip,
			transB = axis.transB,
			/**
			 * Check if x is between a and b. If not, either move to a/b or skip,
			 * depending on the force parameter.
			 */
			between = function (x, a, b) {
				if (x < a || x > b) {
					if (force) {
						x = Math.min(Math.max(a, x), b);
					} else {
						skip = true;
					}
				}
				return x;
			};

		translatedValue = pick(translatedValue, axis.translate(value, null, null, old));
		x1 = x2 = Math.round(translatedValue + transB);
		y1 = y2 = Math.round(cHeight - translatedValue - transB);

		if (isNaN(translatedValue)) { // no min or max
			skip = true;

		} else if (axis.horiz) {
			y1 = axisTop;
			y2 = cHeight - axis.bottom;
			x1 = x2 = between(x1, axisLeft, axisLeft + axis.width);
		} else {
			x1 = axisLeft;
			x2 = cWidth - axis.right;
			y1 = y2 = between(y1, axisTop, axisTop + axis.height);
		}
		return skip && !force ?
			null :
			chart.renderer.crispLine(['M', x1, y1, 'L', x2, y2], lineWidth || 1);
	},

	/**
	 * Set the tick positions of a linear axis to round values like whole tens or every five.
	 */
	getLinearTickPositions: function (tickInterval, min, max) {
		var pos,
			lastPos,
			roundedMin = correctFloat(Math.floor(min / tickInterval) * tickInterval),
			roundedMax = correctFloat(Math.ceil(max / tickInterval) * tickInterval),
			tickPositions = [];

		// For single points, add a tick regardless of the relative position (#2662)
		if (min === max && isNumber(min)) {
			return [min];
		}

		// Populate the intermediate values
		pos = roundedMin;
		while (pos <= roundedMax) {

			// Place the tick on the rounded value
			tickPositions.push(pos);

			// Always add the raw tickInterval, not the corrected one.
			pos = correctFloat(pos + tickInterval);

			// If the interval is not big enough in the current min - max range to actually increase
			// the loop variable, we need to break out to prevent endless loop. Issue #619
			if (pos === lastPos) {
				break;
			}

			// Record the last value
			lastPos = pos;
		}
		return tickPositions;
	},

	/**
	 * Return the minor tick positions. For logarithmic axes, reuse the same logic
	 * as for major ticks.
	 */
	getMinorTickPositions: function () {
		var axis = this,
			options = axis.options,
			tickPositions = axis.tickPositions,
			minorTickInterval = axis.minorTickInterval,
			minorTickPositions = [],
			pos,
			i,
			pointRangePadding = axis.pointRangePadding || 0,
			min = axis.min - pointRangePadding, // #1498
			max = axis.max + pointRangePadding, // #1498
			range = max - min,
			len;

		// If minor ticks get too dense, they are hard to read, and may cause long running script. So we don't draw them.
		if (range && range / minorTickInterval < axis.len / 3) { // #3875

			if (axis.isLog) {
				len = tickPositions.length;
				for (i = 1; i < len; i++) {
					minorTickPositions = minorTickPositions.concat(
						axis.getLogTickPositions(minorTickInterval, tickPositions[i - 1], tickPositions[i], true)
					);
				}
			} else if (axis.isDatetimeAxis && options.minorTickInterval === 'auto') { // #1314
				minorTickPositions = minorTickPositions.concat(
					axis.getTimeTicks(
						axis.normalizeTimeTickInterval(minorTickInterval),
						min,
						max,
						options.startOfWeek
					)
				);
			} else {
				for (pos = min + (tickPositions[0] - min) % minorTickInterval; pos <= max; pos += minorTickInterval) {
					minorTickPositions.push(pos);
				}
			}
		}

		if (minorTickPositions.length !== 0) { // don't change the extremes, when there is no minor ticks
			axis.trimTicks(minorTickPositions, options.startOnTick, options.endOnTick); // #3652 #3743 #1498
		}
		return minorTickPositions;
	},

	/**
	 * Adjust the min and max for the minimum range. Keep in mind that the series data is
	 * not yet processed, so we don't have information on data cropping and grouping, or
	 * updated axis.pointRange or series.pointRange. The data can't be processed until
	 * we have finally established min and max.
	 */
	adjustForMinRange: function () {
		var axis = this,
			options = axis.options,
			min = axis.min,
			max = axis.max,
			zoomOffset,
			spaceAvailable = axis.dataMax - axis.dataMin >= axis.minRange,
			closestDataRange,
			i,
			distance,
			xData,
			loopLength,
			minArgs,
			maxArgs,
			minRange;

		// Set the automatic minimum range based on the closest point distance
		if (axis.isXAxis && axis.minRange === undefined && !axis.isLog) {

			if (defined(options.min) || defined(options.max)) {
				axis.minRange = null; // don't do this again

			} else {

				// Find the closest distance between raw data points, as opposed to
				// closestPointRange that applies to processed points (cropped and grouped)
				each(axis.series, function (series) {
					xData = series.xData;
					loopLength = series.xIncrement ? 1 : xData.length - 1;
					for (i = loopLength; i > 0; i--) {
						distance = xData[i] - xData[i - 1];
						if (closestDataRange === undefined || distance < closestDataRange) {
							closestDataRange = distance;
						}
					}
				});
				axis.minRange = Math.min(closestDataRange * 5, axis.dataMax - axis.dataMin);
			}
		}

		// if minRange is exceeded, adjust
		if (max - min < axis.minRange) {
			minRange = axis.minRange;
			zoomOffset = (minRange - max + min) / 2;

			// if min and max options have been set, don't go beyond it
			minArgs = [min - zoomOffset, pick(options.min, min - zoomOffset)];
			if (spaceAvailable) { // if space is available, stay within the data range
				minArgs[2] = axis.dataMin;
			}
			min = arrayMax(minArgs);

			maxArgs = [min + minRange, pick(options.max, min + minRange)];
			if (spaceAvailable) { // if space is availabe, stay within the data range
				maxArgs[2] = axis.dataMax;
			}

			max = arrayMin(maxArgs);

			// now if the max is adjusted, adjust the min back
			if (max - min < minRange) {
				minArgs[0] = max - minRange;
				minArgs[1] = pick(options.min, max - minRange);
				min = arrayMax(minArgs);
			}
		}

		// Record modified extremes
		axis.min = min;
		axis.max = max;
	},

	/**
	 * Update translation information
	 */
	setAxisTranslation: function (saveOld) {
		var axis = this,
			range = axis.max - axis.min,
			pointRange = axis.axisPointRange || 0,
			closestPointRange,
			minPointOffset = 0,
			pointRangePadding = 0,
			linkedParent = axis.linkedParent,
			ordinalCorrection,
			hasCategories = !!axis.categories,
			transA = axis.transA,
			isXAxis = axis.isXAxis;

		// Adjust translation for padding. Y axis with categories need to go through the same (#1784).
		if (isXAxis || hasCategories || pointRange) {
			if (linkedParent) {
				minPointOffset = linkedParent.minPointOffset;
				pointRangePadding = linkedParent.pointRangePadding;

			} else {
				each(axis.series, function (series) {
					var seriesPointRange = hasCategories ? 1 : (isXAxis ? series.pointRange : (axis.axisPointRange || 0)), // #2806
						pointPlacement = series.options.pointPlacement,
						seriesClosestPointRange = series.closestPointRange;

					pointRange = Math.max(pointRange, seriesPointRange);

					if (!axis.single) {
						// minPointOffset is the value padding to the left of the axis in order to make
						// room for points with a pointRange, typically columns. When the pointPlacement option
						// is 'between' or 'on', this padding does not apply.
						minPointOffset = Math.max(
							minPointOffset,
							isString(pointPlacement) ? 0 : seriesPointRange / 2
						);

						// Determine the total padding needed to the length of the axis to make room for the
						// pointRange. If the series' pointPlacement is 'on', no padding is added.
						pointRangePadding = Math.max(
							pointRangePadding,
							pointPlacement === 'on' ? 0 : seriesPointRange
						);
					}

					// Set the closestPointRange
					if (!series.noSharedTooltip && defined(seriesClosestPointRange)) {
						closestPointRange = defined(closestPointRange) ?
							Math.min(closestPointRange, seriesClosestPointRange) :
							seriesClosestPointRange;
					}
				});
			}

			// Record minPointOffset and pointRangePadding
			ordinalCorrection = axis.ordinalSlope && closestPointRange ? axis.ordinalSlope / closestPointRange : 1; // #988, #1853
			axis.minPointOffset = minPointOffset = minPointOffset * ordinalCorrection;
			axis.pointRangePadding = pointRangePadding = pointRangePadding * ordinalCorrection;

			// pointRange means the width reserved for each point, like in a column chart
			axis.pointRange = Math.min(pointRange, range);

			// closestPointRange means the closest distance between points. In columns
			// it is mostly equal to pointRange, but in lines pointRange is 0 while closestPointRange
			// is some other value
			if (isXAxis) {
				axis.closestPointRange = closestPointRange;
			}
		}

		// Secondary values
		if (saveOld) {
			axis.oldTransA = transA;
		}
		axis.translationSlope = axis.transA = transA = axis.len / ((range + pointRangePadding) || 1);
		axis.transB = axis.horiz ? axis.left : axis.bottom; // translation addend
		axis.minPixelPadding = transA * minPointOffset;
	},

	minFromRange: function () {
		return this.max - this.range;
	},

	/**
	 * Set the tick positions to round values and optionally extend the extremes
	 * to the nearest tick
	 */
	setTickInterval: function (secondPass) {
		var axis = this,
			chart = axis.chart,
			options = axis.options,
			isLog = axis.isLog,
			isDatetimeAxis = axis.isDatetimeAxis,
			isXAxis = axis.isXAxis,
			isLinked = axis.isLinked,
			maxPadding = options.maxPadding,
			minPadding = options.minPadding,
			length,
			linkedParentExtremes,
			tickIntervalOption = options.tickInterval,
			minTickInterval,
			tickPixelIntervalOption = options.tickPixelInterval,
			categories = axis.categories,
			threshold = axis.threshold,
			softThreshold = axis.softThreshold,
			thresholdMin,
			thresholdMax,
			hardMin,
			hardMax;

		if (!isDatetimeAxis && !categories && !isLinked) {
			this.getTickAmount();
		}

		// Min or max set either by zooming/setExtremes or initial options
		hardMin = pick(axis.userMin, options.min);
		hardMax = pick(axis.userMax, options.max);

		// Linked axis gets the extremes from the parent axis
		if (isLinked) {
			axis.linkedParent = chart[axis.coll][options.linkedTo];
			linkedParentExtremes = axis.linkedParent.getExtremes();
			axis.min = pick(linkedParentExtremes.min, linkedParentExtremes.dataMin);
			axis.max = pick(linkedParentExtremes.max, linkedParentExtremes.dataMax);
			if (options.type !== axis.linkedParent.options.type) {
				error(11, 1); // Can't link axes of different type
			}

		// Initial min and max from the extreme data values
		} else {

			// Adjust to hard threshold
			if (!softThreshold && defined(threshold)) {
				if (axis.dataMin >= threshold) {
					thresholdMin = threshold;
					minPadding = 0;
				} else if (axis.dataMax <= threshold) {
					thresholdMax = threshold;
					maxPadding = 0;
				}
			}

			axis.min = pick(hardMin, thresholdMin, axis.dataMin);
			axis.max = pick(hardMax, thresholdMax, axis.dataMax);

		}

		if (isLog) {
			if (!secondPass && Math.min(axis.min, pick(axis.dataMin, axis.min)) <= 0) { // #978
				error(10, 1); // Can't plot negative values on log axis
			}
			// The correctFloat cures #934, float errors on full tens. But it
			// was too aggressive for #4360 because of conversion back to lin,
			// therefore use precision 15.
			axis.min = correctFloat(log2lin(axis.min), 15);
			axis.max = correctFloat(log2lin(axis.max), 15);
		}

		// handle zoomed range
		if (axis.range && defined(axis.max)) {
			axis.userMin = axis.min = hardMin = Math.max(axis.min, axis.minFromRange()); // #618
			axis.userMax = hardMax = axis.max;

			axis.range = null;  // don't use it when running setExtremes
		}

		// Hook for adjusting this.min and this.max. Used by bubble series.
		if (axis.beforePadding) {
			axis.beforePadding();
		}

		// adjust min and max for the minimum range
		axis.adjustForMinRange();

		// Pad the values to get clear of the chart's edges. To avoid tickInterval taking the padding
		// into account, we do this after computing tick interval (#1337).
		if (!categories && !axis.axisPointRange && !axis.usePercentage && !isLinked && defined(axis.min) && defined(axis.max)) {
			length = axis.max - axis.min;
			if (length) {
				if (!defined(hardMin) && minPadding) {
					axis.min -= length * minPadding;
				}
				if (!defined(hardMax)  && maxPadding) {
					axis.max += length * maxPadding;
				}
			}
		}

		// Stay within floor and ceiling
		if (isNumber(options.floor)) {
			axis.min = Math.max(axis.min, options.floor);
		}
		if (isNumber(options.ceiling)) {
			axis.max = Math.min(axis.max, options.ceiling);
		}

		// When the threshold is soft, adjust the extreme value only if
		// the data extreme and the padded extreme land on either side of the threshold. For example,
		// a series of [0, 1, 2, 3] would make the yAxis add a tick for -1 because of the
		// default minPadding and startOnTick options. This is prevented by the softThreshold
		// option.
		if (softThreshold && defined(axis.dataMin)) {
			threshold = threshold || 0;
			if (!defined(hardMin) && axis.min < threshold && axis.dataMin >= threshold) {
				axis.min = threshold;
			} else if (!defined(hardMax) && axis.max > threshold && axis.dataMax <= threshold) {
				axis.max = threshold;
			}
		}


		// get tickInterval
		if (axis.min === axis.max || axis.min === undefined || axis.max === undefined) {
			axis.tickInterval = 1;
		} else if (isLinked && !tickIntervalOption &&
				tickPixelIntervalOption === axis.linkedParent.options.tickPixelInterval) {
			axis.tickInterval = tickIntervalOption = axis.linkedParent.tickInterval;
		} else {
			axis.tickInterval = pick(
				tickIntervalOption,
				this.tickAmount ? ((axis.max - axis.min) / Math.max(this.tickAmount - 1, 1)) : undefined,
				categories ? // for categoried axis, 1 is default, for linear axis use tickPix
					1 :
					// don't let it be more than the data range
					(axis.max - axis.min) * tickPixelIntervalOption / Math.max(axis.len, tickPixelIntervalOption)
			);
		}

		// Now we're finished detecting min and max, crop and group series data. This
		// is in turn needed in order to find tick positions in ordinal axes.
		if (isXAxis && !secondPass) {
			each(axis.series, function (series) {
				series.processData(axis.min !== axis.oldMin || axis.max !== axis.oldMax);
			});
		}

		// set the translation factor used in translate function
		axis.setAxisTranslation(true);

		// hook for ordinal axes and radial axes
		if (axis.beforeSetTickPositions) {
			axis.beforeSetTickPositions();
		}

		// hook for extensions, used in Highstock ordinal axes
		if (axis.postProcessTickInterval) {
			axis.tickInterval = axis.postProcessTickInterval(axis.tickInterval);
		}

		// In column-like charts, don't cramp in more ticks than there are points (#1943)
		if (axis.pointRange) {
			axis.tickInterval = Math.max(axis.pointRange, axis.tickInterval);
		}

		// Before normalizing the tick interval, handle minimum tick interval. This applies only if tickInterval is not defined.
		minTickInterval = pick(options.minTickInterval, axis.isDatetimeAxis && axis.closestPointRange);
		if (!tickIntervalOption && axis.tickInterval < minTickInterval) {
			axis.tickInterval = minTickInterval;
		}

		// for linear axes, get magnitude and normalize the interval
		if (!isDatetimeAxis && !isLog && !tickIntervalOption) {
			axis.tickInterval = normalizeTickInterval(
				axis.tickInterval,
				null,
				getMagnitude(axis.tickInterval),
				// If the tick interval is between 0.5 and 5 and the axis max is in the order of
				// thousands, chances are we are dealing with years. Don't allow decimals. #3363.
				pick(options.allowDecimals, !(axis.tickInterval > 0.5 && axis.tickInterval < 5 && axis.max > 1000 && axis.max < 9999)),
				!!this.tickAmount
			);
		}

		// Prevent ticks from getting so close that we can't draw the labels
		if (!this.tickAmount && this.len) { // Color axis with disabled legend has no length
			axis.tickInterval = axis.unsquish();
		}

		this.setTickPositions();
	},

	/**
	 * Now we have computed the normalized tickInterval, get the tick positions
	 */
	setTickPositions: function () {

		var options = this.options,
			tickPositions,
			tickPositionsOption = options.tickPositions,
			tickPositioner = options.tickPositioner,
			startOnTick = options.startOnTick,
			endOnTick = options.endOnTick,
			single;

		// Set the tickmarkOffset
		this.tickmarkOffset = (this.categories && options.tickmarkPlacement === 'between' &&
			this.tickInterval === 1) ? 0.5 : 0; // #3202


		// get minorTickInterval
		this.minorTickInterval = options.minorTickInterval === 'auto' && this.tickInterval ?
			this.tickInterval / 5 : options.minorTickInterval;

		// Find the tick positions
		this.tickPositions = tickPositions = tickPositionsOption && tickPositionsOption.slice(); // Work on a copy (#1565)
		if (!tickPositions) {

			if (this.isDatetimeAxis) {
				tickPositions = this.getTimeTicks(
					this.normalizeTimeTickInterval(this.tickInterval, options.units),
					this.min,
					this.max,
					options.startOfWeek,
					this.ordinalPositions,
					this.closestPointRange,
					true
				);
			} else if (this.isLog) {
				tickPositions = this.getLogTickPositions(this.tickInterval, this.min, this.max);
			} else {
				tickPositions = this.getLinearTickPositions(this.tickInterval, this.min, this.max);
			}

			// Too dense ticks, keep only the first and last (#4477)
			if (tickPositions.length > this.len) {
				tickPositions = [tickPositions[0], tickPositions.pop()];
			}

			this.tickPositions = tickPositions;

			// Run the tick positioner callback, that allows modifying auto tick positions.
			if (tickPositioner) {
				tickPositioner = tickPositioner.apply(this, [this.min, this.max]);
				if (tickPositioner) {
					this.tickPositions = tickPositions = tickPositioner;
				}
			}

		}

		if (!this.isLinked) {

			// reset min/max or remove extremes based on start/end on tick
			this.trimTicks(tickPositions, startOnTick, endOnTick);

			// When there is only one point, or all points have the same value on this axis, then min
			// and max are equal and tickPositions.length is 0 or 1. In this case, add some padding
			// in order to center the point, but leave it with one tick. #1337.
			if (this.min === this.max && defined(this.min) && !this.tickAmount) {
				// Substract half a unit (#2619, #2846, #2515, #3390)
				single = true;
				this.min -= 0.5;
				this.max += 0.5;
			}
			this.single = single;

			if (!tickPositionsOption && !tickPositioner) {
				this.adjustTickAmount();
			}
		}
	},

	/**
	 * Handle startOnTick and endOnTick by either adapting to padding min/max or rounded min/max
	 */
	trimTicks: function (tickPositions, startOnTick, endOnTick) {
		var roundedMin = tickPositions[0],
			roundedMax = tickPositions[tickPositions.length - 1],
			minPointOffset = this.minPointOffset || 0;

		if (startOnTick) {
			this.min = roundedMin;
		} else if (this.min - minPointOffset > roundedMin) {
			tickPositions.shift();
		}

		if (endOnTick) {
			this.max = roundedMax;
		} else if (this.max + minPointOffset < roundedMax) {
			tickPositions.pop();
		}

		// If no tick are left, set one tick in the middle (#3195)
		if (tickPositions.length === 0 && defined(roundedMin)) {
			tickPositions.push((roundedMax + roundedMin) / 2);
		}
	},

	/**
	 * Set the max ticks of either the x and y axis collection
	 */
	getTickAmount: function () {
		var others = {}, // Whether there is another axis to pair with this one
			hasOther,
			options = this.options,
			tickAmount = options.tickAmount,
			tickPixelInterval = options.tickPixelInterval;

		if (!defined(options.tickInterval) && this.len < tickPixelInterval && !this.isRadial &&
				!this.isLog && options.startOnTick && options.endOnTick) {
			tickAmount = 2;
		}

		if (!tickAmount && this.chart.options.chart.alignTicks !== false && options.alignTicks !== false) {
			// Check if there are multiple axes in the same pane
			each(this.chart[this.coll], function (axis) {
				var options = axis.options,
					horiz = axis.horiz,
					key = [horiz ? options.left : options.top, horiz ? options.width : options.height, options.pane].join(',');

				if (axis.series.length) { // #4442
					if (others[key]) {
						hasOther = true; // #4201
					} else {
						others[key] = 1;
					}
				}
			});

			if (hasOther) {
				// Add 1 because 4 tick intervals require 5 ticks (including first and last)
				tickAmount = Math.ceil(this.len / tickPixelInterval) + 1;
			}
		}

		// For tick amounts of 2 and 3, compute five ticks and remove the intermediate ones. This
		// prevents the axis from adding ticks that are too far away from the data extremes.
		if (tickAmount < 4) {
			this.finalTickAmt = tickAmount;
			tickAmount = 5;
		}

		this.tickAmount = tickAmount;
	},

	/**
	 * When using multiple axes, adjust the number of ticks to match the highest
	 * number of ticks in that group
	 */
	adjustTickAmount: function () {
		var tickInterval = this.tickInterval,
			tickPositions = this.tickPositions,
			tickAmount = this.tickAmount,
			finalTickAmt = this.finalTickAmt,
			currentTickAmount = tickPositions && tickPositions.length,
			i,
			len;

		if (currentTickAmount < tickAmount) {
			while (tickPositions.length < tickAmount) {
				tickPositions.push(correctFloat(
					tickPositions[tickPositions.length - 1] + tickInterval
				));
			}
			this.transA *= (currentTickAmount - 1) / (tickAmount - 1);
			this.max = tickPositions[tickPositions.length - 1];

		// We have too many ticks, run second pass to try to reduce ticks
		} else if (currentTickAmount > tickAmount) {
			this.tickInterval *= 2;
			this.setTickPositions();
		}

		// The finalTickAmt property is set in getTickAmount
		if (defined(finalTickAmt)) {
			i = len = tickPositions.length;
			while (i--) {
				if (
					(finalTickAmt === 3 && i % 2 === 1) || // Remove every other tick
					(finalTickAmt <= 2 && i > 0 && i < len - 1) // Remove all but first and last
				) {
					tickPositions.splice(i, 1);
				}
			}
			this.finalTickAmt = undefined;
		}
	},

	/**
	 * Set the scale based on data min and max, user set min and max or options
	 *
	 */
	setScale: function () {
		var axis = this,
			isDirtyData,
			isDirtyAxisLength;

		axis.oldMin = axis.min;
		axis.oldMax = axis.max;
		axis.oldAxisLength = axis.len;

		// set the new axisLength
		axis.setAxisSize();
		//axisLength = horiz ? axisWidth : axisHeight;
		isDirtyAxisLength = axis.len !== axis.oldAxisLength;

		// is there new data?
		each(axis.series, function (series) {
			if (series.isDirtyData || series.isDirty ||
					series.xAxis.isDirty) { // when x axis is dirty, we need new data extremes for y as well
				isDirtyData = true;
			}
		});

		// do we really need to go through all this?
		if (isDirtyAxisLength || isDirtyData || axis.isLinked || axis.forceRedraw ||
			axis.userMin !== axis.oldUserMin || axis.userMax !== axis.oldUserMax) {

			if (axis.resetStacks) {
				axis.resetStacks();
			}

			axis.forceRedraw = false;

			// get data extremes if needed
			axis.getSeriesExtremes();

			// get fixed positions based on tickInterval
			axis.setTickInterval();

			// record old values to decide whether a rescale is necessary later on (#540)
			axis.oldUserMin = axis.userMin;
			axis.oldUserMax = axis.userMax;

			// Mark as dirty if it is not already set to dirty and extremes have changed. #595.
			if (!axis.isDirty) {
				axis.isDirty = isDirtyAxisLength || axis.min !== axis.oldMin || axis.max !== axis.oldMax;
			}
		} else if (axis.cleanStacks) {
			axis.cleanStacks();
		}
	},

	/**
	 * Set the extremes and optionally redraw
	 * @param {Number} newMin
	 * @param {Number} newMax
	 * @param {Boolean} redraw
	 * @param {Boolean|Object} animation Whether to apply animation, and optionally animation
	 *    configuration
	 * @param {Object} eventArguments
	 *
	 */
	setExtremes: function (newMin, newMax, redraw, animation, eventArguments) {
		var axis = this,
			chart = axis.chart;

		redraw = pick(redraw, true); // defaults to true

		each(axis.series, function (serie) {
			delete serie.kdTree;
		});

		// Extend the arguments with min and max
		eventArguments = extend(eventArguments, {
			min: newMin,
			max: newMax
		});

		// Fire the event
		fireEvent(axis, 'setExtremes', eventArguments, function () { // the default event handler

			axis.userMin = newMin;
			axis.userMax = newMax;
			axis.eventArgs = eventArguments;

			if (redraw) {
				chart.redraw(animation);
			}
		});
	},

	/**
	 * Overridable method for zooming chart. Pulled out in a separate method to allow overriding
	 * in stock charts.
	 */
	zoom: function (newMin, newMax) {
		var dataMin = this.dataMin,
			dataMax = this.dataMax,
			options = this.options,
			min = Math.min(dataMin, pick(options.min, dataMin)),
			max = Math.max(dataMax, pick(options.max, dataMax));

		// Prevent pinch zooming out of range. Check for defined is for #1946. #1734.
		if (!this.allowZoomOutside) {
			if (defined(dataMin) && newMin <= min) {
				newMin = min;
			}
			if (defined(dataMax) && newMax >= max) {
				newMax = max;
			}
		}

		// In full view, displaying the reset zoom button is not required
		this.displayBtn = newMin !== undefined || newMax !== undefined;

		// Do it
		this.setExtremes(
			newMin,
			newMax,
			false,
			undefined,
			{ trigger: 'zoom' }
		);
		return true;
	},

	/**
	 * Update the axis metrics
	 */
	setAxisSize: function () {
		var chart = this.chart,
			options = this.options,
			offsetLeft = options.offsetLeft || 0,
			offsetRight = options.offsetRight || 0,
			horiz = this.horiz,
			width = pick(options.width, chart.plotWidth - offsetLeft + offsetRight),
			height = pick(options.height, chart.plotHeight),
			top = pick(options.top, chart.plotTop),
			left = pick(options.left, chart.plotLeft + offsetLeft),
			percentRegex = /%$/;

		// Check for percentage based input values
		if (percentRegex.test(height)) {
			height = parseFloat(height) / 100 * chart.plotHeight;
		}
		if (percentRegex.test(top)) {
			top = parseFloat(top) / 100 * chart.plotHeight + chart.plotTop;
		}

		// Expose basic values to use in Series object and navigator
		this.left = left;
		this.top = top;
		this.width = width;
		this.height = height;
		this.bottom = chart.chartHeight - height - top;
		this.right = chart.chartWidth - width - left;

		// Direction agnostic properties
		this.len = Math.max(horiz ? width : height, 0); // Math.max fixes #905
		this.pos = horiz ? left : top; // distance from SVG origin
	},

	/**
	 * Get the actual axis extremes
	 */
	getExtremes: function () {
		var axis = this,
			isLog = axis.isLog;

		return {
			min: isLog ? correctFloat(lin2log(axis.min)) : axis.min,
			max: isLog ? correctFloat(lin2log(axis.max)) : axis.max,
			dataMin: axis.dataMin,
			dataMax: axis.dataMax,
			userMin: axis.userMin,
			userMax: axis.userMax
		};
	},

	/**
	 * Get the zero plane either based on zero or on the min or max value.
	 * Used in bar and area plots
	 */
	getThreshold: function (threshold) {
		var axis = this,
			isLog = axis.isLog,
			realMin = isLog ? lin2log(axis.min) : axis.min,
			realMax = isLog ? lin2log(axis.max) : axis.max;

		// With a threshold of null, make the columns/areas rise from the top or bottom
		// depending on the value, assuming an actual threshold of 0 (#4233).
		if (threshold === null) {
			threshold = realMax < 0 ? realMax : realMin;
		} else if (realMin > threshold) {
			threshold = realMin;
		} else if (realMax < threshold) {
			threshold = realMax;
		}

		return axis.translate(threshold, 0, 1, 0, 1);
	},

	/**
	 * Compute auto alignment for the axis label based on which side the axis is on
	 * and the given rotation for the label
	 */
	autoLabelAlign: function (rotation) {
		var ret,
			angle = (pick(rotation, 0) - (this.side * 90) + 720) % 360;

		if (angle > 15 && angle < 165) {
			ret = 'right';
		} else if (angle > 195 && angle < 345) {
			ret = 'left';
		} else {
			ret = 'center';
		}
		return ret;
	},

	/**
	 * Prevent the ticks from getting so close we can't draw the labels. On a horizontal
	 * axis, this is handled by rotating the labels, removing ticks and adding ellipsis.
	 * On a vertical axis remove ticks and add ellipsis.
	 */
	unsquish: function () {
		var chart = this.chart,
			ticks = this.ticks,
			labelOptions = this.options.labels,
			horiz = this.horiz,
			tickInterval = this.tickInterval,
			newTickInterval = tickInterval,
			slotSize = this.len / (((this.categories ? 1 : 0) + this.max - this.min) / tickInterval),
			rotation,
			rotationOption = labelOptions.rotation,
			labelMetrics = chart.renderer.fontMetrics(labelOptions.style && labelOptions.style.fontSize, ticks[0] && ticks[0].label),
			step,
			bestScore = Number.MAX_VALUE,
			autoRotation,
			// Return the multiple of tickInterval that is needed to avoid collision
			getStep = function (spaceNeeded) {
				var step = spaceNeeded / (slotSize || 1);
				step = step > 1 ? Math.ceil(step) : 1;
				return step * tickInterval;
			};

		if (horiz) {
			autoRotation = !labelOptions.staggerLines && !labelOptions.step && ( // #3971
				defined(rotationOption) ?
					[rotationOption] :
					slotSize < pick(labelOptions.autoRotationLimit, 80) && labelOptions.autoRotation
			);

			if (autoRotation) {

				// Loop over the given autoRotation options, and determine which gives the best score. The
				// best score is that with the lowest number of steps and a rotation closest to horizontal.
				each(autoRotation, function (rot) {
					var score;

					if (rot === rotationOption || (rot && rot >= -90 && rot <= 90)) { // #3891
					
						step = getStep(Math.abs(labelMetrics.h / Math.sin(deg2rad * rot)));

						score = step + Math.abs(rot / 360);

						if (score < bestScore) {
							bestScore = score;
							rotation = rot;
							newTickInterval = step;
						}
					}
				});
			}

		} else if (!labelOptions.step) { // #4411
			newTickInterval = getStep(labelMetrics.h);
		}

		this.autoRotation = autoRotation;
		this.labelRotation = pick(rotation, rotationOption);

		return newTickInterval;
	},

	renderUnsquish: function () {
		var chart = this.chart,
			renderer = chart.renderer,
			tickPositions = this.tickPositions,
			ticks = this.ticks,
			labelOptions = this.options.labels,
			horiz = this.horiz,
			margin = chart.margin,
			slotCount = this.categories ? tickPositions.length : tickPositions.length - 1,
			slotWidth = this.slotWidth = (horiz && !labelOptions.step && !labelOptions.rotation &&
				((this.staggerLines || 1) * chart.plotWidth) / slotCount) ||
				(!horiz && ((margin[3] && (margin[3] - chart.spacing[3])) || chart.chartWidth * 0.33)), // #1580, #1931,
			innerWidth = Math.max(1, Math.round(slotWidth - 2 * (labelOptions.padding || 5))),
			attr = {},
			labelMetrics = renderer.fontMetrics(labelOptions.style && labelOptions.style.fontSize, ticks[0] && ticks[0].label),
			textOverflowOption = labelOptions.style && labelOptions.style.textOverflow,
			css,
			labelLength = 0,
			label,
			bBox,
			i,
			pos;

		// Set rotation option unless it is "auto", like in gauges
		if (!isString(labelOptions.rotation)) {
			attr.rotation = labelOptions.rotation || 0; // #4443
		}

		// Handle auto rotation on horizontal axis
		if (this.autoRotation) {

			// Get the longest label length
			each(tickPositions, function (tick) {
				tick = ticks[tick];
				if (tick && tick.labelLength > labelLength) {
					labelLength = tick.labelLength;
				}
			});

			// Apply rotation only if the label is too wide for the slot, and
			// the label is wider than its height.
			if (labelLength > innerWidth && labelLength > labelMetrics.h) {
				attr.rotation = this.labelRotation;
			} else {
				this.labelRotation = 0;
			}

		// Handle word-wrap or ellipsis on vertical axis
		} else if (slotWidth) {
			// For word-wrap or ellipsis
			css = { width: innerWidth + 'px' };

			if (!textOverflowOption) {
				css.textOverflow = 'clip';

				// On vertical axis, only allow word wrap if there is room for more lines.
				i = tickPositions.length;
				while (!horiz && i--) {
					pos = tickPositions[i];
					label = ticks[pos].label;
					if (label) {
						bBox = label.getBBox();
						// Reset ellipsis in order to get the correct bounding box (#4070)
						if (label.styles && label.styles.textOverflow === 'ellipsis') {
							label.css({ textOverflow: 'clip' });
						}
						if (bBox.height > this.len / tickPositions.length - (labelMetrics.h - labelMetrics.f) ||
								bBox.width > slotWidth) { // #4678
							label.specCss = { textOverflow: 'ellipsis' };
						}
					}
				}
			}
		}


		// Add ellipsis if the label length is significantly longer than ideal
		if (attr.rotation) {
			css = { 
				width: (labelLength > chart.chartHeight * 0.5 ? chart.chartHeight * 0.33 : chart.chartHeight) + 'px'
			};
			if (!textOverflowOption) {
				css.textOverflow = 'ellipsis';
			}
		}

		// Set the explicit or automatic label alignment
		this.labelAlign = attr.align = labelOptions.align || this.autoLabelAlign(this.labelRotation);

		// Apply general and specific CSS
		each(tickPositions, function (pos) {
			var tick = ticks[pos],
				label = tick && tick.label;
			if (label) {
				label.attr(attr); // This needs to go before the CSS in old IE (#4502)
				if (css) {
					label.css(merge(css, label.specCss));
				}
				delete label.specCss;
				tick.rotation = attr.rotation;
			}
		});

		// Note: Why is this not part of getLabelPosition?
		this.tickRotCorr = renderer.rotCorr(labelMetrics.b, this.labelRotation || 0, this.side !== 0);
	},

	/**
	 * Return true if the axis has associated data
	 */
	hasData: function () {
		return this.hasVisibleSeries || (defined(this.min) && defined(this.max) && !!this.tickPositions);
	},

	/**
	 * Render the tick labels to a preliminary position to get their sizes
	 */
	getOffset: function () {
		var axis = this,
			chart = axis.chart,
			renderer = chart.renderer,
			options = axis.options,
			tickPositions = axis.tickPositions,
			ticks = axis.ticks,
			horiz = axis.horiz,
			side = axis.side,
			invertedSide = chart.inverted ? [1, 0, 3, 2][side] : side,
			hasData,
			showAxis,
			titleOffset = 0,
			titleOffsetOption,
			titleMargin = 0,
			axisTitleOptions = options.title,
			labelOptions = options.labels,
			labelOffset = 0, // reset
			labelOffsetPadded,
			axisOffset = chart.axisOffset,
			clipOffset = chart.clipOffset,
			clip,
			directionFactor = [-1, 1, 1, -1][side],
			n,
			axisParent = axis.axisParent, // Used in color axis
			lineHeightCorrection;

		// For reuse in Axis.render
		hasData = axis.hasData();
		axis.showAxis = showAxis = hasData || pick(options.showEmpty, true);

		// Set/reset staggerLines
		axis.staggerLines = axis.horiz && labelOptions.staggerLines;

		// Create the axisGroup and gridGroup elements on first iteration
		if (!axis.axisGroup) {
			axis.gridGroup = renderer.g('grid')
				.attr({ zIndex: options.gridZIndex || 1 })
				.add(axisParent);
			axis.axisGroup = renderer.g('axis')
				.attr({ zIndex: options.zIndex || 2 })
				.add(axisParent);
			axis.labelGroup = renderer.g('axis-labels')
				.attr({ zIndex: labelOptions.zIndex || 7 })
				.addClass('highcharts-' + axis.coll.toLowerCase() + '-labels')
				.add(axisParent);
		}

		if (hasData || axis.isLinked) {

			// Generate ticks
			each(tickPositions, function (pos) {
				if (!ticks[pos]) {
					ticks[pos] = new Tick(axis, pos);
				} else {
					ticks[pos].addLabel(); // update labels depending on tick interval
				}
			});

			axis.renderUnsquish();

			each(tickPositions, function (pos) {
				// left side must be align: right and right side must have align: left for labels
				if (side === 0 || side === 2 || { 1: 'left', 3: 'right' }[side] === axis.labelAlign || axis.labelAlign === 'center') {

					// get the highest offset
					labelOffset = Math.max(
						ticks[pos].getLabelSize(),
						labelOffset
					);
				}
			});

			if (axis.staggerLines) {
				labelOffset *= axis.staggerLines;
				axis.labelOffset = labelOffset;
			}


		} else { // doesn't have data
			for (n in ticks) {
				ticks[n].destroy();
				delete ticks[n];
			}
		}

		if (axisTitleOptions && axisTitleOptions.text && axisTitleOptions.enabled !== false) {
			if (!axis.axisTitle) {
				axis.axisTitle = renderer.text(
					axisTitleOptions.text,
					0,
					0,
					axisTitleOptions.useHTML
				)
				.attr({
					zIndex: 7,
					rotation: axisTitleOptions.rotation || 0,
					align:
						axisTitleOptions.textAlign ||
						{ low: 'left', middle: 'center', high: 'right' }[axisTitleOptions.align]
				})
				.addClass('highcharts-axis-title highcharts-' + this.coll.toLowerCase() + '-title')
				/*= if (build.classic) { =*/
				.css(axisTitleOptions.style)
				/*= } =*/
				.add(axis.axisGroup);
				axis.axisTitle.isNew = true;
			}

			if (showAxis) {
				titleOffset = axis.axisTitle.getBBox()[horiz ? 'height' : 'width'];
				titleOffsetOption = axisTitleOptions.offset;
				titleMargin = defined(titleOffsetOption) ? 0 : pick(axisTitleOptions.margin, horiz ? 5 : 10);
			}

			// hide or show the title depending on whether showEmpty is set
			axis.axisTitle[showAxis ? 'show' : 'hide']();
		}

		// handle automatic or user set offset
		axis.offset = directionFactor * pick(options.offset, axisOffset[side]);

		axis.tickRotCorr = axis.tickRotCorr || { x: 0, y: 0 }; // polar
		lineHeightCorrection = side === 2 ? axis.tickRotCorr.y : 0;
		labelOffsetPadded = labelOffset + titleMargin +
			(labelOffset && (directionFactor * (horiz ? pick(labelOptions.y, axis.tickRotCorr.y + 8) : labelOptions.x) - lineHeightCorrection));
		axis.axisTitleMargin = pick(titleOffsetOption, labelOffsetPadded);

		axisOffset[side] = Math.max(
			axisOffset[side],
			axis.axisTitleMargin + titleOffset + directionFactor * axis.offset,
			labelOffsetPadded // #3027
		);

		// Decide the clipping needed to keep the graph inside the plot area and axis lines
		clip = options.offset ? 0 : Math.floor(options.lineWidth / 2) * 2; // #4308, #4371
		clipOffset[invertedSide] = Math.max(clipOffset[invertedSide], clip);
	},

	/**
	 * Get the path for the axis line
	 */
	getLinePath: function (lineWidth) {
		var chart = this.chart,
			opposite = this.opposite,
			offset = this.offset,
			horiz = this.horiz,
			lineLeft = this.left + (opposite ? this.width : 0) + offset,
			lineTop = chart.chartHeight - this.bottom - (opposite ? this.height : 0) + offset;

		if (opposite) {
			lineWidth *= -1; // crispify the other way - #1480, #1687
		}

<<<<<<< HEAD
		return chart.renderer.crispLine([
				'M',
=======
		return chart.renderer
			.crispLine([
				M,
>>>>>>> df0e951f
				horiz ?
					this.left :
					lineLeft,
				horiz ?
					lineTop :
					this.top,
				'L',
				horiz ?
					chart.chartWidth - this.right :
					lineLeft,
				horiz ?
					lineTop :
					chart.chartHeight - this.bottom
			], lineWidth);
	},

	/**
	 * Position the title
	 */
	getTitlePosition: function () {
		// compute anchor points for each of the title align options
		var horiz = this.horiz,
			axisLeft = this.left,
			axisTop = this.top,
			axisLength = this.len,
			axisTitleOptions = this.options.title,
			margin = horiz ? axisLeft : axisTop,
			opposite = this.opposite,
			offset = this.offset,
			xOption = axisTitleOptions.x || 0,
			yOption = axisTitleOptions.y || 0,
			fontSize = this.chart.renderer.fontMetrics(axisTitleOptions.style && axisTitleOptions.style.fontSize, this.axisTitle).f,

			// the position in the length direction of the axis
			alongAxis = {
				low: margin + (horiz ? 0 : axisLength),
				middle: margin + axisLength / 2,
				high: margin + (horiz ? axisLength : 0)
			}[axisTitleOptions.align],

			// the position in the perpendicular direction of the axis
			offAxis = (horiz ? axisTop + this.height : axisLeft) +
				(horiz ? 1 : -1) * // horizontal axis reverses the margin
				(opposite ? -1 : 1) * // so does opposite axes
				this.axisTitleMargin +
				(this.side === 2 ? fontSize : 0);

		return {
			x: horiz ?
				alongAxis + xOption :
				offAxis + (opposite ? this.width : 0) + offset + xOption,
			y: horiz ?
				offAxis + yOption - (opposite ? this.height : 0) + offset :
				alongAxis + yOption
		};
	},

	/**
	 * Render the axis
	 */
	render: function () {
		var axis = this,
			chart = axis.chart,
			renderer = chart.renderer,
			options = axis.options,
			isLog = axis.isLog,
			isLinked = axis.isLinked,
			tickPositions = axis.tickPositions,
			axisTitle = axis.axisTitle,
			ticks = axis.ticks,
			minorTicks = axis.minorTicks,
			alternateBands = axis.alternateBands,
			stackLabelOptions = options.stackLabels,
			alternateGridColor = options.alternateGridColor,
			tickmarkOffset = axis.tickmarkOffset,
			lineWidth = options.lineWidth,
			linePath,
			hasRendered = chart.hasRendered,
			slideInTicks = hasRendered && defined(axis.oldMin) && !isNaN(axis.oldMin),
			showAxis = axis.showAxis,
			globalAnimation = renderer.globalAnimation,
			from,
			to;

		// Reset
		axis.labelEdge.length = 0;
		//axis.justifyToPlot = overflow === 'justify';
		axis.overlap = false;

		// Mark all elements inActive before we go over and mark the active ones
		each([ticks, minorTicks, alternateBands], function (coll) {
			var pos;
			for (pos in coll) {
				coll[pos].isActive = false;
			}
		});

		// If the series has data draw the ticks. Else only the line and title
		if (axis.hasData() || isLinked) {

			// minor ticks
			if (axis.minorTickInterval && !axis.categories) {
				each(axis.getMinorTickPositions(), function (pos) {
					if (!minorTicks[pos]) {
						minorTicks[pos] = new Tick(axis, pos, 'minor');
					}

					// render new ticks in old position
					if (slideInTicks && minorTicks[pos].isNew) {
						minorTicks[pos].render(null, true);
					}

					minorTicks[pos].render(null, false, 1);
				});
			}

			// Major ticks. Pull out the first item and render it last so that
			// we can get the position of the neighbour label. #808.
			if (tickPositions.length) { // #1300
				each(tickPositions, function (pos, i) {

					// linked axes need an extra check to find out if
					if (!isLinked || (pos >= axis.min && pos <= axis.max)) {

						if (!ticks[pos]) {
							ticks[pos] = new Tick(axis, pos);
						}

						// render new ticks in old position
						if (slideInTicks && ticks[pos].isNew) {
							ticks[pos].render(i, true, 0.1);
						}

						ticks[pos].render(i);
					}

				});
				// In a categorized axis, the tick marks are displayed between labels. So
				// we need to add a tick mark and grid line at the left edge of the X axis.
				if (tickmarkOffset && (axis.min === 0 || axis.single)) {
					if (!ticks[-1]) {
						ticks[-1] = new Tick(axis, -1, null, true);
					}
					ticks[-1].render(-1);
				}

			}

			// alternate grid color
			if (alternateGridColor) {
				each(tickPositions, function (pos, i) {
<<<<<<< HEAD
					to = tickPositions[i + 1] !== undefined ? tickPositions[i + 1] + tickmarkOffset : axis.max - tickmarkOffset; 
					if (i % 2 === 0 && pos < axis.max && to <= axis.max - tickmarkOffset) { // #2248
=======
					to = tickPositions[i + 1] !== UNDEFINED ? tickPositions[i + 1] + tickmarkOffset : axis.max - tickmarkOffset; 
					if (i % 2 === 0 && pos < axis.max && to <= axis.max + (chart.polar ? -tickmarkOffset : tickmarkOffset)) { // #2248, #4660
>>>>>>> df0e951f
						if (!alternateBands[pos]) {
							alternateBands[pos] = new PlotLineOrBand(axis);
						}
						from = pos + tickmarkOffset; // #949
						alternateBands[pos].options = {
							from: isLog ? lin2log(from) : from,
							to: isLog ? lin2log(to) : to,
							color: alternateGridColor
						};
						alternateBands[pos].render();
						alternateBands[pos].isActive = true;
					}
				});
			}

			// custom plot lines and bands
			if (!axis._addedPlotLB) { // only first time
				each((options.plotLines || []).concat(options.plotBands || []), function (plotLineOptions) {
					axis.addPlotBandOrLine(plotLineOptions);
				});
				axis._addedPlotLB = true;
			}

		} // end if hasData

		// Remove inactive ticks
		each([ticks, minorTicks, alternateBands], function (coll) {
			var pos,
				i,
				forDestruction = [],
				delay = globalAnimation ? globalAnimation.duration || 500 : 0,
				destroyInactiveItems = function () {
					i = forDestruction.length;
					while (i--) {
						// When resizing rapidly, the same items may be destroyed in different timeouts,
						// or the may be reactivated
						if (coll[forDestruction[i]] && !coll[forDestruction[i]].isActive) {
							coll[forDestruction[i]].destroy();
							delete coll[forDestruction[i]];
						}
					}

				};

			for (pos in coll) {

				if (!coll[pos].isActive) {
					// Render to zero opacity
					coll[pos].render(pos, false, 0);
					coll[pos].isActive = false;
					forDestruction.push(pos);
				}
			}

			// When the objects are finished fading out, destroy them
			if (coll === alternateBands || !chart.hasRendered || !delay) {
				destroyInactiveItems();
			} else if (delay) {
				setTimeout(destroyInactiveItems, delay);
			}
		});

		// Static items. As the axis group is cleared on subsequent calls
		// to render, these items are added outside the group.
		// axis line
		if (lineWidth) {
			linePath = axis.getLinePath(lineWidth);
			if (!axis.axisLine) {
				axis.axisLine = renderer.path(linePath)
					.addClass('highcharts-axis-line')
					.attr({
						stroke: options.lineColor,
						'stroke-width': lineWidth,
						zIndex: 7
					})
					.add(axis.axisGroup);
			} else {
				axis.axisLine.animate({ d: linePath });
			}

			// show or hide the line depending on options.showEmpty
			axis.axisLine[showAxis ? 'show' : 'hide']();
		}

		if (axisTitle && showAxis) {

			axisTitle[axisTitle.isNew ? 'attr' : 'animate'](
				axis.getTitlePosition()
			);
			axisTitle.isNew = false;
		}

		// Stacked totals:
		if (stackLabelOptions && stackLabelOptions.enabled) {
			axis.renderStackTotals();
		}
		// End stacked totals

		axis.isDirty = false;
	},

	/**
	 * Redraw the axis to reflect changes in the data or axis extremes
	 */
	redraw: function () {

		if (this.visible) {
			// render the axis
			this.render();

			// move plot lines and bands
			each(this.plotLinesAndBands, function (plotLine) {
				plotLine.render();
			});
		}

		// mark associated series as dirty and ready for redraw
		each(this.series, function (series) {
			series.isDirty = true;
		});

	},

	/**
	 * Destroys an Axis instance.
	 */
	destroy: function (keepEvents) {
		var axis = this,
			stacks = axis.stacks,
			stackKey,
			plotLinesAndBands = axis.plotLinesAndBands,
			i;

		// Remove the events
		if (!keepEvents) {
			removeEvent(axis);
		}

		// Destroy each stack total
		for (stackKey in stacks) {
			destroyObjectProperties(stacks[stackKey]);

			stacks[stackKey] = null;
		}

		// Destroy collections
		each([axis.ticks, axis.minorTicks, axis.alternateBands], function (coll) {
			destroyObjectProperties(coll);
		});
		i = plotLinesAndBands.length;
		while (i--) { // #1975
			plotLinesAndBands[i].destroy();
		}

		// Destroy local variables
		each(['stackTotalGroup', 'axisLine', 'axisTitle', 'axisGroup', 'cross', 'gridGroup', 'labelGroup'], function (prop) {
			if (axis[prop]) {
				axis[prop] = axis[prop].destroy();
			}
		});

		// Destroy crosshair
		if (this.cross) {
			this.cross.destroy();
		}
	},

	/**
	 * Draw the crosshair
	 */
	drawCrosshair: function (e, point) { // docs: Missing docs for Axis.crosshair. Also for properties.

		var path,
			options = this.crosshair,
			animation = options.animation,
			pos,
			attribs,
			categorized;

		if (
			// Disabled in options
			!this.crosshair ||
			// Snap
			((defined(point) || !pick(this.crosshair.snap, true)) === false) ||
			// Not on this axis (#4095, #2888)
			(point && point.series && point.series[this.coll] !== this)
		) {
			this.hideCrosshair();

		} else {

			// Get the path
			if (!pick(options.snap, true)) {
				pos = (this.horiz ? e.chartX - this.pos : this.len - e.chartY + this.pos);
			} else if (defined(point)) {
				pos = this.isXAxis ? point.plotX : this.len - point.plotY; // #3834
			}

			if (this.isRadial) {
				path = this.getPlotLinePath(this.isXAxis ? point.x : pick(point.stackY, point.y)) || null; // #3189
			} else {
				path = this.getPlotLinePath(null, null, null, null, pos) || null; // #3189
			}

			if (path === null) {
				this.hideCrosshair();
				return;
			}

			// Draw the cross
			if (this.cross) {
				this.cross
					.attr({ visibility: 'visible' })[animation ? 'animate' : 'attr']({ d: path }, animation);
			} else {
				categorized = this.categories && !this.isRadial;
				attribs = {
					'stroke-width': options.width || (categorized ? this.transA : 1),
					stroke: options.color || (categorized ? 'rgba(155,200,255,0.2)' : '#C0C0C0'),
					zIndex: options.zIndex || 2
				};
				/*= if (build.classic) { =*/
				if (options.dashStyle) {
					attribs.dashstyle = options.dashStyle;
				}
				/*= } =*/
				this.cross = this.chart.renderer.path(path).attr(attribs).add();
			}

		}

	},

	/**
	 *	Hide the crosshair.
	 */
	hideCrosshair: function () {
		if (this.cross) {
			this.cross.hide();
		}
	}
}; // end Axis

extend(H.Axis.prototype, AxisPlotLineOrBandExtension);

	return H;
}(Highcharts));<|MERGE_RESOLUTION|>--- conflicted
+++ resolved
@@ -1863,14 +1863,9 @@
 			lineWidth *= -1; // crispify the other way - #1480, #1687
 		}
 
-<<<<<<< HEAD
-		return chart.renderer.crispLine([
-				'M',
-=======
 		return chart.renderer
 			.crispLine([
 				M,
->>>>>>> df0e951f
 				horiz ?
 					this.left :
 					lineLeft,
@@ -2022,13 +2017,8 @@
 			// alternate grid color
 			if (alternateGridColor) {
 				each(tickPositions, function (pos, i) {
-<<<<<<< HEAD
 					to = tickPositions[i + 1] !== undefined ? tickPositions[i + 1] + tickmarkOffset : axis.max - tickmarkOffset; 
-					if (i % 2 === 0 && pos < axis.max && to <= axis.max - tickmarkOffset) { // #2248
-=======
-					to = tickPositions[i + 1] !== UNDEFINED ? tickPositions[i + 1] + tickmarkOffset : axis.max - tickmarkOffset; 
 					if (i % 2 === 0 && pos < axis.max && to <= axis.max + (chart.polar ? -tickmarkOffset : tickmarkOffset)) { // #2248, #4660
->>>>>>> df0e951f
 						if (!alternateBands[pos]) {
 							alternateBands[pos] = new PlotLineOrBand(axis);
 						}
