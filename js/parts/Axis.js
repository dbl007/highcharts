--- conflicted
+++ resolved
@@ -504,2630 +504,6 @@
          * @name Highcharts.Axis#series
          * @type {Array<Highcharts.Series>}
          */
-<<<<<<< HEAD
-        /**
-         * For a datetime axis, the scale will automatically adjust to the
-         * appropriate unit. This member gives the default string
-         * representations used for each unit. For intermediate values,
-         * different units may be used, for example the `day` unit can be used
-         * on midnight and `hour` unit be used for intermediate values on the
-         * same axis. For an overview of the replacement codes, see
-         * [dateFormat](/class-reference/Highcharts#dateFormat).
-         *
-         * Defaults to:
-         * ```js
-         * {
-         *     millisecond: '%H:%M:%S.%L',
-         *     second: '%H:%M:%S',
-         *     minute: '%H:%M',
-         *     hour: '%H:%M',
-         *     day: '%e. %b',
-         *     week: '%e. %b',
-         *     month: '%b \'%y',
-         *     year: '%Y'
-         * }
-         * ```
-         *
-         * @sample {highcharts} highcharts/xaxis/datetimelabelformats/
-         *         Different day format on X axis
-         * @sample {highstock} stock/xaxis/datetimelabelformats/
-         *         More information in x axis labels
-         *
-         * @declare Highcharts.AxisDateTimeLabelFormatsOptions
-         * @product highcharts highstock gantt
-         */
-        dateTimeLabelFormats: {
-            /**
-             * @declare Highcharts.AxisDateTimeLabelFormatsOptionsObject
-             * @type {string|*}
-             */
-            millisecond: {
-                main: '%H:%M:%S.%L',
-                range: false
-            },
-            /**
-             * @declare Highcharts.AxisDateTimeLabelFormatsOptionsObject
-             * @type {string|*}
-             */
-            second: {
-                main: '%H:%M:%S',
-                range: false
-            },
-            /**
-             * @declare Highcharts.AxisDateTimeLabelFormatsOptionsObject
-             * @type {string|*}
-             */
-            minute: {
-                main: '%H:%M',
-                range: false
-            },
-            /**
-             * @declare Highcharts.AxisDateTimeLabelFormatsOptionsObject
-             * @type {string|*}
-             */
-            hour: {
-                main: '%H:%M',
-                range: false
-            },
-            /**
-             * @declare Highcharts.AxisDateTimeLabelFormatsOptionsObject
-             * @type {string|*}
-             */
-            day: {
-                main: '%e. %b'
-            },
-            /**
-             * @declare Highcharts.AxisDateTimeLabelFormatsOptionsObject
-             * @type {string|*}
-             */
-            week: {
-                main: '%e. %b'
-            },
-            /**
-             * @declare Highcharts.AxisDateTimeLabelFormatsOptionsObject
-             * @type {string|*}
-             */
-            month: {
-                main: '%b \'%y'
-            },
-            /**
-             * @declare Highcharts.AxisDateTimeLabelFormatsOptionsObject
-             * @type {string|*}
-             */
-            year: {
-                main: '%Y'
-            }
-        },
-        /**
-         * Whether to force the axis to end on a tick. Use this option with
-         * the `maxPadding` option to control the axis end.
-         *
-         * @productdesc {highstock}
-         * In Highstock, `endOnTick` is always `false` when the navigator
-         * is enabled, to prevent jumpy scrolling.
-         *
-         * @sample {highcharts} highcharts/chart/reflow-true/
-         *         True by default
-         * @sample {highcharts} highcharts/yaxis/endontick/
-         *         False
-         * @sample {highstock} stock/demo/basic-line/
-         *         True by default
-         * @sample {highstock} stock/xaxis/endontick/
-         *         False
-         *
-         * @since 1.2.0
-         */
-        endOnTick: false,
-        /**
-         * Event handlers for the axis.
-         *
-         * @type      {*}
-         * @apioption xAxis.events
-         */
-        /**
-         * An event fired after the breaks have rendered.
-         *
-         * @see [breaks](#xAxis.breaks)
-         *
-         * @sample {highcharts} highcharts/axisbreak/break-event/
-         *         AfterBreak Event
-         *
-         * @type      {Highcharts.AxisEventCallbackFunction}
-         * @since     4.1.0
-         * @product   highcharts gantt
-         * @apioption xAxis.events.afterBreaks
-         */
-        /**
-         * As opposed to the `setExtremes` event, this event fires after the
-         * final min and max values are computed and corrected for `minRange`.
-         *
-         * Fires when the minimum and maximum is set for the axis, either by
-         * calling the `.setExtremes()` method or by selecting an area in the
-         * chart. One parameter, `event`, is passed to the function, containing
-         * common event information.
-         *
-         * The new user set minimum and maximum values can be found by
-         * `event.min` and `event.max`. These reflect the axis minimum and
-         * maximum in axis values. The actual data extremes are found in
-         * `event.dataMin` and `event.dataMax`.
-         *
-         * @type      {Highcharts.AxisSetExtremesEventCallbackFunction}
-         * @since     2.3
-         * @context   Highcharts.Axis
-         * @apioption xAxis.events.afterSetExtremes
-         */
-        /**
-         * An event fired when a break from this axis occurs on a point.
-         *
-         * @see [breaks](#xAxis.breaks)
-         *
-         * @sample {highcharts} highcharts/axisbreak/break-visualized/
-         *         Visualization of a Break
-         *
-         * @type      {Highcharts.AxisPointBreakEventCallbackFunction}
-         * @since     4.1.0
-         * @product   highcharts gantt
-         * @context   Highcharts.Axis
-         * @apioption xAxis.events.pointBreak
-         */
-        /**
-         * An event fired when a point falls inside a break from this axis.
-         *
-         * @type      {Highcharts.AxisPointBreakEventCallbackFunction}
-         * @product   highcharts highstock gantt
-         * @context   Highcharts.Axis
-         * @apioption xAxis.events.pointInBreak
-         */
-        /**
-         * Fires when the minimum and maximum is set for the axis, either by
-         * calling the `.setExtremes()` method or by selecting an area in the
-         * chart. One parameter, `event`, is passed to the function,
-         * containing common event information.
-         *
-         * The new user set minimum and maximum values can be found by
-         * `event.min` and `event.max`. These reflect the axis minimum and
-         * maximum in data values. When an axis is zoomed all the way out from
-         * the "Reset zoom" button, `event.min` and `event.max` are null, and
-         * the new extremes are set based on `this.dataMin` and `this.dataMax`.
-         *
-         * @sample {highstock} stock/xaxis/events-setextremes/
-         *         Log new extremes on x axis
-         *
-         * @type      {Highcharts.AxisSetExtremesEventCallbackFunction}
-         * @since     1.2.0
-         * @context   Highcharts.Axis
-         * @apioption xAxis.events.setExtremes
-         */
-        /**
-         * The lowest allowed value for automatically computed axis extremes.
-         *
-         * @see [ceiling](#yAxis.ceiling)
-         *
-         * @sample {highcharts} highcharts/yaxis/floor-ceiling/
-         *         Floor and ceiling
-         * @sample {highstock} stock/demo/lazy-loading/
-         *         Prevent negative stock price on Y axis
-         *
-         * @type      {number}
-         * @since     4.0
-         * @product   highcharts highstock gantt
-         * @apioption xAxis.floor
-         */
-        /**
-         * The dash or dot style of the grid lines. For possible values, see
-         * [this demonstration](https://jsfiddle.net/gh/get/library/pure/highcharts/highcharts/tree/master/samples/highcharts/plotoptions/series-dashstyle-all/).
-         *
-         * @sample {highcharts} highcharts/yaxis/gridlinedashstyle/
-         *         Long dashes
-         * @sample {highstock} stock/xaxis/gridlinedashstyle/
-         *         Long dashes
-         *
-         * @type      {Highcharts.DashStyleValue}
-         * @default   Solid
-         * @since     1.2
-         * @apioption xAxis.gridLineDashStyle
-         */
-        /**
-         * The Z index of the grid lines.
-         *
-         * @sample {highcharts|highstock} highcharts/xaxis/gridzindex/
-         *         A Z index of 4 renders the grid above the graph
-         *
-         * @type      {number}
-         * @default   1
-         * @product   highcharts highstock gantt
-         * @apioption xAxis.gridZIndex
-         */
-        /**
-         * An id for the axis. This can be used after render time to get
-         * a pointer to the axis object through `chart.get()`.
-         *
-         * @sample {highcharts} highcharts/xaxis/id/
-         *         Get the object
-         * @sample {highstock} stock/xaxis/id/
-         *         Get the object
-         *
-         * @type      {string}
-         * @since     1.2.0
-         * @apioption xAxis.id
-         */
-        /**
-         * The axis labels show the number or category for each tick.
-         *
-         * Since v8.0.0: Labels are animated in categorized x-axis with
-         * updating data if `tickInterval` and `step` is set to 1.
-         *
-         * @productdesc {highmaps}
-         * X and Y axis labels are by default disabled in Highmaps, but the
-         * functionality is inherited from Highcharts and used on `colorAxis`,
-         * and can be enabled on X and Y axes too.
-         */
-        labels: {
-            /**
-             * What part of the string the given position is anchored to.
-             * If `left`, the left side of the string is at the axis position.
-             * Can be one of `"left"`, `"center"` or `"right"`. Defaults to
-             * an intelligent guess based on which side of the chart the axis
-             * is on and the rotation of the label.
-             *
-             * @see [reserveSpace](#xAxis.labels.reserveSpace)
-             *
-             * @sample {highcharts} highcharts/xaxis/labels-align-left/
-             *         Left
-             * @sample {highcharts} highcharts/xaxis/labels-align-right/
-             *         Right
-             * @sample {highcharts} highcharts/xaxis/labels-reservespace-true/
-             *         Left-aligned labels on a vertical category axis
-             *
-             * @type       {Highcharts.AlignValue}
-             * @apioption  xAxis.labels.align
-             */
-            /**
-             * For horizontal axes, the allowed degrees of label rotation
-             * to prevent overlapping labels. If there is enough space,
-             * labels are not rotated. As the chart gets narrower, it
-             * will start rotating the labels -45 degrees, then remove
-             * every second label and try again with rotations 0 and -45 etc.
-             * Set it to `false` to disable rotation, which will
-             * cause the labels to word-wrap if possible.
-             *
-             * @sample {highcharts|highstock} highcharts/xaxis/labels-autorotation-default/
-             *         Default auto rotation of 0 or -45
-             * @sample {highcharts|highstock} highcharts/xaxis/labels-autorotation-0-90/
-             *         Custom graded auto rotation
-             *
-             * @type      {Array<number>|false}
-             * @default   [-45]
-             * @since     4.1.0
-             * @product   highcharts highstock gantt
-             * @apioption xAxis.labels.autoRotation
-             */
-            /**
-             * When each category width is more than this many pixels, we don't
-             * apply auto rotation. Instead, we lay out the axis label with word
-             * wrap. A lower limit makes sense when the label contains multiple
-             * short words that don't extend the available horizontal space for
-             * each label.
-             *
-             * @sample {highcharts} highcharts/xaxis/labels-autorotationlimit/
-             *         Lower limit
-             *
-             * @type      {number}
-             * @default   80
-             * @since     4.1.5
-             * @product   highcharts gantt
-             * @apioption xAxis.labels.autoRotationLimit
-             */
-            /**
-             * Polar charts only. The label's pixel distance from the perimeter
-             * of the plot area.
-             *
-             * @type      {number}
-             * @default   15
-             * @product   highcharts gantt
-             * @apioption xAxis.labels.distance
-             */
-            /**
-             * Enable or disable the axis labels.
-             *
-             * @sample {highcharts} highcharts/xaxis/labels-enabled/
-             *         X axis labels disabled
-             * @sample {highstock} stock/xaxis/labels-enabled/
-             *         X axis labels disabled
-             *
-             * @default {highcharts|highstock|gantt} true
-             * @default {highmaps} false
-             */
-            enabled: true,
-            /**
-             * A [format string](https://www.highcharts.com/docs/chart-concepts/labels-and-string-formatting)
-             * for the axis label.
-             *
-             * @sample {highcharts|highstock} highcharts/yaxis/labels-format/
-             *         Add units to Y axis label
-             *
-             * @type      {string}
-             * @default   {value}
-             * @since     3.0
-             * @apioption xAxis.labels.format
-             */
-            /**
-             * Callback JavaScript function to format the label. The value
-             * is given by `this.value`. Additional properties for `this` are
-             * `axis`, `chart`, `isFirst` and `isLast`. The value of the default
-             * label formatter can be retrieved by calling
-             * `this.axis.defaultLabelFormatter.call(this)` within the function.
-             *
-             * Defaults to:
-             * ```js
-             * function() {
-             *     return this.value;
-             * }
-             * ```
-             *
-             * @sample {highcharts} highcharts/xaxis/labels-formatter-linked/
-             *         Linked category names
-             * @sample {highcharts} highcharts/xaxis/labels-formatter-extended/
-             *         Modified numeric labels
-             * @sample {highstock} stock/xaxis/labels-formatter/
-             *         Added units on Y axis
-             *
-             * @type      {Highcharts.FormatterCallbackFunction<Highcharts.AxisLabelsFormatterContextObject>}
-             * @apioption xAxis.labels.formatter
-             */
-            /**
-             * The number of pixels to indent the labels per level in a treegrid
-             * axis.
-             *
-             * @sample gantt/treegrid-axis/demo
-             *         Indentation 10px by default.
-             * @sample gantt/treegrid-axis/indentation-0px
-             *         Indentation set to 0px.
-             *
-             * @product gantt
-             */
-            indentation: 10,
-            /**
-             * Horizontal axis only. When `staggerLines` is not set,
-             * `maxStaggerLines` defines how many lines the axis is allowed to
-             * add to automatically avoid overlapping X labels. Set to `1` to
-             * disable overlap detection.
-             *
-             * @deprecated
-             * @type      {number}
-             * @default   5
-             * @since     1.3.3
-             * @apioption xAxis.labels.maxStaggerLines
-             */
-            /**
-             * How to handle overflowing labels on horizontal axis. If set to
-             * `"allow"`, it will not be aligned at all. By default it
-             * `"justify"` labels inside the chart area. If there is room to
-             * move it, it will be aligned to the edge, else it will be removed.
-             *
-             * @type       {string}
-             * @default    justify
-             * @since      2.2.5
-             * @validvalue ["allow", "justify"]
-             * @apioption  xAxis.labels.overflow
-             */
-            /**
-             * The pixel padding for axis labels, to ensure white space between
-             * them.
-             *
-             * @type      {number}
-             * @default   5
-             * @product   highcharts gantt
-             * @apioption xAxis.labels.padding
-             */
-            /**
-             * Whether to reserve space for the labels. By default, space is
-             * reserved for the labels in these cases:
-             *
-             * * On all horizontal axes.
-             * * On vertical axes if `label.align` is `right` on a left-side
-             * axis or `left` on a right-side axis.
-             * * On vertical axes if `label.align` is `center`.
-             *
-             * This can be turned off when for example the labels are rendered
-             * inside the plot area instead of outside.
-             *
-             * @see [labels.align](#xAxis.labels.align)
-             *
-             * @sample {highcharts} highcharts/xaxis/labels-reservespace/
-             *         No reserved space, labels inside plot
-             * @sample {highcharts} highcharts/xaxis/labels-reservespace-true/
-             *         Left-aligned labels on a vertical category axis
-             *
-             * @type      {boolean}
-             * @since     4.1.10
-             * @product   highcharts gantt
-             * @apioption xAxis.labels.reserveSpace
-             */
-            /**
-             * Rotation of the labels in degrees.
-             *
-             * @sample {highcharts} highcharts/xaxis/labels-rotation/
-             *         X axis labels rotated 90°
-             *
-             * @type      {number}
-             * @default   0
-             * @apioption xAxis.labels.rotation
-             */
-            /**
-             * Horizontal axes only. The number of lines to spread the labels
-             * over to make room or tighter labels.
-             *
-             * @sample {highcharts} highcharts/xaxis/labels-staggerlines/
-             *         Show labels over two lines
-             * @sample {highstock} stock/xaxis/labels-staggerlines/
-             *         Show labels over two lines
-             *
-             * @type      {number}
-             * @since     2.1
-             * @apioption xAxis.labels.staggerLines
-             */
-            /**
-             * To show only every _n_'th label on the axis, set the step to _n_.
-             * Setting the step to 2 shows every other label.
-             *
-             * By default, the step is calculated automatically to avoid
-             * overlap. To prevent this, set it to 1\. This usually only
-             * happens on a category axis, and is often a sign that you have
-             * chosen the wrong axis type.
-             *
-             * Read more at
-             * [Axis docs](https://www.highcharts.com/docs/chart-concepts/axes)
-             * => What axis should I use?
-             *
-             * @sample {highcharts} highcharts/xaxis/labels-step/
-             *         Showing only every other axis label on a categorized
-             *         x-axis
-             * @sample {highcharts} highcharts/xaxis/labels-step-auto/
-             *         Auto steps on a category axis
-             *
-             * @type      {number}
-             * @since     2.1
-             * @apioption xAxis.labels.step
-             */
-            /**
-             * Whether to [use HTML](https://www.highcharts.com/docs/chart-concepts/labels-and-string-formatting#html)
-             * to render the labels.
-             *
-             * @type      {boolean}
-             * @default   false
-             * @apioption xAxis.labels.useHTML
-             */
-            /**
-             * The x position offset of the label relative to the tick position
-             * on the axis.
-             *
-             * @sample {highcharts} highcharts/xaxis/labels-x/
-             *         Y axis labels placed on grid lines
-             */
-            x: 0,
-            /**
-             * The y position offset of the label relative to the tick position
-             * on the axis. The default makes it adapt to the font size on
-             * bottom axis.
-             *
-             * @sample {highcharts} highcharts/xaxis/labels-x/
-             *         Y axis labels placed on grid lines
-             *
-             * @type      {number}
-             * @apioption xAxis.labels.y
-             */
-            /**
-             * The Z index for the axis labels.
-             *
-             * @type      {number}
-             * @default   7
-             * @apioption xAxis.labels.zIndex
-             */
-            /**
-             * CSS styles for the label. Use `whiteSpace: 'nowrap'` to prevent
-             * wrapping of category labels. Use `textOverflow: 'none'` to
-             * prevent ellipsis (dots).
-             *
-             * In styled mode, the labels are styled with the
-             * `.highcharts-axis-labels` class.
-             *
-             * @sample {highcharts} highcharts/xaxis/labels-style/
-             *         Red X axis labels
-             *
-             * @type      {Highcharts.CSSObject}
-             */
-            style: {
-                /** @internal */
-                color: '${palette.neutralColor60}',
-                /** @internal */
-                cursor: 'default',
-                /** @internal */
-                fontSize: '11px'
-            }
-        },
-        /**
-         * The left position as the horizontal axis. If it's a number, it is
-         * interpreted as pixel position relative to the chart.
-         *
-         * Since Highcharts v5.0.13: If it's a percentage string, it is
-         * interpreted as percentages of the plot width, offset from plot area
-         * left.
-         *
-         * @type      {number|string}
-         * @product   highcharts highstock
-         * @apioption xAxis.left
-         */
-        /**
-         * The top position as the vertical axis. If it's a number, it is
-         * interpreted as pixel position relative to the chart.
-         *
-         * Since Highcharts 2: If it's a percentage string, it is interpreted
-         * as percentages of the plot height, offset from plot area top.
-         *
-         * @type      {number|string}
-         * @product   highcharts highstock
-         * @apioption xAxis.top
-         */
-        /**
-         * Index of another axis that this axis is linked to. When an axis is
-         * linked to a master axis, it will take the same extremes as
-         * the master, but as assigned by min or max or by setExtremes.
-         * It can be used to show additional info, or to ease reading the
-         * chart by duplicating the scales.
-         *
-         * @sample {highcharts} highcharts/xaxis/linkedto/
-         *         Different string formats of the same date
-         * @sample {highcharts} highcharts/yaxis/linkedto/
-         *         Y values on both sides
-         *
-         * @type      {number}
-         * @since     2.0.2
-         * @product   highcharts highstock gantt
-         * @apioption xAxis.linkedTo
-         */
-        /**
-         * The maximum value of the axis. If `null`, the max value is
-         * automatically calculated.
-         *
-         * If the [endOnTick](#yAxis.endOnTick) option is true, the `max` value
-         * might be rounded up.
-         *
-         * If a [tickAmount](#yAxis.tickAmount) is set, the axis may be extended
-         * beyond the set max in order to reach the given number of ticks. The
-         * same may happen in a chart with multiple axes, determined by [chart.
-         * alignTicks](#chart), where a `tickAmount` is applied internally.
-         *
-         * @sample {highcharts} highcharts/yaxis/max-200/
-         *         Y axis max of 200
-         * @sample {highcharts} highcharts/yaxis/max-logarithmic/
-         *         Y axis max on logarithmic axis
-         * @sample {highstock} stock/xaxis/min-max/
-         *         Fixed min and max on X axis
-         * @sample {highmaps} maps/axis/min-max/
-         *         Pre-zoomed to a specific area
-         *
-         * @type      {number|null}
-         * @apioption xAxis.max
-         */
-        /**
-         * Padding of the max value relative to the length of the axis. A
-         * padding of 0.05 will make a 100px axis 5px longer. This is useful
-         * when you don't want the highest data value to appear on the edge
-         * of the plot area. When the axis' `max` option is set or a max extreme
-         * is set using `axis.setExtremes()`, the maxPadding will be ignored.
-         *
-         * @sample {highcharts} highcharts/yaxis/maxpadding/
-         *         Max padding of 0.25 on y axis
-         * @sample {highstock} stock/xaxis/minpadding-maxpadding/
-         *         Greater min- and maxPadding
-         * @sample {highmaps} maps/chart/plotbackgroundcolor-gradient/
-         *         Add some padding
-         *
-         * @default   {highcharts} 0.01
-         * @default   {highstock|highmaps} 0
-         * @since     1.2.0
-         */
-        maxPadding: 0.01,
-        /**
-         * Deprecated. Use `minRange` instead.
-         *
-         * @deprecated
-         * @type      {number}
-         * @product   highcharts highstock
-         * @apioption xAxis.maxZoom
-         */
-        /**
-         * The minimum value of the axis. If `null` the min value is
-         * automatically calculated.
-         *
-         * If the [startOnTick](#yAxis.startOnTick) option is true (default),
-         * the `min` value might be rounded down.
-         *
-         * The automatically calculated minimum value is also affected by
-         * [floor](#yAxis.floor), [softMin](#yAxis.softMin),
-         * [minPadding](#yAxis.minPadding), [minRange](#yAxis.minRange)
-         * as well as [series.threshold](#plotOptions.series.threshold)
-         * and [series.softThreshold](#plotOptions.series.softThreshold).
-         *
-         * @sample {highcharts} highcharts/yaxis/min-startontick-false/
-         *         -50 with startOnTick to false
-         * @sample {highcharts} highcharts/yaxis/min-startontick-true/
-         *         -50 with startOnTick true by default
-         * @sample {highstock} stock/xaxis/min-max/
-         *         Set min and max on X axis
-         * @sample {highmaps} maps/axis/min-max/
-         *         Pre-zoomed to a specific area
-         *
-         * @type      {number|null}
-         * @apioption xAxis.min
-         */
-        /**
-         * The dash or dot style of the minor grid lines. For possible values,
-         * see [this demonstration](https://jsfiddle.net/gh/get/library/pure/highcharts/highcharts/tree/master/samples/highcharts/plotoptions/series-dashstyle-all/).
-         *
-         * @sample {highcharts} highcharts/yaxis/minorgridlinedashstyle/
-         *         Long dashes on minor grid lines
-         * @sample {highstock} stock/xaxis/minorgridlinedashstyle/
-         *         Long dashes on minor grid lines
-         *
-         * @type      {Highcharts.DashStyleValue}
-         * @default   Solid
-         * @since     1.2
-         * @apioption xAxis.minorGridLineDashStyle
-         */
-        /**
-         * Specific tick interval in axis units for the minor ticks. On a linear
-         * axis, if `"auto"`, the minor tick interval is calculated as a fifth
-         * of the tickInterval. If `null` or `undefined`, minor ticks are not
-         * shown.
-         *
-         * On logarithmic axes, the unit is the power of the value. For example,
-         * setting the minorTickInterval to 1 puts one tick on each of 0.1, 1,
-         * 10, 100 etc. Setting the minorTickInterval to 0.1 produces 9 ticks
-         * between 1 and 10, 10 and 100 etc.
-         *
-         * If user settings dictate minor ticks to become too dense, they don't
-         * make sense, and will be ignored to prevent performance problems.
-         *
-         * @sample {highcharts} highcharts/yaxis/minortickinterval-null/
-         *         Null by default
-         * @sample {highcharts} highcharts/yaxis/minortickinterval-5/
-         *         5 units
-         * @sample {highcharts} highcharts/yaxis/minortickinterval-log-auto/
-         *         "auto"
-         * @sample {highcharts} highcharts/yaxis/minortickinterval-log/
-         *         0.1
-         * @sample {highstock} stock/demo/basic-line/
-         *         Null by default
-         * @sample {highstock} stock/xaxis/minortickinterval-auto/
-         *         "auto"
-         *
-         * @type      {number|string|null}
-         * @apioption xAxis.minorTickInterval
-         */
-        /**
-         * The pixel length of the minor tick marks.
-         *
-         * @sample {highcharts} highcharts/yaxis/minorticklength/
-         *         10px on Y axis
-         * @sample {highstock} stock/xaxis/minorticks/
-         *         10px on Y axis
-         */
-        minorTickLength: 2,
-        /**
-         * The position of the minor tick marks relative to the axis line.
-         *  Can be one of `inside` and `outside`.
-         *
-         * @sample {highcharts} highcharts/yaxis/minortickposition-outside/
-         *         Outside by default
-         * @sample {highcharts} highcharts/yaxis/minortickposition-inside/
-         *         Inside
-         * @sample {highstock} stock/xaxis/minorticks/
-         *         Inside
-         *
-         * @validvalue ["inside", "outside"]
-         */
-        minorTickPosition: 'outside',
-        /**
-         * Enable or disable minor ticks. Unless
-         * [minorTickInterval](#xAxis.minorTickInterval) is set, the tick
-         * interval is calculated as a fifth of the `tickInterval`.
-         *
-         * On a logarithmic axis, minor ticks are laid out based on a best
-         * guess, attempting to enter approximately 5 minor ticks between
-         * each major tick.
-         *
-         * Prior to v6.0.0, ticks were unabled in auto layout by setting
-         * `minorTickInterval` to `"auto"`.
-         *
-         * @productdesc {highcharts}
-         * On axes using [categories](#xAxis.categories), minor ticks are not
-         * supported.
-         *
-         * @sample {highcharts} highcharts/yaxis/minorticks-true/
-         *         Enabled on linear Y axis
-         *
-         * @type      {boolean}
-         * @default   false
-         * @since     6.0.0
-         * @apioption xAxis.minorTicks
-         */
-        /**
-         * The pixel width of the minor tick mark.
-         *
-         * @sample {highcharts} highcharts/yaxis/minortickwidth/
-         *         3px width
-         * @sample {highstock} stock/xaxis/minorticks/
-         *         1px width
-         *
-         * @type      {number}
-         * @default   0
-         * @apioption xAxis.minorTickWidth
-         */
-        /**
-         * Padding of the min value relative to the length of the axis. A
-         * padding of 0.05 will make a 100px axis 5px longer. This is useful
-         * when you don't want the lowest data value to appear on the edge
-         * of the plot area. When the axis' `min` option is set or a min extreme
-         * is set using `axis.setExtremes()`, the minPadding will be ignored.
-         *
-         * @sample {highcharts} highcharts/yaxis/minpadding/
-         *         Min padding of 0.2
-         * @sample {highstock} stock/xaxis/minpadding-maxpadding/
-         *         Greater min- and maxPadding
-         * @sample {highmaps} maps/chart/plotbackgroundcolor-gradient/
-         *         Add some padding
-         *
-         * @default    {highcharts} 0.01
-         * @default    {highstock|highmaps} 0
-         * @since      1.2.0
-         * @product    highcharts highstock gantt
-         */
-        minPadding: 0.01,
-        /**
-         * The minimum range to display on this axis. The entire axis will not
-         * be allowed to span over a smaller interval than this. For example,
-         * for a datetime axis the main unit is milliseconds. If minRange is
-         * set to 3600000, you can't zoom in more than to one hour.
-         *
-         * The default minRange for the x axis is five times the smallest
-         * interval between any of the data points.
-         *
-         * On a logarithmic axis, the unit for the minimum range is the power.
-         * So a minRange of 1 means that the axis can be zoomed to 10-100,
-         * 100-1000, 1000-10000 etc.
-         *
-         * Note that the `minPadding`, `maxPadding`, `startOnTick` and
-         * `endOnTick` settings also affect how the extremes of the axis
-         * are computed.
-         *
-         * @sample {highcharts} highcharts/xaxis/minrange/
-         *         Minimum range of 5
-         * @sample {highstock} stock/xaxis/minrange/
-         *         Max zoom of 6 months overrides user selections
-         * @sample {highmaps} maps/axis/minrange/
-         *         Minimum range of 1000
-         *
-         * @type      {number}
-         * @apioption xAxis.minRange
-         */
-        /**
-         * The minimum tick interval allowed in axis values. For example on
-         * zooming in on an axis with daily data, this can be used to prevent
-         * the axis from showing hours. Defaults to the closest distance between
-         * two points on the axis.
-         *
-         * @type      {number}
-         * @since     2.3.0
-         * @apioption xAxis.minTickInterval
-         */
-        /**
-         * The distance in pixels from the plot area to the axis line.
-         * A positive offset moves the axis with it's line, labels and ticks
-         * away from the plot area. This is typically used when two or more
-         * axes are displayed on the same side of the plot. With multiple
-         * axes the offset is dynamically adjusted to avoid collision, this
-         * can be overridden by setting offset explicitly.
-         *
-         * @sample {highcharts} highcharts/yaxis/offset/
-         *         Y axis offset of 70
-         * @sample {highcharts} highcharts/yaxis/offset-centered/
-         *         Axes positioned in the center of the plot
-         * @sample {highstock} stock/xaxis/offset/
-         *         Y axis offset by 70 px
-         *
-         * @type      {number}
-         * @default   0
-         * @apioption xAxis.offset
-         */
-        /**
-         * Whether to display the axis on the opposite side of the normal. The
-         * normal is on the left side for vertical axes and bottom for
-         * horizontal, so the opposite sides will be right and top respectively.
-         * This is typically used with dual or multiple axes.
-         *
-         * @sample {highcharts} highcharts/yaxis/opposite/
-         *         Secondary Y axis opposite
-         * @sample {highstock} stock/xaxis/opposite/
-         *         Y axis on left side
-         *
-         * @type      {boolean}
-         * @default   false
-         * @apioption xAxis.opposite
-         */
-        /**
-         * In an ordinal axis, the points are equally spaced in the chart
-         * regardless of the actual time or x distance between them. This means
-         * that missing data periods (e.g. nights or weekends for a stock chart)
-         * will not take up space in the chart.
-         * Having `ordinal: false` will show any gaps created by the `gapSize`
-         * setting proportionate to their duration.
-         *
-         * In stock charts the X axis is ordinal by default, unless
-         * the boost module is used and at least one of the series' data length
-         * exceeds the [boostThreshold](#series.line.boostThreshold).
-         *
-         * @sample {highstock} stock/xaxis/ordinal-true/
-         *         True by default
-         * @sample {highstock} stock/xaxis/ordinal-false/
-         *         False
-         *
-         * @type      {boolean}
-         * @default   true
-         * @since     1.1
-         * @product   highstock
-         * @apioption xAxis.ordinal
-         */
-        /**
-         * Additional range on the right side of the xAxis. Works similar to
-         * `xAxis.maxPadding`, but value is set in milliseconds. Can be set for
-         * both main `xAxis` and the navigator's `xAxis`.
-         *
-         * @sample {highstock} stock/xaxis/overscroll/
-         *         One minute overscroll with live data
-         *
-         * @type      {number}
-         * @default   0
-         * @since     6.0.0
-         * @product   highstock
-         * @apioption xAxis.overscroll
-         */
-        /**
-         * Refers to the index in the [panes](#panes) array. Used for circular
-         * gauges and polar charts. When the option is not set then first pane
-         * will be used.
-         *
-         * @sample highcharts/demo/gauge-vu-meter
-         *         Two gauges with different center
-         *
-         * @type      {number}
-         * @product   highcharts
-         * @apioption xAxis.pane
-         */
-        /**
-         * The zoomed range to display when only defining one or none of `min`
-         * or `max`. For example, to show the latest month, a range of one month
-         * can be set.
-         *
-         * @sample {highstock} stock/xaxis/range/
-         *         Setting a zoomed range when the rangeSelector is disabled
-         *
-         * @type      {number}
-         * @product   highstock
-         * @apioption xAxis.range
-         */
-        /**
-         * Whether to reverse the axis so that the highest number is closest
-         * to the origin. If the chart is inverted, the x axis is reversed by
-         * default.
-         *
-         * @sample {highcharts} highcharts/yaxis/reversed/
-         *         Reversed Y axis
-         * @sample {highstock} stock/xaxis/reversed/
-         *         Reversed Y axis
-         *
-         * @type      {boolean}
-         * @default   false
-         * @apioption xAxis.reversed
-         */
-        // reversed: false,
-        /**
-         * This option determines how stacks should be ordered within a group.
-         * For example reversed xAxis also reverses stacks, so first series
-         * comes last in a group. To keep order like for non-reversed xAxis
-         * enable this option.
-         *
-         * @sample {highcharts} highcharts/xaxis/reversedstacks/
-         *         Reversed stacks comparison
-         * @sample {highstock} highcharts/xaxis/reversedstacks/
-         *         Reversed stacks comparison
-         *
-         * @type      {boolean}
-         * @default   false
-         * @since     6.1.1
-         * @product   highcharts highstock
-         * @apioption xAxis.reversedStacks
-         */
-        /**
-         * An optional scrollbar to display on the X axis in response to
-         * limiting the minimum and maximum of the axis values.
-         *
-         * In styled mode, all the presentational options for the scrollbar are
-         * replaced by the classes `.highcharts-scrollbar-thumb`,
-         * `.highcharts-scrollbar-arrow`, `.highcharts-scrollbar-button`,
-         * `.highcharts-scrollbar-rifles` and `.highcharts-scrollbar-track`.
-         *
-         * @sample {highstock} stock/yaxis/heatmap-scrollbars/
-         *         Heatmap with both scrollbars
-         *
-         * @extends   scrollbar
-         * @since     4.2.6
-         * @product   highstock
-         * @apioption xAxis.scrollbar
-         */
-        /**
-         * Whether to show the axis line and title when the axis has no data.
-         *
-         * @sample {highcharts} highcharts/yaxis/showempty/
-         *         When clicking the legend to hide series, one axis preserves
-         *         line and title, the other doesn't
-         * @sample {highstock} highcharts/yaxis/showempty/
-         *         When clicking the legend to hide series, one axis preserves
-         *         line and title, the other doesn't
-         *
-         * @since     1.1
-         */
-        showEmpty: true,
-        /**
-         * Whether to show the first tick label.
-         *
-         * @sample {highcharts} highcharts/xaxis/showfirstlabel-false/
-         *         Set to false on X axis
-         * @sample {highstock} stock/xaxis/showfirstlabel/
-         *         Labels below plot lines on Y axis
-         *
-         * @type      {boolean}
-         * @default   true
-         * @apioption xAxis.showFirstLabel
-         */
-        /**
-         * Whether to show the last tick label. Defaults to `true` on cartesian
-         * charts, and `false` on polar charts.
-         *
-         * @sample {highcharts} highcharts/xaxis/showlastlabel-true/
-         *         Set to true on X axis
-         * @sample {highstock} stock/xaxis/showfirstlabel/
-         *         Labels below plot lines on Y axis
-         *
-         * @type      {boolean}
-         * @default   true
-         * @product   highcharts highstock gantt
-         * @apioption xAxis.showLastLabel
-         */
-        /**
-         * A soft maximum for the axis. If the series data maximum is less than
-         * this, the axis will stay at this maximum, but if the series data
-         * maximum is higher, the axis will flex to show all data.
-         *
-         * @sample highcharts/yaxis/softmin-softmax/
-         *         Soft min and max
-         *
-         * @type      {number}
-         * @since     5.0.1
-         * @product   highcharts highstock gantt
-         * @apioption xAxis.softMax
-         */
-        /**
-         * A soft minimum for the axis. If the series data minimum is greater
-         * than this, the axis will stay at this minimum, but if the series
-         * data minimum is lower, the axis will flex to show all data.
-         *
-         * @sample highcharts/yaxis/softmin-softmax/
-         *         Soft min and max
-         *
-         * @type      {number}
-         * @since     5.0.1
-         * @product   highcharts highstock gantt
-         * @apioption xAxis.softMin
-         */
-        /**
-         * For datetime axes, this decides where to put the tick between weeks.
-         *  0 = Sunday, 1 = Monday.
-         *
-         * @sample {highcharts} highcharts/xaxis/startofweek-monday/
-         *         Monday by default
-         * @sample {highcharts} highcharts/xaxis/startofweek-sunday/
-         *         Sunday
-         * @sample {highstock} stock/xaxis/startofweek-1
-         *         Monday by default
-         * @sample {highstock} stock/xaxis/startofweek-0
-         *         Sunday
-         *
-         * @product highcharts highstock gantt
-         */
-        startOfWeek: 1,
-        /**
-         * Whether to force the axis to start on a tick. Use this option with
-         * the `minPadding` option to control the axis start.
-         *
-         * @productdesc {highstock}
-         * In Highstock, `startOnTick` is always `false` when the navigator
-         * is enabled, to prevent jumpy scrolling.
-         *
-         * @sample {highcharts} highcharts/xaxis/startontick-false/
-         *         False by default
-         * @sample {highcharts} highcharts/xaxis/startontick-true/
-         *         True
-         *
-         * @since 1.2.0
-         */
-        startOnTick: false,
-        /**
-         * The amount of ticks to draw on the axis. This opens up for aligning
-         * the ticks of multiple charts or panes within a chart. This option
-         * overrides the `tickPixelInterval` option.
-         *
-         * This option only has an effect on linear axes. Datetime, logarithmic
-         * or category axes are not affected.
-         *
-         * @sample {highcharts} highcharts/yaxis/tickamount/
-         *         8 ticks on Y axis
-         * @sample {highstock} highcharts/yaxis/tickamount/
-         *         8 ticks on Y axis
-         *
-         * @type      {number}
-         * @since     4.1.0
-         * @product   highcharts highstock gantt
-         * @apioption xAxis.tickAmount
-         */
-        /**
-         * The interval of the tick marks in axis units. When `undefined`, the
-         * tick interval is computed to approximately follow the
-         * [tickPixelInterval](#xAxis.tickPixelInterval) on linear and datetime
-         * axes. On categorized axes, a `undefined` tickInterval will default to
-         * 1, one category. Note that datetime axes are based on milliseconds,
-         * so for example an interval of one day is expressed as
-         * `24 * 3600 * 1000`.
-         *
-         * On logarithmic axes, the tickInterval is based on powers, so a
-         * tickInterval of 1 means one tick on each of 0.1, 1, 10, 100 etc. A
-         * tickInterval of 2 means a tick of 0.1, 10, 1000 etc. A tickInterval
-         * of 0.2 puts a tick on 0.1, 0.2, 0.4, 0.6, 0.8, 1, 2, 4, 6, 8, 10, 20,
-         * 40 etc.
-         *
-         *
-         * If the tickInterval is too dense for labels to be drawn, Highcharts
-         * may remove ticks.
-         *
-         * If the chart has multiple axes, the [alignTicks](#chart.alignTicks)
-         * option may interfere with the `tickInterval` setting.
-         *
-         * @see [tickPixelInterval](#xAxis.tickPixelInterval)
-         * @see [tickPositions](#xAxis.tickPositions)
-         * @see [tickPositioner](#xAxis.tickPositioner)
-         *
-         * @sample {highcharts} highcharts/xaxis/tickinterval-5/
-         *         Tick interval of 5 on a linear axis
-         * @sample {highstock} stock/xaxis/tickinterval/
-         *         Tick interval of 0.01 on Y axis
-         *
-         * @type      {number}
-         * @apioption xAxis.tickInterval
-         */
-        /**
-         * The pixel length of the main tick marks.
-         *
-         * @sample {highcharts} highcharts/xaxis/ticklength/
-         *         20 px tick length on the X axis
-         * @sample {highstock} stock/xaxis/ticks/
-         *         Formatted ticks on X axis
-         */
-        tickLength: 10,
-        /**
-         * If tickInterval is `null` this option sets the approximate pixel
-         * interval of the tick marks. Not applicable to categorized axis.
-         *
-         * The tick interval is also influenced by the [minTickInterval](
-         * #xAxis.minTickInterval) option, that, by default prevents ticks from
-         * being denser than the data points.
-         *
-         * @see [tickInterval](#xAxis.tickInterval)
-         * @see [tickPositioner](#xAxis.tickPositioner)
-         * @see [tickPositions](#xAxis.tickPositions)
-         *
-         * @sample {highcharts} highcharts/xaxis/tickpixelinterval-50/
-         *         50 px on X axis
-         * @sample {highstock} stock/xaxis/tickpixelinterval/
-         *         200 px on X axis
-         */
-        tickPixelInterval: 100,
-        /**
-         * For categorized axes only. If `on` the tick mark is placed in the
-         * center of the category, if `between` the tick mark is placed between
-         * categories. The default is `between` if the `tickInterval` is 1, else
-         * `on`.
-         *
-         * @sample {highcharts} highcharts/xaxis/tickmarkplacement-between/
-         *         "between" by default
-         * @sample {highcharts} highcharts/xaxis/tickmarkplacement-on/
-         *         "on"
-         *
-         * @product    highcharts gantt
-         * @validvalue ["on", "between"]
-         */
-        tickmarkPlacement: 'between',
-        /**
-         * The position of the major tick marks relative to the axis line.
-         * Can be one of `inside` and `outside`.
-         *
-         * @sample {highcharts} highcharts/xaxis/tickposition-outside/
-         *         "outside" by default
-         * @sample {highcharts} highcharts/xaxis/tickposition-inside/
-         *         "inside"
-         * @sample {highstock} stock/xaxis/ticks/
-         *         Formatted ticks on X axis
-         *
-         * @validvalue ["inside", "outside"]
-         */
-        tickPosition: 'outside',
-        /**
-         * A callback function returning array defining where the ticks are
-         * laid out on the axis. This overrides the default behaviour of
-         * [tickPixelInterval](#xAxis.tickPixelInterval) and [tickInterval](
-         * #xAxis.tickInterval). The automatic tick positions are accessible
-         * through `this.tickPositions` and can be modified by the callback.
-         *
-         * @see [tickPositions](#xAxis.tickPositions)
-         *
-         * @sample {highcharts} highcharts/xaxis/tickpositions-tickpositioner/
-         *         Demo of tickPositions and tickPositioner
-         * @sample {highstock} highcharts/xaxis/tickpositions-tickpositioner/
-         *         Demo of tickPositions and tickPositioner
-         *
-         * @type      {Highcharts.AxisTickPositionerCallbackFunction}
-         * @apioption xAxis.tickPositioner
-         */
-        /**
-         * An array defining where the ticks are laid out on the axis. This
-         * overrides the default behaviour of [tickPixelInterval](
-         * #xAxis.tickPixelInterval) and [tickInterval](#xAxis.tickInterval).
-         *
-         * @see [tickPositioner](#xAxis.tickPositioner)
-         *
-         * @sample {highcharts} highcharts/xaxis/tickpositions-tickpositioner/
-         *         Demo of tickPositions and tickPositioner
-         * @sample {highstock} highcharts/xaxis/tickpositions-tickpositioner/
-         *         Demo of tickPositions and tickPositioner
-         *
-         * @type      {Array<number>}
-         * @apioption xAxis.tickPositions
-         */
-        /**
-         * The pixel width of the major tick marks. Defaults to 0 on category
-         * axes, otherwise 1.
-         *
-         * In styled mode, the stroke width is given in the `.highcharts-tick`
-         * class, but in order for the element to be generated on category axes,
-         * the option must be explicitly set to 1.
-         *
-         * @sample {highcharts} highcharts/xaxis/tickwidth/
-         *         10 px width
-         * @sample {highcharts} highcharts/css/axis-grid/
-         *         Styled mode
-         * @sample {highstock} stock/xaxis/ticks/
-         *         Formatted ticks on X axis
-         * @sample {highstock} highcharts/css/axis-grid/
-         *         Styled mode
-         *
-         * @type      {undefined|number}
-         * @default   {highstock} 1
-         * @default   {highmaps} 0
-         * @apioption xAxis.tickWidth
-         */
-        /**
-         * The axis title, showing next to the axis line.
-         *
-         * @productdesc {highmaps}
-         * In Highmaps, the axis is hidden by default, but adding an axis title
-         * is still possible. X axis and Y axis titles will appear at the bottom
-         * and left by default.
-         */
-        title: {
-            /**
-             * Deprecated. Set the `text` to `null` to disable the title.
-             *
-             * @deprecated
-             * @type      {boolean}
-             * @product   highcharts
-             * @apioption xAxis.title.enabled
-             */
-            /**
-             * The pixel distance between the axis labels or line and the title.
-             * Defaults to 0 for horizontal axes, 10 for vertical
-             *
-             * @sample {highcharts} highcharts/xaxis/title-margin/
-             *         Y axis title margin of 60
-             *
-             * @type      {number}
-             * @apioption xAxis.title.margin
-             */
-            /**
-             * The distance of the axis title from the axis line. By default,
-             * this distance is computed from the offset width of the labels,
-             * the labels' distance from the axis and the title's margin.
-             * However when the offset option is set, it overrides all this.
-             *
-             * @sample {highcharts} highcharts/yaxis/title-offset/
-             *         Place the axis title on top of the axis
-             * @sample {highstock} highcharts/yaxis/title-offset/
-             *         Place the axis title on top of the Y axis
-             *
-             * @type      {number}
-             * @since     2.2.0
-             * @apioption xAxis.title.offset
-             */
-            /**
-             * Whether to reserve space for the title when laying out the axis.
-             *
-             * @type      {boolean}
-             * @default   true
-             * @since     5.0.11
-             * @product   highcharts highstock gantt
-             * @apioption xAxis.title.reserveSpace
-             */
-            /**
-             * The rotation of the text in degrees. 0 is horizontal, 270 is
-             * vertical reading from bottom to top.
-             *
-             * @sample {highcharts} highcharts/yaxis/title-offset/
-             *         Horizontal
-             *
-             * @type      {number}
-             * @default   0
-             * @apioption xAxis.title.rotation
-             */
-            /**
-             * The actual text of the axis title. It can contain basic HTML tags
-             * like `b`, `i` and `span` with style.
-             *
-             * @sample {highcharts} highcharts/xaxis/title-text/
-             *         Custom HTML
-             * @sample {highstock} stock/xaxis/title-text/
-             *         Titles for both axes
-             *
-             * @type      {string|null}
-             * @apioption xAxis.title.text
-             */
-            /**
-             * Alignment of the text, can be `"left"`, `"right"` or `"center"`.
-             * Default alignment depends on the
-             * [title.align](xAxis.title.align):
-             *
-             * Horizontal axes:
-             * - for `align` = `"low"`, `textAlign` is set to `left`
-             * - for `align` = `"middle"`, `textAlign` is set to `center`
-             * - for `align` = `"high"`, `textAlign` is set to `right`
-             *
-             * Vertical axes:
-             * - for `align` = `"low"` and `opposite` = `true`, `textAlign` is
-             *   set to `right`
-             * - for `align` = `"low"` and `opposite` = `false`, `textAlign` is
-             *   set to `left`
-             * - for `align` = `"middle"`, `textAlign` is set to `center`
-             * - for `align` = `"high"` and `opposite` = `true` `textAlign` is
-             *   set to `left`
-             * - for `align` = `"high"` and `opposite` = `false` `textAlign` is
-             *   set to `right`
-             *
-             * @type      {Highcharts.AlignValue}
-             * @apioption xAxis.title.textAlign
-             */
-            /**
-             * Whether to [use HTML](https://www.highcharts.com/docs/chart-concepts/labels-and-string-formatting#html)
-             * to render the axis title.
-             *
-             * @type      {boolean}
-             * @default   false
-             * @product   highcharts highstock gantt
-             * @apioption xAxis.title.useHTML
-             */
-            /**
-             * Horizontal pixel offset of the title position.
-             *
-             * @type      {number}
-             * @default   0
-             * @since     4.1.6
-             * @product   highcharts highstock gantt
-             * @apioption xAxis.title.x
-             */
-            /**
-             * Vertical pixel offset of the title position.
-             *
-             * @type      {number}
-             * @product   highcharts highstock gantt
-             * @apioption xAxis.title.y
-             */
-            /**
-             * Alignment of the title relative to the axis values. Possible
-             * values are "low", "middle" or "high".
-             *
-             * @sample {highcharts} highcharts/xaxis/title-align-low/
-             *         "low"
-             * @sample {highcharts} highcharts/xaxis/title-align-center/
-             *         "middle" by default
-             * @sample {highcharts} highcharts/xaxis/title-align-high/
-             *         "high"
-             * @sample {highcharts} highcharts/yaxis/title-offset/
-             *         Place the Y axis title on top of the axis
-             * @sample {highstock} stock/xaxis/title-align/
-             *         Aligned to "high" value
-             *
-             * @type {Highcharts.AxisTitleAlignValue}
-             */
-            align: 'middle',
-            /**
-             * CSS styles for the title. If the title text is longer than the
-             * axis length, it will wrap to multiple lines by default. This can
-             * be customized by setting `textOverflow: 'ellipsis'`, by
-             * setting a specific `width` or by setting `whiteSpace: 'nowrap'`.
-             *
-             * In styled mode, the stroke width is given in the
-             * `.highcharts-axis-title` class.
-             *
-             * @sample {highcharts} highcharts/xaxis/title-style/
-             *         Red
-             * @sample {highcharts} highcharts/css/axis/
-             *         Styled mode
-             *
-             * @type    {Highcharts.CSSObject}
-             */
-            style: {
-                /** @internal */
-                color: '${palette.neutralColor60}'
-            }
-        },
-        /**
-         * The type of axis. Can be one of `linear`, `logarithmic`, `datetime`
-         * or `category`. In a datetime axis, the numbers are given in
-         * milliseconds, and tick marks are placed on appropriate values like
-         * full hours or days. In a category axis, the
-         * [point names](#series.line.data.name) of the chart's series are used
-         * for categories, if not a [categories](#xAxis.categories) array is
-         * defined.
-         *
-         * @sample {highcharts} highcharts/xaxis/type-linear/
-         *         Linear
-         * @sample {highcharts} highcharts/yaxis/type-log/
-         *         Logarithmic
-         * @sample {highcharts} highcharts/yaxis/type-log-minorgrid/
-         *         Logarithmic with minor grid lines
-         * @sample {highcharts} highcharts/xaxis/type-log-both/
-         *         Logarithmic on two axes
-         * @sample {highcharts} highcharts/yaxis/type-log-negative/
-         *         Logarithmic with extension to emulate negative values
-         *
-         * @type    {Highcharts.AxisTypeValue}
-         * @product highcharts gantt
-         */
-        type: 'linear',
-        /**
-         * If there are multiple axes on the same side of the chart, the pixel
-         * margin between the axes. Defaults to 0 on vertical axes, 15 on
-         * horizontal axes.
-         *
-         * @type      {number}
-         * @since     7.0.3
-         * @apioption xAxis.margin
-         */
-        /**
-         * Applies only when the axis `type` is `category`. When `uniqueNames`
-         * is true, points are placed on the X axis according to their names.
-         * If the same point name is repeated in the same or another series,
-         * the point is placed on the same X position as other points of the
-         * same name. When `uniqueNames` is false, the points are laid out in
-         * increasing X positions regardless of their names, and the X axis
-         * category will take the name of the last point in each position.
-         *
-         * @sample {highcharts} highcharts/xaxis/uniquenames-true/
-         *         True by default
-         * @sample {highcharts} highcharts/xaxis/uniquenames-false/
-         *         False
-         *
-         * @type      {boolean}
-         * @default   true
-         * @since     4.2.7
-         * @product   highcharts gantt
-         * @apioption xAxis.uniqueNames
-         */
-        /**
-         * Datetime axis only. An array determining what time intervals the
-         * ticks are allowed to fall on. Each array item is an array where the
-         * first value is the time unit and the second value another array of
-         * allowed multiples.
-         *
-         * Defaults to:
-         * ```js
-         * units: [[
-         *     'millisecond', // unit name
-         *     [1, 2, 5, 10, 20, 25, 50, 100, 200, 500] // allowed multiples
-         * ], [
-         *     'second',
-         *     [1, 2, 5, 10, 15, 30]
-         * ], [
-         *     'minute',
-         *     [1, 2, 5, 10, 15, 30]
-         * ], [
-         *     'hour',
-         *     [1, 2, 3, 4, 6, 8, 12]
-         * ], [
-         *     'day',
-         *     [1]
-         * ], [
-         *     'week',
-         *     [1]
-         * ], [
-         *     'month',
-         *     [1, 3, 6]
-         * ], [
-         *     'year',
-         *     null
-         * ]]
-         * ```
-         *
-         * @type      {Array<Array<string,(Array<number>|null)>>}
-         * @product   highcharts highstock gantt
-         * @apioption xAxis.units
-         */
-        /**
-         * Whether axis, including axis title, line, ticks and labels, should
-         * be visible.
-         *
-         * @type      {boolean}
-         * @default   true
-         * @since     4.1.9
-         * @product   highcharts highstock gantt
-         * @apioption xAxis.visible
-         */
-        /**
-         * Color of the minor, secondary grid lines.
-         *
-         * In styled mode, the stroke width is given in the
-         * `.highcharts-minor-grid-line` class.
-         *
-         * @sample {highcharts} highcharts/yaxis/minorgridlinecolor/
-         *         Bright grey lines from Y axis
-         * @sample {highcharts|highstock} highcharts/css/axis-grid/
-         *         Styled mode
-         * @sample {highstock} stock/xaxis/minorgridlinecolor/
-         *         Bright grey lines from Y axis
-         *
-         * @type    {Highcharts.ColorString|Highcharts.GradientColorObject|Highcharts.PatternObject}
-         * @default #f2f2f2
-         */
-        minorGridLineColor: '${palette.neutralColor5}',
-        /**
-         * Width of the minor, secondary grid lines.
-         *
-         * In styled mode, the stroke width is given in the
-         * `.highcharts-grid-line` class.
-         *
-         * @sample {highcharts} highcharts/yaxis/minorgridlinewidth/
-         *         2px lines from Y axis
-         * @sample {highcharts|highstock} highcharts/css/axis-grid/
-         *         Styled mode
-         * @sample {highstock} stock/xaxis/minorgridlinewidth/
-         *         2px lines from Y axis
-         */
-        minorGridLineWidth: 1,
-        /**
-         * Color for the minor tick marks.
-         *
-         * @sample {highcharts} highcharts/yaxis/minortickcolor/
-         *         Black tick marks on Y axis
-         * @sample {highstock} stock/xaxis/minorticks/
-         *         Black tick marks on Y axis
-         *
-         * @type    {Highcharts.ColorString|Highcharts.GradientColorObject|Highcharts.PatternObject}
-         * @default #999999
-         */
-        minorTickColor: '${palette.neutralColor40}',
-        /**
-         * The color of the line marking the axis itself.
-         *
-         * In styled mode, the line stroke is given in the
-         * `.highcharts-axis-line` or `.highcharts-xaxis-line` class.
-         *
-         * @productdesc {highmaps}
-         * In Highmaps, the axis line is hidden by default, because the axis is
-         * not visible by default.
-         *
-         * @sample {highcharts} highcharts/yaxis/linecolor/
-         *         A red line on Y axis
-         * @sample {highcharts|highstock} highcharts/css/axis/
-         *         Axes in styled mode
-         * @sample {highstock} stock/xaxis/linecolor/
-         *         A red line on X axis
-         *
-         * @type    {Highcharts.ColorString|Highcharts.GradientColorObject|Highcharts.PatternObject}
-         * @default #ccd6eb
-         */
-        lineColor: '${palette.highlightColor20}',
-        /**
-         * The width of the line marking the axis itself.
-         *
-         * In styled mode, the stroke width is given in the
-         * `.highcharts-axis-line` or `.highcharts-xaxis-line` class.
-         *
-         * @sample {highcharts} highcharts/yaxis/linecolor/
-         *         A 1px line on Y axis
-         * @sample {highcharts|highstock} highcharts/css/axis/
-         *         Axes in styled mode
-         * @sample {highstock} stock/xaxis/linewidth/
-         *         A 2px line on X axis
-         *
-         * @default {highcharts|highstock} 1
-         * @default {highmaps} 0
-         */
-        lineWidth: 1,
-        /**
-         * Color of the grid lines extending the ticks across the plot area.
-         *
-         * In styled mode, the stroke is given in the `.highcharts-grid-line`
-         * class.
-         *
-         * @productdesc {highmaps}
-         * In Highmaps, the grid lines are hidden by default.
-         *
-         * @sample {highcharts} highcharts/yaxis/gridlinecolor/
-         *         Green lines
-         * @sample {highcharts|highstock} highcharts/css/axis-grid/
-         *         Styled mode
-         * @sample {highstock} stock/xaxis/gridlinecolor/
-         *         Green lines
-         *
-         * @type    {Highcharts.ColorString|Highcharts.GradientColorObject|Highcharts.PatternObject}
-         * @default #e6e6e6
-         */
-        gridLineColor: '${palette.neutralColor10}',
-        // gridLineDashStyle: 'solid',
-        /**
-         * The width of the grid lines extending the ticks across the plot area.
-         *
-         * In styled mode, the stroke width is given in the
-         * `.highcharts-grid-line` class.
-         *
-         * @sample {highcharts} highcharts/yaxis/gridlinewidth/
-         *         2px lines
-         * @sample {highcharts|highstock} highcharts/css/axis-grid/
-         *         Styled mode
-         * @sample {highstock} stock/xaxis/gridlinewidth/
-         *         2px lines
-         *
-         * @type      {number}
-         * @default   0
-         * @apioption xAxis.gridLineWidth
-         */
-        // gridLineWidth: 0,
-        /**
-         * The height as the vertical axis. If it's a number, it is
-         * interpreted as pixels.
-         *
-         * Since Highcharts 2: If it's a percentage string, it is interpreted
-         * as percentages of the total plot height.
-         *
-         * @type      {number|string}
-         * @product   highcharts highstock
-         * @apioption xAxis.height
-         */
-        /**
-         * The width as the horizontal axis. If it's a number, it is interpreted
-         * as pixels.
-         *
-         * Since Highcharts v5.0.13: If it's a percentage string, it is
-         * interpreted as percentages of the total plot width.
-         *
-         * @type      {number|string}
-         * @product   highcharts highstock
-         * @apioption xAxis.width
-         */
-        /**
-         * Color for the main tick marks.
-         *
-         * In styled mode, the stroke is given in the `.highcharts-tick`
-         * class.
-         *
-         * @sample {highcharts} highcharts/xaxis/tickcolor/
-         *         Red ticks on X axis
-         * @sample {highcharts|highstock} highcharts/css/axis-grid/
-         *         Styled mode
-         * @sample {highstock} stock/xaxis/ticks/
-         *         Formatted ticks on X axis
-         *
-         * @type    {Highcharts.ColorString|Highcharts.GradientColorObject|Highcharts.PatternObject}
-         * @default #ccd6eb
-         */
-        tickColor: '${palette.highlightColor20}'
-        // tickWidth: 1
-    },
-    /**
-     * The Y axis or value axis. Normally this is the vertical axis,
-     * though if the chart is inverted this is the horizontal axis.
-     * In case of multiple axes, the yAxis node is an array of
-     * configuration objects.
-     *
-     * See [the Axis object](/class-reference/Highcharts.Axis) for programmatic
-     * access to the axis.
-     *
-     * @type         {*|Array<*>}
-     * @extends      xAxis
-     * @excluding    currentDateIndicator,ordinal,overscroll
-     * @optionparent yAxis
-     *
-     * @private
-     */
-    defaultYAxisOptions: {
-        /**
-         * The type of axis. Can be one of `linear`, `logarithmic`, `datetime`,
-         * `category` or `treegrid`. Defaults to `treegrid` for Gantt charts,
-         * `linear` for other chart types.
-         *
-         * In a datetime axis, the numbers are given in milliseconds, and tick
-         * marks are placed on appropriate values, like full hours or days. In a
-         * category or treegrid axis, the [point names](#series.line.data.name)
-         * of the chart's series are used for categories, if a
-         * [categories](#xAxis.categories) array is not defined.
-         *
-         * @sample {highcharts} highcharts/yaxis/type-log-minorgrid/
-         *         Logarithmic with minor grid lines
-         * @sample {highcharts} highcharts/yaxis/type-log-negative/
-         *         Logarithmic with extension to emulate negative values
-         * @sample {gantt} gantt/treegrid-axis/demo
-         *         Treegrid axis
-         *
-         * @type      {Highcharts.AxisTypeValue}
-         * @default   {highcharts} linear
-         * @default   {gantt} treegrid
-         * @product   highcharts gantt
-         * @apioption yAxis.type
-         */
-        /**
-         * The height of the Y axis. If it's a number, it is interpreted as
-         * pixels.
-         *
-         * Since Highcharts 2: If it's a percentage string, it is interpreted as
-         * percentages of the total plot height.
-         *
-         * @see [yAxis.top](#yAxis.top)
-         *
-         * @sample {highstock} stock/demo/candlestick-and-volume/
-         *         Percentage height panes
-         *
-         * @type      {number|string}
-         * @product   highcharts highstock
-         * @apioption yAxis.height
-         */
-        /**
-         * Solid gauge only. Unless [stops](#yAxis.stops) are set, the color
-         * to represent the maximum value of the Y axis.
-         *
-         * @sample {highcharts} highcharts/yaxis/mincolor-maxcolor/
-         *         Min and max colors
-         *
-         * @type      {Highcharts.ColorString|Highcharts.GradientColorObject|Highcharts.PatternObject}
-         * @default   #003399
-         * @since     4.0
-         * @product   highcharts
-         * @apioption yAxis.maxColor
-         */
-        /**
-         * Solid gauge only. Unless [stops](#yAxis.stops) are set, the color
-         * to represent the minimum value of the Y axis.
-         *
-         * @sample {highcharts} highcharts/yaxis/mincolor-maxcolor/
-         *         Min and max color
-         *
-         * @type      {Highcharts.ColorString|Highcharts.GradientColorObject|Highcharts.PatternObject}
-         * @default   #e6ebf5
-         * @since     4.0
-         * @product   highcharts
-         * @apioption yAxis.minColor
-         */
-        /**
-         * Whether to reverse the axis so that the highest number is closest
-         * to the origin.
-         *
-         * @sample {highcharts} highcharts/yaxis/reversed/
-         *         Reversed Y axis
-         * @sample {highstock} stock/xaxis/reversed/
-         *         Reversed Y axis
-         *
-         * @type      {boolean}
-         * @default   {highcharts} false
-         * @default   {highstock} false
-         * @default   {highmaps} true
-         * @default   {gantt} true
-         * @apioption yAxis.reversed
-         */
-        /**
-         * If `true`, the first series in a stack will be drawn on top in a
-         * positive, non-reversed Y axis. If `false`, the first series is in
-         * the base of the stack.
-         *
-         * @sample {highcharts} highcharts/yaxis/reversedstacks-false/
-         *         Non-reversed stacks
-         * @sample {highstock} highcharts/yaxis/reversedstacks-false/
-         *         Non-reversed stacks
-         *
-         * @type      {boolean}
-         * @default   true
-         * @since     3.0.10
-         * @product   highcharts highstock
-         * @apioption yAxis.reversedStacks
-         */
-        /**
-         * Solid gauge series only. Color stops for the solid gauge. Use this
-         * in cases where a linear gradient between a `minColor` and `maxColor`
-         * is not sufficient. The stops is an array of tuples, where the first
-         * item is a float between 0 and 1 assigning the relative position in
-         * the gradient, and the second item is the color.
-         *
-         * For solid gauges, the Y axis also inherits the concept of
-         * [data classes](https://api.highcharts.com/highmaps#colorAxis.dataClasses)
-         * from the Highmaps color axis.
-         *
-         * @see [minColor](#yAxis.minColor)
-         * @see [maxColor](#yAxis.maxColor)
-         *
-         * @sample {highcharts} highcharts/demo/gauge-solid/
-         *         True by default
-         *
-         * @type      {Array<Highcharts.GradientColorStopObject>}
-         * @since     4.0
-         * @product   highcharts
-         * @apioption yAxis.stops
-         */
-        /**
-         * The pixel width of the major tick marks.
-         *
-         * @sample {highcharts} highcharts/xaxis/tickwidth/ 10 px width
-         * @sample {highstock} stock/xaxis/ticks/ Formatted ticks on X axis
-         *
-         * @type      {number}
-         * @default   0
-         * @product   highcharts highstock gantt
-         * @apioption yAxis.tickWidth
-         */
-        /**
-         * Angular gauges and solid gauges only.
-         * The label's pixel distance from the perimeter of the plot area.
-         *
-         * Since v7.1.2: If it's a percentage string, it is interpreted the
-         * same as [series.radius](#plotOptions.gauge.radius), so label can be
-         * aligned under the gauge's shape.
-         *
-         * @sample {highcharts} highcharts/yaxis/labels-distance/
-         *                      Labels centered under the arc
-         *
-         * @type      {number|string}
-         * @default   -25
-         * @product   highcharts
-         * @apioption yAxis.labels.distance
-         */
-        /**
-         * The y position offset of the label relative to the tick position
-         * on the axis.
-         *
-         * @sample {highcharts} highcharts/xaxis/labels-x/
-         *         Y axis labels placed on grid lines
-         *
-         * @type      {number}
-         * @default   {highcharts} 3
-         * @default   {highstock} -2
-         * @default   {highmaps} 3
-         * @apioption yAxis.labels.y
-         */
-        /**
-         * Whether to force the axis to end on a tick. Use this option with
-         * the `maxPadding` option to control the axis end.
-         *
-         * This option is always disabled, when panning type is
-         * either `y` or `xy`.
-         *
-         * @see [type](#chart.panning.type)
-         *
-         *
-         * @sample {highcharts} highcharts/chart/reflow-true/
-         *         True by default
-         * @sample {highcharts} highcharts/yaxis/endontick/
-         *         False
-         * @sample {highstock} stock/demo/basic-line/
-         *         True by default
-         * @sample {highstock} stock/xaxis/endontick/
-         *         False for Y axis
-         *
-         * @since 1.2.0
-         */
-        endOnTick: true,
-        /**
-         * Padding of the max value relative to the length of the axis. A
-         * padding of 0.05 will make a 100px axis 5px longer. This is useful
-         * when you don't want the highest data value to appear on the edge
-         * of the plot area. When the axis' `max` option is set or a max extreme
-         * is set using `axis.setExtremes()`, the maxPadding will be ignored.
-         *
-         * Also the `softThreshold` option takes precedence over `maxPadding`,
-         * so if the data is tangent to the threshold, `maxPadding` may not
-         * apply unless `softThreshold` is set to false.
-         *
-         * @sample {highcharts} highcharts/yaxis/maxpadding-02/
-         *         Max padding of 0.2
-         * @sample {highstock} stock/xaxis/minpadding-maxpadding/
-         *         Greater min- and maxPadding
-         *
-         * @since   1.2.0
-         * @product highcharts highstock gantt
-         */
-        maxPadding: 0.05,
-        /**
-         * Padding of the min value relative to the length of the axis. A
-         * padding of 0.05 will make a 100px axis 5px longer. This is useful
-         * when you don't want the lowest data value to appear on the edge
-         * of the plot area. When the axis' `min` option is set or a max extreme
-         * is set using `axis.setExtremes()`, the maxPadding will be ignored.
-         *
-         * Also the `softThreshold` option takes precedence over `minPadding`,
-         * so if the data is tangent to the threshold, `minPadding` may not
-         * apply unless `softThreshold` is set to false.
-         *
-         * @sample {highcharts} highcharts/yaxis/minpadding/
-         *         Min padding of 0.2
-         * @sample {highstock} stock/xaxis/minpadding-maxpadding/
-         *         Greater min- and maxPadding
-         *
-         * @since   1.2.0
-         * @product highcharts highstock gantt
-         */
-        minPadding: 0.05,
-        /**
-         * @productdesc {highstock}
-         * In Highstock 1.x, the Y axis was placed on the left side by default.
-         *
-         * @sample {highcharts} highcharts/yaxis/opposite/
-         *         Secondary Y axis opposite
-         * @sample {highstock} stock/xaxis/opposite/
-         *         Y axis on left side
-         *
-         * @type      {boolean}
-         * @default   {highstock} true
-         * @default   {highcharts} false
-         * @product   highstock highcharts gantt
-         * @apioption yAxis.opposite
-         */
-        /**
-         * @see [tickInterval](#xAxis.tickInterval)
-         * @see [tickPositioner](#xAxis.tickPositioner)
-         * @see [tickPositions](#xAxis.tickPositions)
-         */
-        tickPixelInterval: 72,
-        showLastLabel: true,
-        /**
-         * @extends xAxis.labels
-         */
-        labels: {
-            /**
-             * What part of the string the given position is anchored to. Can
-             * be one of `"left"`, `"center"` or `"right"`. The exact position
-             * also depends on the `labels.x` setting.
-             *
-             * Angular gauges and solid gauges defaults to `"center"`.
-             * Solid gauges with two labels have additional option `"auto"`
-             * for automatic horizontal and vertical alignment.
-             *
-             * @see [yAxis.labels.distance](#yAxis.labels.distance)
-             *
-             * @sample {highcharts} highcharts/yaxis/labels-align-left/
-             *         Left
-             * @sample {highcharts} highcharts/series-solidgauge/labels-auto-aligned/
-             *         Solid gauge labels auto aligned
-             *
-             * @type       {Highcharts.AlignValue}
-             * @default    {highcharts|highmaps} right
-             * @default    {highstock} left
-             * @apioption  yAxis.labels.align
-             */
-            /**
-             * The x position offset of the label relative to the tick position
-             * on the axis. Defaults to -15 for left axis, 15 for right axis.
-             *
-             * @sample {highcharts} highcharts/xaxis/labels-x/
-             *         Y axis labels placed on grid lines
-             */
-            x: -8
-        },
-        /**
-         * @productdesc {highmaps}
-         * In Highmaps, the axis line is hidden by default, because the axis is
-         * not visible by default.
-         *
-         * @type      {Highcharts.ColorString|Highcharts.GradientColorObject|Highcharts.PatternObject}
-         * @apioption yAxis.lineColor
-         */
-        /**
-         * @sample {highcharts} highcharts/yaxis/max-200/
-         *         Y axis max of 200
-         * @sample {highcharts} highcharts/yaxis/max-logarithmic/
-         *         Y axis max on logarithmic axis
-         * @sample {highstock} stock/yaxis/min-max/
-         *         Fixed min and max on Y axis
-         * @sample {highmaps} maps/axis/min-max/
-         *         Pre-zoomed to a specific area
-         *
-         * @apioption yAxis.max
-         */
-        /**
-         * @sample {highcharts} highcharts/yaxis/min-startontick-false/
-         *         -50 with startOnTick to false
-         * @sample {highcharts} highcharts/yaxis/min-startontick-true/
-         *         -50 with startOnTick true by default
-         * @sample {highstock} stock/yaxis/min-max/
-         *         Fixed min and max on Y axis
-         * @sample {highmaps} maps/axis/min-max/
-         *         Pre-zoomed to a specific area
-         *
-         * @apioption yAxis.min
-         */
-        /**
-         * An optional scrollbar to display on the Y axis in response to
-         * limiting the minimum an maximum of the axis values.
-         *
-         * In styled mode, all the presentational options for the scrollbar
-         * are replaced by the classes `.highcharts-scrollbar-thumb`,
-         * `.highcharts-scrollbar-arrow`, `.highcharts-scrollbar-button`,
-         * `.highcharts-scrollbar-rifles` and `.highcharts-scrollbar-track`.
-         *
-         * @sample {highstock} stock/yaxis/scrollbar/
-         *         Scrollbar on the Y axis
-         *
-         * @extends   scrollbar
-         * @since     4.2.6
-         * @product   highstock
-         * @excluding height
-         * @apioption yAxis.scrollbar
-         */
-        /**
-         * Enable the scrollbar on the Y axis.
-         *
-         * @sample {highstock} stock/yaxis/scrollbar/
-         *         Enabled on Y axis
-         *
-         * @type      {boolean}
-         * @default   false
-         * @since     4.2.6
-         * @product   highstock
-         * @apioption yAxis.scrollbar.enabled
-         */
-        /**
-         * Pixel margin between the scrollbar and the axis elements.
-         *
-         * @type      {number}
-         * @default   10
-         * @since     4.2.6
-         * @product   highstock
-         * @apioption yAxis.scrollbar.margin
-         */
-        /**
-         * Whether to show the scrollbar when it is fully zoomed out at max
-         * range. Setting it to `false` on the Y axis makes the scrollbar stay
-         * hidden until the user zooms in, like common in browsers.
-         *
-         * @type      {boolean}
-         * @default   true
-         * @since     4.2.6
-         * @product   highstock
-         * @apioption yAxis.scrollbar.showFull
-         */
-        /**
-         * The width of a vertical scrollbar or height of a horizontal
-         * scrollbar. Defaults to 20 on touch devices.
-         *
-         * @type      {number}
-         * @default   14
-         * @since     4.2.6
-         * @product   highstock
-         * @apioption yAxis.scrollbar.size
-         */
-        /**
-         * Z index of the scrollbar elements.
-         *
-         * @type      {number}
-         * @default   3
-         * @since     4.2.6
-         * @product   highstock
-         * @apioption yAxis.scrollbar.zIndex
-         */
-        /**
-         * A soft maximum for the axis. If the series data maximum is less
-         * than this, the axis will stay at this maximum, but if the series
-         * data maximum is higher, the axis will flex to show all data.
-         *
-         * **Note**: The [series.softThreshold](
-         * #plotOptions.series.softThreshold) option takes precedence over this
-         * option.
-         *
-         * @sample highcharts/yaxis/softmin-softmax/
-         *         Soft min and max
-         *
-         * @type      {number}
-         * @since     5.0.1
-         * @product   highcharts highstock gantt
-         * @apioption yAxis.softMax
-         */
-        /**
-         * A soft minimum for the axis. If the series data minimum is greater
-         * than this, the axis will stay at this minimum, but if the series
-         * data minimum is lower, the axis will flex to show all data.
-         *
-         * **Note**: The [series.softThreshold](
-         * #plotOptions.series.softThreshold) option takes precedence over this
-         * option.
-         *
-         * @sample highcharts/yaxis/softmin-softmax/
-         *         Soft min and max
-         *
-         * @type      {number}
-         * @since     5.0.1
-         * @product   highcharts highstock gantt
-         * @apioption yAxis.softMin
-         */
-        /**
-         * Defines the horizontal alignment of the stack total label. Can be one
-         * of `"left"`, `"center"` or `"right"`. The default value is calculated
-         * at runtime and depends on orientation and whether the stack is
-         * positive or negative.
-         *
-         * @sample {highcharts} highcharts/yaxis/stacklabels-align-left/
-         *         Aligned to the left
-         * @sample {highcharts} highcharts/yaxis/stacklabels-align-center/
-         *         Aligned in center
-         * @sample {highcharts} highcharts/yaxis/stacklabels-align-right/
-         *         Aligned to the right
-         *
-         * @type      {Highcharts.AlignValue}
-         * @since     2.1.5
-         * @product   highcharts
-         * @apioption yAxis.stackLabels.align
-         */
-        /**
-         * A format string for the data label. Available variables are the same
-         * as for `formatter`.
-         *
-         * @type      {string}
-         * @default   {total}
-         * @since     3.0.2
-         * @product   highcharts highstock
-         * @apioption yAxis.stackLabels.format
-         */
-        /**
-         * Rotation of the labels in degrees.
-         *
-         * @sample {highcharts} highcharts/yaxis/stacklabels-rotation/
-         *         Labels rotated 45°
-         *
-         * @type      {number}
-         * @default   0
-         * @since     2.1.5
-         * @product   highcharts
-         * @apioption yAxis.stackLabels.rotation
-         */
-        /**
-         * The text alignment for the label. While `align` determines where the
-         * texts anchor point is placed with regards to the stack, `textAlign`
-         * determines how the text is aligned against its anchor point. Possible
-         * values are `"left"`, `"center"` and `"right"`. The default value is
-         * calculated at runtime and depends on orientation and whether the
-         * stack is positive or negative.
-         *
-         * @sample {highcharts} highcharts/yaxis/stacklabels-textalign-left/
-         *         Label in center position but text-aligned left
-         *
-         * @type      {Highcharts.AlignValue}
-         * @since     2.1.5
-         * @product   highcharts
-         * @apioption yAxis.stackLabels.textAlign
-         */
-        /**
-         * Whether to [use HTML](https://www.highcharts.com/docs/chart-concepts/labels-and-string-formatting#html)
-         * to render the labels.
-         *
-         * @type      {boolean}
-         * @default   false
-         * @since     3.0
-         * @product   highcharts highstock
-         * @apioption yAxis.stackLabels.useHTML
-         */
-        /**
-         * Defines the vertical alignment of the stack total label. Can be one
-         * of `"top"`, `"middle"` or `"bottom"`. The default value is calculated
-         * at runtime and depends on orientation and whether the stack is
-         * positive or negative.
-         *
-         * @sample {highcharts} highcharts/yaxis/stacklabels-verticalalign-top/
-         *         Vertically aligned top
-         * @sample {highcharts} highcharts/yaxis/stacklabels-verticalalign-middle/
-         *         Vertically aligned middle
-         * @sample {highcharts} highcharts/yaxis/stacklabels-verticalalign-bottom/
-         *         Vertically aligned bottom
-         *
-         * @type      {Highcharts.VerticalAlignValue}
-         * @since     2.1.5
-         * @product   highcharts
-         * @apioption yAxis.stackLabels.verticalAlign
-         */
-        /**
-         * The x position offset of the label relative to the left of the
-         * stacked bar. The default value is calculated at runtime and depends
-         * on orientation and whether the stack is positive or negative.
-         *
-         * @sample {highcharts} highcharts/yaxis/stacklabels-x/
-         *         Stack total labels with x offset
-         *
-         * @type      {number}
-         * @since     2.1.5
-         * @product   highcharts
-         * @apioption yAxis.stackLabels.x
-         */
-        /**
-         * The y position offset of the label relative to the tick position
-         * on the axis. The default value is calculated at runtime and depends
-         * on orientation and whether the stack is positive or negative.
-         *
-         * @sample {highcharts} highcharts/yaxis/stacklabels-y/
-         *         Stack total labels with y offset
-         *
-         * @type      {number}
-         * @since     2.1.5
-         * @product   highcharts
-         * @apioption yAxis.stackLabels.y
-         */
-        /**
-         * Whether to force the axis to start on a tick. Use this option with
-         * the `maxPadding` option to control the axis start.
-         *
-         * This option is always disabled, when panning type is
-         * either `y` or `xy`.
-         *
-         * @see [type](#chart.panning.type)
-         *
-         * @sample {highcharts} highcharts/xaxis/startontick-false/
-         *         False by default
-         * @sample {highcharts} highcharts/xaxis/startontick-true/
-         *         True
-         * @sample {highstock} stock/xaxis/endontick/
-         *         False for Y axis
-         *
-         * @since   1.2.0
-         * @product highcharts highstock gantt
-         */
-        startOnTick: true,
-        title: {
-            /**
-             * The pixel distance between the axis labels and the title.
-             * Positive values are outside the axis line, negative are inside.
-             *
-             * @sample {highcharts} highcharts/xaxis/title-margin/
-             *         Y axis title margin of 60
-             *
-             * @type      {number}
-             * @default   40
-             * @apioption yAxis.title.margin
-             */
-            /**
-             * The rotation of the text in degrees. 0 is horizontal, 270 is
-             * vertical reading from bottom to top.
-             *
-             * @sample {highcharts} highcharts/yaxis/title-offset/
-             *         Horizontal
-             */
-            rotation: 270,
-            /**
-             * The actual text of the axis title. Horizontal texts can contain
-             * HTML, but rotated texts are painted using vector techniques and
-             * must be clean text. The Y axis title is disabled by setting the
-             * `text` option to `undefined`.
-             *
-             * @sample {highcharts} highcharts/xaxis/title-text/
-             *         Custom HTML
-             *
-             * @type    {string|null}
-             * @default {highcharts} Values
-             * @default {highstock} undefined
-             * @product highcharts highstock gantt
-             */
-            text: 'Values'
-        },
-        /**
-         * The top position of the Y axis. If it's a number, it is interpreted
-         * as pixel position relative to the chart.
-         *
-         * Since Highcharts 2: If it's a percentage string, it is interpreted as
-         * percentages of the plot height, offset from plot area top.
-         *
-         * @see [yAxis.height](#yAxis.height)
-         *
-         * @sample {highstock} stock/demo/candlestick-and-volume/
-         *         Percentage height panes
-         *
-         * @type      {number|string}
-         * @product   highcharts highstock
-         * @apioption yAxis.top
-         */
-        /**
-         * The stack labels show the total value for each bar in a stacked
-         * column or bar chart. The label will be placed on top of positive
-         * columns and below negative columns. In case of an inverted column
-         * chart or a bar chart the label is placed to the right of positive
-         * bars and to the left of negative bars.
-         *
-         * @product highcharts
-         */
-        stackLabels: {
-            /**
-             * Allow the stack labels to overlap.
-             *
-             * @sample {highcharts} highcharts/yaxis/stacklabels-allowoverlap-false/
-             *         Default false
-             *
-             * @since   5.0.13
-             * @product highcharts
-             */
-            allowOverlap: false,
-            /**
-             * Enable or disable the stack total labels.
-             *
-             * @sample {highcharts} highcharts/yaxis/stacklabels-enabled/
-             *         Enabled stack total labels
-             * @sample {highcharts} highcharts/yaxis/stacklabels-enabled-waterfall/
-             *         Enabled stack labels in waterfall chart
-             *
-             * @since   2.1.5
-             * @product highcharts
-             */
-            enabled: false,
-            /**
-             * Whether to hide stack labels that are outside the plot area.
-             * By default, the stack label is moved
-             * inside the plot area according to the
-             * [overflow](/highcharts/#yAxis/stackLabels/overflow)
-             * option.
-             *
-             * @type  {boolean}
-             * @since 7.1.3
-             */
-            crop: true,
-            /**
-             * How to handle stack total labels that flow outside the plot area.
-             * The default is set to `"justify"`,
-             * which aligns them inside the plot area.
-             * For columns and bars, this means it will be moved inside the bar.
-             * To display stack labels outside the plot area,
-             * set `crop` to `false` and `overflow` to `"allow"`.
-             *
-             * @sample highcharts/yaxis/stacklabels-overflow/
-             *         Stack labels flows outside the plot area.
-             *
-             * @type  {Highcharts.DataLabelsOverflowValue}
-             * @since 7.1.3
-             */
-            overflow: 'justify',
-            /* eslint-disable valid-jsdoc */
-            /**
-             * Callback JavaScript function to format the label. The value is
-             * given by `this.total`.
-             *
-             * @sample {highcharts} highcharts/yaxis/stacklabels-formatter/
-             *         Added units to stack total value
-             *
-             * @type    {Highcharts.FormatterCallbackFunction<Highcharts.StackItemObject>}
-             * @since   2.1.5
-             * @product highcharts
-             */
-            formatter: function () {
-                var numberFormatter = this.axis.chart.numberFormatter;
-                /* eslint-enable valid-jsdoc */
-                return numberFormatter(this.total, -1);
-            },
-            /**
-             * CSS styles for the label.
-             *
-             * In styled mode, the styles are set in the
-             * `.highcharts-stack-label` class.
-             *
-             * @sample {highcharts} highcharts/yaxis/stacklabels-style/
-             *         Red stack total labels
-             *
-             * @type    {Highcharts.CSSObject}
-             * @since   2.1.5
-             * @product highcharts
-             */
-            style: {
-                /** @internal */
-                color: '${palette.neutralColor100}',
-                /** @internal */
-                fontSize: '11px',
-                /** @internal */
-                fontWeight: 'bold',
-                /** @internal */
-                textOutline: '1px contrast'
-            }
-        },
-        gridLineWidth: 1,
-        lineWidth: 0
-        // tickWidth: 0
-    },
-    /**
-     * The Z axis or depth axis for 3D plots.
-     *
-     * See the [Axis class](/class-reference/Highcharts.Axis) for programmatic
-     * access to the axis.
-     *
-     * @sample {highcharts} highcharts/3d/scatter-zaxis-categories/
-     *         Z-Axis with Categories
-     * @sample {highcharts} highcharts/3d/scatter-zaxis-grid/
-     *         Z-Axis with styling
-     *
-     * @type      {*|Array<*>}
-     * @extends   xAxis
-     * @since     5.0.0
-     * @product   highcharts
-     * @excluding breaks, crosshair, height, left, lineColor, lineWidth,
-     *            nameToX, showEmpty, top, width
-     * @apioption zAxis
-     *
-     * @private
-     */
-    // This variable extends the defaultOptions for left axes.
-    defaultLeftAxisOptions: {
-        labels: {
-            x: -15
-        },
-        title: {
-            rotation: 270
-        }
-    },
-    // This variable extends the defaultOptions for right axes.
-    defaultRightAxisOptions: {
-        labels: {
-            x: 15
-        },
-        title: {
-            rotation: 90
-        }
-    },
-    // This variable extends the defaultOptions for bottom axes.
-    defaultBottomAxisOptions: {
-        labels: {
-            autoRotation: [-45],
-            x: 0
-            // overflow: undefined,
-            // staggerLines: null
-        },
-        margin: 15,
-        title: {
-            rotation: 0
-        }
-    },
-    // This variable extends the defaultOptions for top axes.
-    defaultTopAxisOptions: {
-        labels: {
-            autoRotation: [-45],
-            x: 0
-            // overflow: undefined
-            // staggerLines: null
-        },
-        margin: 15,
-        title: {
-            rotation: 0
-        }
-    },
-    /* eslint-disable no-invalid-this, valid-jsdoc */
-    /**
-     * Overrideable function to initialize the axis.
-     *
-     * @see {@link Axis}
-     *
-     * @function Highcharts.Axis#init
-     *
-     * @param {Highcharts.Chart} chart
-     *
-     * @param {Highcharts.AxisOptions} userOptions
-     *
-     * @return {void}
-     *
-     * @fires Highcharts.Axis#event:afterInit
-     * @fires Highcharts.Axis#event:init
-     */
-    init: function (chart, userOptions) {
-        var isXAxis = userOptions.isX, axis = this;
-        /**
-         * The Chart that the axis belongs to.
-         *
-         * @name Highcharts.Axis#chart
-         * @type {Highcharts.Chart}
-         */
-        axis.chart = chart;
-        /**
-         * Whether the axis is horizontal.
-         *
-         * @name Highcharts.Axis#horiz
-         * @type {boolean|undefined}
-         */
-        axis.horiz = chart.inverted && !axis.isZAxis ? !isXAxis : isXAxis;
-        /**
-         * Whether the axis is the x-axis.
-         *
-         * @name Highcharts.Axis#isXAxis
-         * @type {boolean|undefined}
-         */
-        axis.isXAxis = isXAxis;
-        /**
-         * The collection where the axis belongs, for example `xAxis`, `yAxis`
-         * or `colorAxis`. Corresponds to properties on Chart, for example
-         * {@link Chart.xAxis}.
-         *
-         * @name Highcharts.Axis#coll
-         * @type {string}
-         */
-        axis.coll = axis.coll || (isXAxis ? 'xAxis' : 'yAxis');
-        fireEvent(this, 'init', { userOptions: userOptions });
-        axis.opposite = userOptions.opposite; // needed in setOptions
-        /**
-         * The side on which the axis is rendered. 0 is top, 1 is right, 2
-         * is bottom and 3 is left.
-         *
-         * @name Highcharts.Axis#side
-         * @type {number}
-         */
-        axis.side = userOptions.side || (axis.horiz ?
-            (axis.opposite ? 0 : 2) : // top : bottom
-            (axis.opposite ? 1 : 3)); // right : left
-        /**
-         * Current options for the axis after merge of defaults and user's
-         * options.
-         *
-         * @name Highcharts.Axis#options
-         * @type {Highcharts.AxisOptions}
-         */
-        axis.setOptions(userOptions);
-        var options = this.options, type = options.type, isDatetimeAxis = type === 'datetime';
-        axis.labelFormatter = options.labels.formatter ||
-            // can be overwritten by dynamic format
-            axis.defaultLabelFormatter;
-        /**
-         * User's options for this axis without defaults.
-         *
-         * @name Highcharts.Axis#userOptions
-         * @type {Highcharts.AxisOptions}
-         */
-        axis.userOptions = userOptions;
-        axis.minPixelPadding = 0;
-        /**
-         * Whether the axis is reversed. Based on the `axis.reversed`,
-         * option, but inverted charts have reversed xAxis by default.
-         *
-         * @name Highcharts.Axis#reversed
-         * @type {boolean}
-         */
-        axis.reversed = options.reversed;
-        axis.visible = options.visible !== false;
-        axis.zoomEnabled = options.zoomEnabled !== false;
-        // Initial categories
-        axis.hasNames =
-            type === 'category' || options.categories === true;
-        /**
-         * If categories are present for the axis, names are used instead of
-         * numbers for that axis.
-         *
-         * Since Highcharts 3.0, categories can also be extracted by giving each
-         * point a name and setting axis type to `category`. However, if you
-         * have multiple series, best practice remains defining the `categories`
-         * array.
-         *
-         * @see [xAxis.categories](/highcharts/xAxis.categories)
-         *
-         * @name Highcharts.Axis#categories
-         * @type {Array<string>}
-         * @readonly
-         */
-        axis.categories = options.categories || axis.hasNames;
-        if (!axis.names) { // Preserve on update (#3830)
-            axis.names = [];
-            axis.names.keys = {};
-        }
-        // Placeholder for plotlines and plotbands groups
-        axis.plotLinesAndBandsGroups = {};
-        // Shorthand types
-        axis.isLog = type === 'logarithmic';
-        axis.isDatetimeAxis = isDatetimeAxis;
-        axis.positiveValuesOnly = axis.isLog && !axis.allowNegativeLog;
-        // Flag, if axis is linked to another axis
-        axis.isLinked = defined(options.linkedTo);
-        /**
-         * List of major ticks mapped by postition on axis.
-         *
-         * @see {@link Highcharts.Tick}
-         *
-         * @name Highcharts.Axis#ticks
-         * @type {Highcharts.Dictionary<Highcharts.Tick>}
-         */
-        axis.ticks = {};
-        axis.labelEdge = [];
-        /**
-         * List of minor ticks mapped by position on the axis.
-         *
-         * @see {@link Highcharts.Tick}
-         *
-         * @name Highcharts.Axis#minorTicks
-         * @type {Highcharts.Dictionary<Highcharts.Tick>}
-         */
-        axis.minorTicks = {};
-        // List of plotLines/Bands
-        axis.plotLinesAndBands = [];
-        // Alternate bands
-        axis.alternateBands = {};
-        // Axis metrics
-        axis.len = 0;
-        axis.minRange = axis.userMinRange = options.minRange || options.maxZoom;
-        axis.range = options.range;
-        axis.offset = options.offset || 0;
-        // Dictionary for stacks
-        axis.stacks = {};
-        axis.oldStacks = {};
-        axis.stacksTouched = 0;
-        /**
-         * The maximum value of the axis. In a logarithmic axis, this is the
-         * logarithm of the real value, and the real value can be obtained from
-         * {@link Axis#getExtremes}.
-         *
-         * @name Highcharts.Axis#max
-         * @type {number|null}
-         */
-        axis.max = null;
-        /**
-         * The minimum value of the axis. In a logarithmic axis, this is the
-         * logarithm of the real value, and the real value can be obtained from
-         * {@link Axis#getExtremes}.
-         *
-         * @name Highcharts.Axis#min
-         * @type {number|null}
-         */
-        axis.min = null;
-        /**
-         * The processed crosshair options.
-         *
-         * @name Highcharts.Axis#crosshair
-         * @type {boolean|Highcharts.AxisCrosshairOptions}
-         */
-        axis.crosshair = pick(options.crosshair, splat(chart.options.tooltip.crosshairs)[isXAxis ? 0 : 1], false);
-        var events = axis.options.events;
-        // Register. Don't add it again on Axis.update().
-        if (chart.axes.indexOf(axis) === -1) { //
-            if (isXAxis) { // #2713
-                chart.axes.splice(chart.xAxis.length, 0, axis);
-            }
-            else {
-                chart.axes.push(axis);
-            }
-            chart[axis.coll].push(axis);
-        }
-        /**
-         * All series associated to the axis.
-         *
-         * @name Highcharts.Axis#series
-         * @type {Array<Highcharts.Series>}
-         */
-=======
->>>>>>> eb26f694
         axis.series = axis.series || []; // populated by Series
         // Reversed axis
         if (chart.inverted &&
@@ -4108,13 +1484,8 @@
      *
      * @fires Highcharts.Axis#event:afterSetTickPositions
      */
-<<<<<<< HEAD
-    setTickPositions: function () {
-        var options = this.options, tickPositions, tickPositionsOption = options.tickPositions, minorTickIntervalOption = this.getMinorTickInterval(), tickPositioner = options.tickPositioner, hasVerticalPanning = this.hasVerticalPanning(), isColorAxis = this.coll === 'colorAxis', startOnTick = (isColorAxis || !hasVerticalPanning) && options.startOnTick, endOnTick = (isColorAxis || !hasVerticalPanning) && options.endOnTick;
-=======
     Axis.prototype.setTickPositions = function () {
-        var axis = this, options = this.options, tickPositions, tickPositionsOption = options.tickPositions, minorTickIntervalOption = this.getMinorTickInterval(), tickPositioner = options.tickPositioner, startOnTick = options.startOnTick, endOnTick = options.endOnTick;
->>>>>>> eb26f694
+        var axis = this, options = this.options, tickPositions, tickPositionsOption = options.tickPositions, minorTickIntervalOption = this.getMinorTickInterval(), tickPositioner = options.tickPositioner, hasVerticalPanning = this.hasVerticalPanning(), isColorAxis = this.coll === 'colorAxis', startOnTick = (isColorAxis || !hasVerticalPanning) && options.startOnTick, endOnTick = (isColorAxis || !hasVerticalPanning) && options.endOnTick;
         // Set the tickmarkOffset
         this.tickmarkOffset = (this.categories &&
             options.tickmarkPlacement === 'between' &&
@@ -4395,8 +1766,7 @@
      *
      * @fires Highcharts.Axis#event:afterSetScale
      */
-<<<<<<< HEAD
-    setScale: function () {
+    Axis.prototype.setScale = function () {
         var axis = this, hasVerticalPanning = axis.hasVerticalPanning(), isDirtyAxisLength, isDirtyData = false, isXAxisDirty = false;
         axis.series.forEach(function (series) {
             var _a;
@@ -4405,16 +1775,6 @@
             // well:
             isXAxisDirty = isXAxisDirty || ((_a = series.xAxis) === null || _a === void 0 ? void 0 : _a.isDirty) || false;
         });
-=======
-    Axis.prototype.setScale = function () {
-        var axis = this, isDirtyData = axis.series.some(function (series) {
-            return (series.isDirtyData ||
-                series.isDirty ||
-                // When x axis is dirty, we need new data extremes for y as
-                // well:
-                series.xAxis && series.xAxis.isDirty);
-        }), isDirtyAxisLength;
->>>>>>> eb26f694
         axis.oldMin = axis.min;
         axis.oldMax = axis.max;
         axis.oldAxisLength = axis.len;
@@ -5666,6 +3026,18 @@
             this.cross.hide();
         }
         fireEvent(this, 'afterHideCrosshair');
+    };
+    /**
+    * Check whether the chart has vertical panning ('y' or 'xy' type).
+    *
+    * @private
+    * @function Highcharts.Axis#hasVerticalPanning
+    * @return {boolean}
+    *
+    */
+    Axis.prototype.hasVerticalPanning = function () {
+        var _a, _b;
+        return /y/.test(((_b = (_a = this.chart.options.chart) === null || _a === void 0 ? void 0 : _a.panning) === null || _b === void 0 ? void 0 : _b.type) || '');
     };
     /* *
      *
@@ -6167,8 +3539,8 @@
          * the `maxPadding` option to control the axis end.
          *
          * @productdesc {highstock}
-         * In Highstock, `endOnTick` is always false when the navigator or
-         * vertical panning is enabled, to prevent jumpy scrolling.
+         * In Highstock, `endOnTick` is always `false` when the navigator
+         * is enabled, to prevent jumpy scrolling.
          *
          * @sample {highcharts} highcharts/chart/reflow-true/
          *         True by default
@@ -7116,16 +4488,13 @@
          * the `minPadding` option to control the axis start.
          *
          * @productdesc {highstock}
-         * In Highstock, `startOnTick` is always false when either the
-         * navigator or vertical panning is enabled, to prevent jumpy
-         * scrolling.
+         * In Highstock, `startOnTick` is always `false` when the navigator
+         * is enabled, to prevent jumpy scrolling.
          *
          * @sample {highcharts} highcharts/xaxis/startontick-false/
          *         False by default
          * @sample {highcharts} highcharts/xaxis/startontick-true/
          *         True
-         * @sample {highstock} stock/xaxis/endontick/
-         *         False for Y axis
          *
          * @since 1.2.0
          */
@@ -7895,10 +5264,25 @@
          * @apioption yAxis.labels.y
          */
         /**
-         * @productdesc {highstock}
-         * In Highstock, `endOnTick` is always false when either the
-         * navigator or vertical panning is enabled, to prevent jumpy
-         * scrolling.
+         * Whether to force the axis to end on a tick. Use this option with
+         * the `maxPadding` option to control the axis end.
+         *
+         * This option is always disabled, when panning type is
+         * either `y` or `xy`.
+         *
+         * @see [type](#chart.panning.type)
+         *
+         *
+         * @sample {highcharts} highcharts/chart/reflow-true/
+         *         True by default
+         * @sample {highcharts} highcharts/yaxis/endontick/
+         *         False
+         * @sample {highstock} stock/demo/basic-line/
+         *         True by default
+         * @sample {highstock} stock/xaxis/endontick/
+         *         False for Y axis
+         *
+         * @since 1.2.0
          */
         endOnTick: true,
         /**
@@ -8245,6 +5629,11 @@
         /**
          * Whether to force the axis to start on a tick. Use this option with
          * the `maxPadding` option to control the axis start.
+         *
+         * This option is always disabled, when panning type is
+         * either `y` or `xy`.
+         *
+         * @see [type](#chart.panning.type)
          *
          * @sample {highcharts} highcharts/xaxis/startontick-false/
          *         False by default
@@ -8476,23 +5865,6 @@
         title: {
             rotation: 0
         }
-<<<<<<< HEAD
-        fireEvent(this, 'afterHideCrosshair');
-    },
-    /**
-    * Check whether the chart has vertical panning ('y' or 'xy' type).
-    *
-    * @private
-    * @function Highcharts.Axis#hasVerticalPanning
-    * @return {boolean}
-    *
-    */
-    hasVerticalPanning: function () {
-        var _a, _b;
-        return /y/.test(((_b = (_a = this.chart.options.chart) === null || _a === void 0 ? void 0 : _a.panning) === null || _b === void 0 ? void 0 : _b.type) || '');
-    }
-}); // end Axis
-=======
     };
     return Axis;
 }());
@@ -8501,6 +5873,5 @@
     // #5773, #5881).
     keepProps: ['extKey', 'hcEvents', 'names', 'series', 'userMax', 'userMin']
 });
->>>>>>> eb26f694
 H.Axis = Axis;
 export default Axis;