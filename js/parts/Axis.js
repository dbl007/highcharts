/**
 * (c) 2010-2017 Torstein Honsi
 *
 * License: www.highcharts.com/license
 */
'use strict';
import H from './Globals.js';
import './Utilities.js';
import './Color.js';
import './Options.js';
import './Tick.js';

var addEvent = H.addEvent,
	animObject = H.animObject,
	arrayMax = H.arrayMax,
	arrayMin = H.arrayMin,
	color = H.color,
	correctFloat = H.correctFloat,
	defaultOptions = H.defaultOptions,
	defined = H.defined,
	deg2rad = H.deg2rad,
	destroyObjectProperties = H.destroyObjectProperties,
	each = H.each,
	extend = H.extend,
	fireEvent = H.fireEvent,
	format = H.format,
	getMagnitude = H.getMagnitude,
	grep = H.grep,
	inArray = H.inArray,
	isArray = H.isArray,
	isNumber = H.isNumber,
	isString = H.isString,
	merge = H.merge,
	normalizeTickInterval = H.normalizeTickInterval,
	objectEach = H.objectEach,
	pick = H.pick,
	removeEvent = H.removeEvent,
	splat = H.splat,
	syncTimeout = H.syncTimeout,
	Tick = H.Tick;
	
/**
 * Create a new axis object. Called internally when instanciating a new chart or
 * adding axes by {@link Highcharts.Chart#addAxis}.
 *
 * A chart can have from 0 axes (pie chart) to multiples. In a normal, single
 * series cartesian chart, there is one X axis and one Y axis.
 * 
 * The X axis or axes are referenced by {@link Highcharts.Chart.xAxis}, which is
 * an array of Axis objects. If there is only one axis, it can be referenced
 * through `chart.xAxis[0]`, and multiple axes have increasing indices. The same
 * pattern goes for Y axes.
 * 
 * If you need to get the axes from a series object, use the `series.xAxis` and
 * `series.yAxis` properties. These are not arrays, as one series can only be
 * associated to one X and one Y axis.
 * 
 * A third way to reference the axis programmatically is by `id`. Add an `id` in
 * the axis configuration options, and get the axis by
 * {@link Highcharts.Chart#get}.
 * 
 * Configuration options for the axes are given in options.xAxis and
 * options.yAxis.
 * 
 * @class Highcharts.Axis
 * @memberOf Highcharts
 * @param {Highcharts.Chart} chart - The Chart instance to apply the axis on.
 * @param {Object} options - Axis options
 */
var Axis = function () {
	this.init.apply(this, arguments);
};

H.extend(Axis.prototype, /** @lends Highcharts.Axis.prototype */{

	/**
	 * The X axis or category axis. Normally this is the horizontal axis,
	 * though if the chart is inverted this is the vertical axis. In case of
	 * multiple axes, the xAxis node is an array of configuration objects.
	 * 
	 * See [../class-reference/Highcharts.Axis](the Axis object) for
	 * programmatic access to the axis.
	 *
	 * @productdesc {highmaps}
	 * In Highmaps, the axis is hidden, but it is used behind the scenes to
	 * control features like zooming and panning. Zooming is in effect the same
	 * as setting the extremes of one of the exes.
	 * 
	 * @optionparent xAxis
	 */
	defaultOptions: {
		// allowDecimals: null,
		// alternateGridColor: null,
		// categories: [],

		/**
		 * For a datetime axis, the scale will automatically adjust to the
		 * appropriate unit. This member gives the default string representations
		 * used for each unit. For intermediate values, different units may
		 * be used, for example the `day` unit can be used on midnight and
		 * `hour` unit be used for intermediate values on the same axis. For
		 * an overview of the replacement codes, see [dateFormat](#Highcharts.
		 * dateFormat). Defaults to:
		 * 
		 * <pre>{
		 *     millisecond: '%H:%M:%S.%L',
		 *     second: '%H:%M:%S',
		 *     minute: '%H:%M',
		 *     hour: '%H:%M',
		 *     day: '%e. %b',
		 *     week: '%e. %b',
		 *     month: '%b \'%y',
		 *     year: '%Y'
		 * }</pre>
		 * 
		 * @type {Object}
		 * @sample {highcharts} highcharts/xaxis/datetimelabelformats/
		 *         Different day format on X axis
		 * @sample {highstock} stock/xaxis/datetimelabelformats/
		 *         More information in x axis labels
		 * @product highcharts highstock
		 */
		dateTimeLabelFormats: {
			millisecond: '%H:%M:%S.%L',
			second: '%H:%M:%S',
			minute: '%H:%M',
			hour: '%H:%M',
			day: '%e. %b',
			week: '%e. %b',
			month: '%b \'%y',
			year: '%Y'
		},

		/**
		 * Whether to force the axis to end on a tick. Use this option with
		 * the `maxPadding` option to control the axis end.
		 * 
		 * @type {Boolean}
		 * @sample {highcharts} highcharts/chart/reflow-true/ True by default
		 * @sample {highcharts} highcharts/yaxis/endontick/ False
		 * @sample {highstock} stock/demo/basic-line/ True by default
		 * @sample {highstock} stock/xaxis/endontick/ False
		 * @default false
		 * @since 1.2.0
		 */
		endOnTick: false,
		// reversed: false,


		/**
		 * The axis labels show the number or category for each tick.
		 *
		 * @productdesc {highmaps}
		 * X and Y axis labels are by default disabled in Highmaps, but the
		 * functionality is inherited from Highcharts and used on `colorAxis`,
		 * and can be enabled on X and Y axes too.
		 */
		labels: {

			/**
			 * Enable or disable the axis labels.
			 * 
			 * @type {Boolean}
			 * @sample {highcharts} highcharts/xaxis/labels-enabled/ X axis labels disabled
			 * @sample {highstock} stock/xaxis/labels-enabled/ X axis labels disabled
			 * @default {highstock} true
			 * @default {highmaps} false
			 */
			enabled: true,
			// rotation: 0,
			// align: 'center',
			// step: null,
			/*= if (build.classic) { =*/

			/**
			 * CSS styles for the label. Use `whiteSpace: 'nowrap'` to prevent
			 * wrapping of category labels. Use `textOverflow: 'none'` to prevent
			 * ellipsis (dots).
			 * 
			 * In styled mode, the labels are styled with the `.highcharts-axis-labels` class.
			 * 
			 * @type {CSSObject}
			 * @sample {highcharts} highcharts/xaxis/labels-style/ Red X axis labels
			 * @default { "color": "#666666", "cursor": "default", "fontSize": "11px" }
			 */
			style: {
				color: '${palette.neutralColor60}',
				cursor: 'default',
				fontSize: '11px'
			},
			/*= } =*/

			/**
			 * The x position offset of the label relative to the tick position
			 * on the axis.
			 * 
			 * @type {Number}
			 * @sample {highcharts} highcharts/xaxis/labels-x/ Y axis labels placed on grid lines
			 * @default 0
			 */
			x: 0
			//y: undefined
			/*formatter: function () {
				return this.value;
			},*/
		},
		//linkedTo: null,
		//max: undefined,
		//min: undefined,

		/**
		 * Padding of the min value relative to the length of the axis. A
		 * padding of 0.05 will make a 100px axis 5px longer. This is useful
		 * when you don't want the lowest data value to appear on the edge
		 * of the plot area. When the axis' `min` option is set or a min extreme
		 * is set using `axis.setExtremes()`, the minPadding will be ignored.
		 * 
		 * @type {Number}
		 * @sample {highcharts} highcharts/yaxis/minpadding/ Min padding of 0.2
		 * @sample {highstock} stock/xaxis/minpadding-maxpadding/ Greater min- and maxPadding
		 * @sample {highmaps} maps/chart/plotbackgroundcolor-gradient/ Add some padding
		 * @default {highcharts} 0.01
		 * @default {highstock} 0
		 * @default {highmaps} 0
		 * @since 1.2.0
		 */
		minPadding: 0.01,

		/**
		 * Padding of the max value relative to the length of the axis. A
		 * padding of 0.05 will make a 100px axis 5px longer. This is useful
		 * when you don't want the highest data value to appear on the edge
		 * of the plot area. When the axis' `max` option is set or a max extreme
		 * is set using `axis.setExtremes()`, the maxPadding will be ignored.
		 * 
		 * @type {Number}
		 * @sample {highcharts} highcharts/yaxis/maxpadding/ Max padding of 0.25 on y axis
		 * @sample {highstock} stock/xaxis/minpadding-maxpadding/ Greater min- and maxPadding
		 * @sample {highmaps} maps/chart/plotbackgroundcolor-gradient/ Add some padding
		 * @default {highcharts} 0.01
		 * @default {highstock} 0
		 * @default {highmaps} 0
		 * @since 1.2.0
		 */
		maxPadding: 0.01,
		//minRange: null,
		//minorTickInterval: null,

		/**
		 * The pixel length of the minor tick marks.
		 * 
		 * @type {Number}
		 * @sample {highcharts} highcharts/yaxis/minorticklength/ 10px on Y axis
		 * @sample {highstock} stock/xaxis/minorticks/ 10px on Y axis
		 * @default 2
		 */
		minorTickLength: 2,

		/**
		 * The position of the minor tick marks relative to the axis line.
		 *  Can be one of `inside` and `outside`.
		 * 
		 * @validvalue ["inside", "outside"]
		 * @type {String}
		 * @sample {highcharts} highcharts/yaxis/minortickposition-outside/ Outside by default
		 * @sample {highcharts} highcharts/yaxis/minortickposition-inside/ Inside
		 * @sample {highstock} stock/xaxis/minorticks/ Inside
		 * @default outside
		 */
		minorTickPosition: 'outside', // inside or outside
		//opposite: false,
		//offset: 0,
		//plotBands: [{
		//	events: {},
		//	zIndex: 1,
		//	labels: { align, x, verticalAlign, y, style, rotation, textAlign }
		//}],
		//plotLines: [{
		//	events: {}
		//  dashStyle: {}
		//	zIndex:
		//	labels: { align, x, verticalAlign, y, style, rotation, textAlign }
		//}],
		//reversed: false,
		// showFirstLabel: true,
		// showLastLabel: true,

		/**
		 * For datetime axes, this decides where to put the tick between weeks.
		 *  0 = Sunday, 1 = Monday.
		 * 
		 * @type {Number}
		 * @sample {highcharts} highcharts/xaxis/startofweek-monday/ Monday by default
		 * @sample {highcharts} highcharts/xaxis/startofweek-sunday/ Sunday
		 * @sample {highstock} stock/xaxis/startofweek-1 Monday by default
		 * @sample {highstock} stock/xaxis/startofweek-0 Sunday
		 * @default 1
		 * @product highcharts highstock
		 */
		startOfWeek: 1,

		/**
		 * Whether to force the axis to start on a tick. Use this option with
		 * the `minPadding` option to control the axis start.
		 *
		 * @productdesc {highstock}
		 * In Highstock, `startOnTick` is always false when the navigator is
		 * enabled, to prevent jumpy scrolling.
		 * 
		 * @type {Boolean}
		 * @sample {highcharts} highcharts/xaxis/startontick-false/ False by default
		 * @sample {highcharts} highcharts/xaxis/startontick-true/ True
		 * @sample {highstock} stock/xaxis/endontick/ False for Y axis
		 * @default false
		 * @since 1.2.0
		 */
		startOnTick: false,
		//tickInterval: null,

		/**
		 * The pixel length of the main tick marks.
		 * 
		 * @type {Number}
		 * @sample {highcharts} highcharts/xaxis/ticklength/ 20 px tick length on the X axis
		 * @sample {highstock} stock/xaxis/ticks/ Formatted ticks on X axis
		 * @default 10
		 */
		tickLength: 10,

		/**
		 * For categorized axes only. If `on` the tick mark is placed in the
		 * center of the category, if `between` the tick mark is placed between
		 * categories. The default is `between` if the `tickInterval` is 1,
		 *  else `on`.
		 * 
		 * @validvalue [null, "on", "between"]
		 * @type {String}
		 * @sample {highcharts} highcharts/xaxis/tickmarkplacement-between/ "between" by default
		 * @sample {highcharts} highcharts/xaxis/tickmarkplacement-on/ "on"
		 * @default null
		 * @product highcharts
		 */
		tickmarkPlacement: 'between', // on or between

		/**
		 * If tickInterval is `null` this option sets the approximate pixel
		 * interval of the tick marks. Not applicable to categorized axis.
		 * 
		 * 
		 * The tick interval is also influenced by the [minTickInterval](#xAxis.
		 * minTickInterval) option, that, by default prevents ticks from being
		 * denser than the data points.
		 * 
		 * Defaults to `72` for the Y axis and `100` for the X axis.
		 * 
		 * @type {Number}
		 * @see [tickInterval](#xAxis.tickInterval), [tickPositioner](#xAxis.tickPositioner),
		 *  [tickPositions](#xAxis.tickPositions)-
		 * @sample {highcharts} highcharts/xaxis/tickpixelinterval-50/ 50 px on X axis
		 * @sample {highstock} stock/xaxis/tickpixelinterval/ 200 px on X axis
		 */
		tickPixelInterval: 100,

		/**
		 * The position of the major tick marks relative to the axis line.
		 *  Can be one of `inside` and `outside`.
		 * 
		 * @validvalue ["inside", "outside"]
		 * @type {String}
		 * @sample {highcharts} highcharts/xaxis/tickposition-outside/ "outside" by default
		 * @sample {highcharts} highcharts/xaxis/tickposition-inside/ "inside"
		 * @sample {highstock} stock/xaxis/ticks/ Formatted ticks on X axis
		 * @default {highcharts} outside
		 * @default {highstock} "outside"
		 * @default {highmaps} outside
		 */
		tickPosition: 'outside',

		/**
		 * The axis title, showing next to the axis line.
		 *
		 * @productdesc {highmaps}
		 * In Highmaps, the axis is hidden by default, but adding an axis title
		 * is still possible. X axis and Y axis titles will appear at the bottom
		 * and left by default.
		 */
		title: {
			//text: null,

			/**
			 * Alignment of the title relative to the axis values. Possible values
			 * are "low", "middle" or "high".
			 * 
			 * @validvalue ["low", "middle", "high"]
			 * @type {String}
			 * @sample {highcharts} highcharts/xaxis/title-align-low/ "low"
			 * @sample {highcharts} highcharts/xaxis/title-align-center/ "middle" by default
			 * @sample {highcharts} highcharts/xaxis/title-align-high/ "high"
			 * @sample {highcharts} highcharts/yaxis/title-offset/ Place the Y axis title on top of the axis
			 * @sample {highstock} stock/xaxis/title-align/ Aligned to "high" value
			 * @default {highcharts} middle
			 * @default {highstock} "middle"
			 * @default {highmaps} middle
			 */
			align: 'middle', // low, middle or high
			//margin: 0 for horizontal, 10 for vertical axes,
			// reserveSpace: true,
			//rotation: 0,
			//side: 'outside',
			/*= if (build.classic) { =*/

			/**
			 * CSS styles for the title. If the title text is longer than the
			 * axis length, it will wrap to multiple lines by default. This can
			 * be customized by setting `textOverflow: 'ellipsis'`, by 
			 * setting a specific `width` or by setting `wordSpace: 'nowrap'`.
			 * 
			 * 
			 * In styled mode, the stroke width is given in the
			 * `.highcharts-axis-title` class.
			 * 
			 * @type {CSSObject}
			 * @sample {highcharts} highcharts/xaxis/title-style/ Red
			 * @sample {highcharts} highcharts/css/axis/ Styled mode
			 * @default { "color": "#666666" }
			 */
			style: {
				color: '${palette.neutralColor60}'
			}
			/*= } =*/
			//x: 0,
			//y: 0
		},

		/**
		 * The type of axis. Can be one of `linear`, `logarithmic`, `datetime`
		 * or `category`. In a datetime axis, the numbers are given in milliseconds,
		 * and tick marks are placed on appropriate values like full hours
		 * or days. In a category axis, the [point names](#series.line.data.
		 * name) of the chart's series are used for categories, if not a [categories](#xAxis.
		 * categories) array is defined.
		 * 
		 * @validvalue ["linear", "logarithmic", "datetime", "category"]
		 * @type {String}
		 * @sample {highcharts} highcharts/xaxis/type-linear/ Linear
		 * @sample {highcharts} highcharts/yaxis/type-log/ Logarithmic
		 * @sample {highcharts} highcharts/yaxis/type-log-minorgrid/ Logarithmic with minor grid lines
		 * @sample {highcharts} highcharts/xaxis/type-log-both/ Logarithmic on two axes
		 * @sample {highcharts} highcharts/yaxis/type-log-negative/ Logarithmic with extension to emulate negative values
		 * @default linear
		 * @product highcharts
		 */
		type: 'linear', // linear, logarithmic or datetime
		//visible: true
		/*= if (build.classic) { =*/

		/**
		 * Color of the minor, secondary grid lines.
		 * 
		 * In styled mode, the stroke width is given in the `.highcharts-minor-grid-line` class.
		 * 
		 * @type {Color}
		 * @sample {highcharts} highcharts/yaxis/minorgridlinecolor/ Bright grey lines from Y axis
		 * @sample {highcharts} highcharts/css/axis-grid/ Styled mode
		 * @sample {highstock} stock/xaxis/minorgridlinecolor/ Bright grey lines from Y axis
		 * @sample {highstock} highcharts/css/axis-grid/ Styled mode
		 * @default #f2f2f2
		 */
		minorGridLineColor: '${palette.neutralColor5}',
		// minorGridLineDashStyle: null,

		/**
		 * Width of the minor, secondary grid lines.
		 * 
		 * In styled mode, the stroke width is given in the `.highcharts-grid-line` class.
		 * 
		 * @type {Number}
		 * @sample {highcharts} highcharts/yaxis/minorgridlinewidth/ 2px lines from Y axis
		 * @sample {highcharts} highcharts/css/axis-grid/ Styled mode
		 * @sample {highstock} stock/xaxis/minorgridlinewidth/ 2px lines from Y axis
		 * @sample {highstock} highcharts/css/axis-grid/ Styled mode
		 * @default 1
		 */
		minorGridLineWidth: 1,

		/**
		 * Color for the minor tick marks.
		 * 
		 * @type {Color}
		 * @sample {highcharts} highcharts/yaxis/minortickcolor/ Black tick marks on Y axis
		 * @sample {highstock} stock/xaxis/minorticks/ Black tick marks on Y axis
		 * @default #999999
		 */
		minorTickColor: '${palette.neutralColor40}',
		//minorTickWidth: 0,

		/**
		 * The color of the line marking the axis itself.
		 * 
		 * In styled mode, the line stroke is given in the `.highcharts-axis-line` or `.highcharts-xaxis-line` class.
		 * 
		 * @productdesc {highmaps}
		 * In Highmaps, the axis line is hidden by default.
		 * 
		 * @type {Color}
		 * @sample {highcharts} highcharts/yaxis/linecolor/ A red line on Y axis
		 * @sample {highcharts} highcharts/css/axis/ Axes in styled mode
		 * @sample {highstock} stock/xaxis/linecolor/ A red line on X axis
		 * @sample {highstock} highcharts/css/axis/ Axes in styled mode
		 * @default #ccd6eb
		 */
		lineColor: '${palette.highlightColor20}',

		/**
		 * The width of the line marking the axis itself.
		 * 
		 * In styled mode, the stroke width is given in the `.highcharts-axis-line` or `.highcharts-xaxis-line` class.
		 * 
		 * @type {Number}
		 * @sample {highcharts} highcharts/yaxis/linecolor/ A 1px line on Y axis
		 * @sample {highcharts} highcharts/css/axis/ Axes in styled mode
		 * @sample {highstock} stock/xaxis/linewidth/ A 2px line on X axis
		 * @sample {highstock} highcharts/css/axis/ Axes in styled mode
		 * @default {highcharts} 1
		 * @default {highstock} 1
		 * @default {highmaps} 0
		 */
		lineWidth: 1,

		/**
		 * Color of the grid lines extending the ticks across the plot area.
		 * 
		 * In styled mode, the stroke is given in the `.highcharts-grid-line` class.
		 *
		 * @productdesc {highmaps}
		 * In Highmaps, the grid lines are hidden by default.
		 * 
		 * @type {Color}
		 * @sample {highcharts} highcharts/yaxis/gridlinecolor/ Green lines
		 * @sample {highcharts} highcharts/css/axis-grid/ Styled mode
		 * @sample {highstock} stock/xaxis/gridlinecolor/ Green lines
		 * @sample {highstock} highcharts/css/axis-grid/ Styled mode
		 * @default #e6e6e6
		 */
		gridLineColor: '${palette.neutralColor10}',
		// gridLineDashStyle: 'solid',
		// gridLineWidth: 0,

		/**
		 * Color for the main tick marks.
		 * 
		 * In styled mode, the stroke is given in the `.highcharts-tick`
		 * class.
		 * 
		 * @type {Color}
		 * @sample {highcharts} highcharts/xaxis/tickcolor/ Red ticks on X axis
		 * @sample {highcharts} highcharts/css/axis-grid/ Styled mode
		 * @sample {highstock} stock/xaxis/ticks/ Formatted ticks on X axis
		 * @sample {highstock} highcharts/css/axis-grid/ Styled mode
		 * @default #ccd6eb
		 */
		tickColor: '${palette.highlightColor20}'
		// tickWidth: 1
		/*= } =*/		
	},

	/**
	 * This option set extends the defaultOptions for Y axes.
	 * @extends xAxis
	 * @optionparent yAxis
	 */
	defaultYAxisOptions: {

		/**
		 * Whether to force the axis to end on a tick. Use this option with
		 * the `maxPadding` option to control the axis end.
		 *
		 * @productdesc {highstock}
		 * In Highstock, `endOnTick` is always false when the navigator is
		 * enabled, to prevent jumpy scrolling.
		 * 
		 * @type {Boolean}
		 * @sample {highcharts} highcharts/chart/reflow-true/ True by default
		 * @sample {highcharts} highcharts/yaxis/endontick-false/ False
		 * @sample {highcharts} highcharts/yaxis/endontick-log-false/ False
		 * @sample {highstock} stock/demo/basic-line/ True by default
		 * @sample {highstock} stock/xaxis/endontick/ False
		 * @default true
		 * @since 1.2.0
		 * @product highcharts highstock
		 */
		endOnTick: true,

		tickPixelInterval: 72,

		/**
		 * Whether to show the last tick label. Defaults to `true` on cartesian
		 * charts, and `false` on polar charts.
		 * 
		 * @type {Boolean}
		 * @sample {highcharts} highcharts/xaxis/showlastlabel-true/ Set to true on X axis
		 * @sample {highstock} stock/xaxis/showfirstlabel/ Labels below plot lines on Y axis
		 * @default false
		 * @product highcharts highstock
		 */
		showLastLabel: true,

		/**
		 * @extends xAxis.labels
		 */
		labels: {

			/**
			 * The x position offset of the label relative to the tick position
			 * on the axis. Defaults to -15 for left axis, 15 for right axis.
			 * 
			 * @type {Number}
			 * @sample {highcharts} highcharts/xaxis/labels-x/ Y axis labels placed on grid lines
			 * @default 0
			 */
			x: -8
		},

		/**
		 * Padding of the max value relative to the length of the axis. A
		 * padding of 0.05 will make a 100px axis 5px longer. This is useful
		 * when you don't want the highest data value to appear on the edge
		 * of the plot area. When the axis' `max` option is set or a max extreme
		 * is set using `axis.setExtremes()`, the maxPadding will be ignored.
		 * 
		 * @type {Number}
		 * @sample {highcharts} highcharts/yaxis/maxpadding-02/ Max padding of 0.2
		 * @sample {highstock} stock/xaxis/minpadding-maxpadding/ Greater min- and maxPadding
		 * @default 0.05
		 * @since 1.2.0
		 * @product highcharts highstock
		 */
		maxPadding: 0.05,

		/**
		 * Padding of the min value relative to the length of the axis. A
		 * padding of 0.05 will make a 100px axis 5px longer. This is useful
		 * when you don't want the lowest data value to appear on the edge
		 * of the plot area. When the axis' `min` option is set or a max extreme
		 * is set using `axis.setExtremes()`, the maxPadding will be ignored.
		 * 
		 * @type {Number}
		 * @sample {highcharts} highcharts/yaxis/minpadding/ Min padding of 0.2
		 * @sample {highstock} stock/xaxis/minpadding-maxpadding/ Greater min- and maxPadding
		 * @default 0.05
		 * @since 1.2.0
		 * @product highcharts highstock
		 */
		minPadding: 0.05,

		/**
		 * Whether to force the axis to start on a tick. Use this option with
		 * the `maxPadding` option to control the axis start.
		 * 
		 * @type {Boolean}
		 * @sample {highcharts} highcharts/xaxis/startontick-false/ False by default
		 * @sample {highcharts} highcharts/xaxis/startontick-true/ True
		 * @sample {highstock} stock/xaxis/endontick/ False for Y axis
		 * @default true
		 * @since 1.2.0
		 * @product highcharts highstock
		 */
		startOnTick: true,

		/**
		 * @extends xAxis.title
		 */
		title: {

			/**
			 * The rotation of the text in degrees. 0 is horizontal, 270 is vertical
			 * reading from bottom to top.
			 * 
			 * @type {Number}
			 * @sample {highcharts} highcharts/yaxis/title-offset/ Horizontal
			 * @default 270
			 */
			rotation: 270,

			/**
			 * The actual text of the axis title. Horizontal texts can contain
			 * HTML, but rotated texts are painted using vector techniques and
			 * must be clean text. The Y axis title is disabled by setting the
			 * `text` option to `null`.
			 * 
			 * @type {String}
			 * @sample {highcharts} highcharts/xaxis/title-text/ Custom HTML
			 * @default Values
			 * @product highcharts
			 */
			text: 'Values'
		},

		/**
		 * The stack labels show the total value for each bar in a stacked
		 * column or bar chart. The label will be placed on top of positive
		 * columns and below negative columns. In case of an inverted column
		 * chart or a bar chart the label is placed to the right of positive
		 * bars and to the left of negative bars.
		 * 
		 * @product highcharts
		 */
		stackLabels: {

			/**
			 * Allow the stack labels to overlap.
			 * 
			 * @type {Boolean}
			 * @sample {highcharts} highcharts/yaxis/stacklabels-allowoverlap-false/
			 *         Default false
			 * @since 5.0.13
			 * @product highcharts
			 */
			allowOverlap: false,

			/**
			 * Enable or disable the stack total labels.
			 * 
			 * @type {Boolean}
			 * @sample {highcharts} highcharts/yaxis/stacklabels-enabled/ Enabled stack total labels
			 * @since 2.1.5
			 * @product highcharts
			 */
			enabled: false,
			//align: dynamic,
			//y: dynamic,
			//x: dynamic,
			//verticalAlign: dynamic,
			//textAlign: dynamic,
			//rotation: 0,

			/**
			 * Callback JavaScript function to format the label. The value is
			 * given by `this.total`. Defaults to:
			 * 
			 * <pre>function() {
			 *     return this.total;
			 * }</pre>
			 * 
			 * @type {Function}
			 * @sample {highcharts} highcharts/yaxis/stacklabels-formatter/ Added units to stack total value
			 * @since 2.1.5
			 * @product highcharts
			 */
			formatter: function () {
				return H.numberFormat(this.total, -1);
			},
			/*= if (build.classic) { =*/

			/**
			 * CSS styles for the label.
			 * 
			 * In styled mode, the styles are set in the `.highcharts-stack-label` class.
			 * 
			 * @type {CSSObject}
			 * @sample {highcharts} highcharts/yaxis/stacklabels-style/ Red stack total labels
			 * @default { "color": "#000000", "fontSize": "11px", "fontWeight": "bold", "textShadow": "1px 1px contrast, -1px -1px contrast, -1px 1px contrast, 1px -1px contrast" }
			 * @since 2.1.5
			 * @product highcharts
			 */
			style: {
				fontSize: '11px',
				fontWeight: 'bold',
				color: '${palette.neutralColor100}',
				textOutline: '1px contrast'
			}
			/*= } =*/
		},
		/*= if (build.classic) { =*/

		/**
		 * The width of the grid lines extending the ticks across the plot
		 * area.
		 * 
		 * @productdesc {highmaps}
		 * In Highmaps, the grid lines are hidden by default.
		 * 
		 * @type {Number}
		 * @sample {highcharts} highcharts/yaxis/gridlinewidth/ 2px lines
		 * @sample {highstock} stock/xaxis/gridlinewidth/ 2px lines
		 * @default 1
		 * @product highcharts highstock
		 */
		gridLineWidth: 1,		

		/**
		 * The width of the line marking the axis itself.
		 * 
		 * @type {Number}
		 * @sample {highcharts} highcharts/yaxis/linecolor/ A 1px line on Y axis
		 * @sample {highstock} stock/xaxis/linewidth/ A 2px line on X axis
		 * @default 0
		 * @product highcharts highstock
		 */
		lineWidth: 0
		// tickWidth: 0
		/*= } =*/
	},

	/**
	 * These options extend the defaultOptions for left axes.
	 * 
	 * @private
	 * @type {Object}
	 */
	defaultLeftAxisOptions: {
		labels: {
			x: -15
		},
		title: {
			rotation: 270
		}
	},

	/**
	 * These options extend the defaultOptions for right axes.
	 *
	 * @private
	 * @type {Object}
	 */
	defaultRightAxisOptions: {
		labels: {
			x: 15
		},
		title: {
			rotation: 90
		}
	},

	/**
	 * These options extend the defaultOptions for bottom axes.
	 *
	 * @private
	 * @type {Object}
	 */
	defaultBottomAxisOptions: {
		labels: {
			autoRotation: [-45],
			x: 0
			// overflow: undefined,
			// staggerLines: null
		},
		title: {
			rotation: 0
		}
	},
	/**
	 * These options extend the defaultOptions for top axes.
	 *
	 * @private
	 * @type {Object}
	 */
	defaultTopAxisOptions: {
		labels: {
			autoRotation: [-45],
			x: 0
			// overflow: undefined
			// staggerLines: null
		},
		title: {
			rotation: 0
		}
	},

	/**
	 * Overrideable function to initialize the axis. 
	 *
	 * @see {@link Axis}
	 */
	init: function (chart, userOptions) {


		var isXAxis = userOptions.isX,
			axis = this;


		/**
		 * The Chart that the axis belongs to.
		 *
		 * @name chart
		 * @memberOf Axis
		 * @type {Chart}
		 */
		axis.chart = chart;
		
		/**
		 * Whether the axis is horizontal.
		 *
		 * @name horiz
		 * @memberOf Axis
		 * @type {Boolean}
		 */
		axis.horiz = chart.inverted && !axis.isZAxis ? !isXAxis : isXAxis;

		// Flag, isXAxis
		axis.isXAxis = isXAxis;

		/**
		 * The collection where the axis belongs, for example `xAxis`, `yAxis`
		 * or `colorAxis`. Corresponds to properties on Chart, for example
		 * {@link Chart.xAxis}.
		 *
		 * @name coll
		 * @memberOf Axis
		 * @type {String}
		 */
		axis.coll = axis.coll || (isXAxis ? 'xAxis' : 'yAxis');


		axis.opposite = userOptions.opposite; // needed in setOptions

		/**
		 * The side on which the axis is rendered. 0 is top, 1 is right, 2 is
		 * bottom and 3 is left.
		 *
		 * @name side
		 * @memberOf Axis
		 * @type {Number}
		 */
		axis.side = userOptions.side || (axis.horiz ?
				(axis.opposite ? 0 : 2) : // top : bottom
				(axis.opposite ? 1 : 3));  // right : left

		axis.setOptions(userOptions);


		var options = this.options,
			type = options.type,
			isDatetimeAxis = type === 'datetime';

		axis.labelFormatter = options.labels.formatter ||
			axis.defaultLabelFormatter; // can be overwritten by dynamic format


		// Flag, stagger lines or not
		axis.userOptions = userOptions;

		//axis.axisTitleMargin = undefined,// = options.title.margin,
		axis.minPixelPadding = 0;


		/**
		 * Whether the axis is reversed. Based on the `axis.reversed`,
		 * option, but inverted charts have reversed xAxis by default.
		 *
		 * @name reversed
		 * @memberOf Axis
		 * @type {Boolean}
		 */
		axis.reversed = options.reversed;
		axis.visible = options.visible !== false;
		axis.zoomEnabled = options.zoomEnabled !== false;

		// Initial categories
		axis.hasNames = type === 'category' || options.categories === true;
		axis.categories = options.categories || axis.hasNames;
		axis.names = axis.names || []; // Preserve on update (#3830)

		// Elements
		//axis.axisGroup = undefined;
		//axis.gridGroup = undefined;
		//axis.axisTitle = undefined;
		//axis.axisLine = undefined;

		// Placeholder for plotlines and plotbands groups
		axis.plotLinesAndBandsGroups = {};

		// Shorthand types
		axis.isLog = type === 'logarithmic';
		axis.isDatetimeAxis = isDatetimeAxis;
		axis.positiveValuesOnly = axis.isLog && !axis.allowNegativeLog;

		// Flag, if axis is linked to another axis
		axis.isLinked = defined(options.linkedTo);
		// Linked axis.
		//axis.linkedParent = undefined;

		// Major ticks
		axis.ticks = {};
		axis.labelEdge = [];
		// Minor ticks
		axis.minorTicks = {};

		// List of plotLines/Bands
		axis.plotLinesAndBands = [];

		// Alternate bands
		axis.alternateBands = {};

		// Axis metrics
		//axis.left = undefined;
		//axis.top = undefined;
		//axis.width = undefined;
		//axis.height = undefined;
		//axis.bottom = undefined;
		//axis.right = undefined;
		//axis.transA = undefined;
		//axis.transB = undefined;
		//axis.oldTransA = undefined;
		axis.len = 0;
		//axis.oldMin = undefined;
		//axis.oldMax = undefined;
		//axis.oldUserMin = undefined;
		//axis.oldUserMax = undefined;
		//axis.oldAxisLength = undefined;
		axis.minRange = axis.userMinRange = options.minRange || options.maxZoom;
		axis.range = options.range;
		axis.offset = options.offset || 0;


		// Dictionary for stacks
		axis.stacks = {};
		axis.oldStacks = {};
		axis.stacksTouched = 0;

		// Min and max in the data
		//axis.dataMin = undefined,
		//axis.dataMax = undefined,

		/**
		 * The maximum value of the axis. In a logarithmic axis, this is the
		 * logarithm of the real value, and the real value can be obtained from
		 * {@link Axis#getExtremes}.
		 *
		 * @name max
		 * @memberOf Axis
		 * @type {Number}
		 */
		axis.max = null;
		/**
		 * The minimum value of the axis. In a logarithmic axis, this is the
		 * logarithm of the real value, and the real value can be obtained from
		 * {@link Axis#getExtremes}.
		 *
		 * @name min
		 * @memberOf Axis
		 * @type {Number}
		 */
		axis.min = null;

		// User set min and max
		//axis.userMin = undefined,
		//axis.userMax = undefined,

		/**
		 * The processed crosshair options.
		 *
		 * @name crosshair
		 * @memberOf Axis
		 * @type {AxisCrosshairOptions}
		 */
		axis.crosshair = pick(
			options.crosshair,
			splat(chart.options.tooltip.crosshairs)[isXAxis ? 0 : 1],
			false
		);
		
		var events = axis.options.events;

		// Register. Don't add it again on Axis.update().
		if (inArray(axis, chart.axes) === -1) { // 
			if (isXAxis) { // #2713
				chart.axes.splice(chart.xAxis.length, 0, axis);
			} else {
				chart.axes.push(axis);
			}

			chart[axis.coll].push(axis);
		}

		/**
		 * All series associated to the axis.
		 *
		 * @name series
		 * @memberOf Axis
		 * @type {Array.<Series>}
		 */
		axis.series = axis.series || []; // populated by Series

		// Reversed axis
		if (
			chart.inverted &&
			!axis.isZAxis &&
			isXAxis &&
			axis.reversed === undefined
		) {
			axis.reversed = true;
		}

		// register event listeners
		objectEach(events, function (event, eventType) {
			addEvent(axis, eventType, event);
		});

		// extend logarithmic axis
		axis.lin2log = options.linearToLogConverter || axis.lin2log;
		if (axis.isLog) {
			axis.val2lin = axis.log2lin;
			axis.lin2val = axis.lin2log;
		}
	},

	/**
	 * Merge and set options.
	 *
	 * @private
	 */
	setOptions: function (userOptions) {
		this.options = merge(
			this.defaultOptions,
			this.coll === 'yAxis' && this.defaultYAxisOptions,
			[
				this.defaultTopAxisOptions,
				this.defaultRightAxisOptions,
				this.defaultBottomAxisOptions,
				this.defaultLeftAxisOptions
			][this.side],
			merge(
				defaultOptions[this.coll], // if set in setOptions (#1053)
				userOptions
			)
		);
	},

	/**
	 * The default label formatter. The context is a special config object for
	 * the label. In apps, use the {@link
	 * https://api.highcharts.com/highcharts/xAxis.labels.formatter|
	 * labels.formatter} instead except when a modification is needed.
	 *
	 * @private
	 */
	defaultLabelFormatter: function () {
		var axis = this.axis,
			value = this.value,
			categories = axis.categories,
			dateTimeLabelFormat = this.dateTimeLabelFormat,
			lang = defaultOptions.lang,
			numericSymbols = lang.numericSymbols,
			numSymMagnitude = lang.numericSymbolMagnitude || 1000,
			i = numericSymbols && numericSymbols.length,
			multi,
			ret,
			formatOption = axis.options.labels.format,

			// make sure the same symbol is added for all labels on a linear
			// axis
			numericSymbolDetector = axis.isLog ?
				Math.abs(value) :
				axis.tickInterval;

		if (formatOption) {
			ret = format(formatOption, this);

		} else if (categories) {
			ret = value;

		} else if (dateTimeLabelFormat) { // datetime axis
			ret = H.dateFormat(dateTimeLabelFormat, value);

		} else if (i && numericSymbolDetector >= 1000) {
			// Decide whether we should add a numeric symbol like k (thousands)
			// or M (millions). If we are to enable this in tooltip or other
			// places as well, we can move this logic to the numberFormatter and
			// enable it by a parameter.
			while (i-- && ret === undefined) {
				multi = Math.pow(numSymMagnitude, i + 1);
				if (
					numericSymbolDetector >= multi &&
					(value * 10) % multi === 0 &&
					numericSymbols[i] !== null &&
					value !== 0
				) { // #5480
					ret = H.numberFormat(value / multi, -1) + numericSymbols[i];
				}
			}
		}

		if (ret === undefined) {
			if (Math.abs(value) >= 10000) { // add thousands separators
				ret = H.numberFormat(value, -1);
			} else { // small numbers
				ret = H.numberFormat(value, -1, undefined, ''); // #2466
			}
		}

		return ret;
	},

	/**
	 * Get the minimum and maximum for the series of each axis. The function
	 * analyzes the axis series and updates `this.dataMin` and `this.dataMax`.
	 *
	 * @private
	 */
	getSeriesExtremes: function () {
		var axis = this,
			chart = axis.chart;
		axis.hasVisibleSeries = false;

		// Reset properties in case we're redrawing (#3353)
		axis.dataMin = axis.dataMax = axis.threshold = null;
		axis.softThreshold = !axis.isXAxis;

		if (axis.buildStacks) {
			axis.buildStacks();
		}

		// loop through this axis' series
		each(axis.series, function (series) {

			if (series.visible || !chart.options.chart.ignoreHiddenSeries) {

				var seriesOptions = series.options,
					xData,
					threshold = seriesOptions.threshold,
					seriesDataMin,
					seriesDataMax;

				axis.hasVisibleSeries = true;

				// Validate threshold in logarithmic axes
				if (axis.positiveValuesOnly && threshold <= 0) {
					threshold = null;
				}

				// Get dataMin and dataMax for X axes
				if (axis.isXAxis) {
					xData = series.xData;
					if (xData.length) {
						// If xData contains values which is not numbers, then
						// filter them out. To prevent performance hit, we only
						// do this after we have already found seriesDataMin
						// because in most cases all data is valid. #5234.
						seriesDataMin = arrayMin(xData);
						if (
							!isNumber(seriesDataMin) &&
							!(seriesDataMin instanceof Date) // #5010
						) {
							xData = grep(xData, function (x) {
								return isNumber(x);
							});
							seriesDataMin = arrayMin(xData); // Do it again with valid data
						}

						axis.dataMin = Math.min(
							pick(axis.dataMin, xData[0]),
							seriesDataMin
						);
						axis.dataMax = Math.max(
							pick(axis.dataMax, xData[0]),
							arrayMax(xData)
						);
						
					}

				// Get dataMin and dataMax for Y axes, as well as handle
				// stacking and processed data
				} else {

					// Get this particular series extremes
					series.getExtremes();
					seriesDataMax = series.dataMax;
					seriesDataMin = series.dataMin;

					// Get the dataMin and dataMax so far. If percentage is
					// used, the min and max are always 0 and 100. If
					// seriesDataMin and seriesDataMax is null, then series
					// doesn't have active y data, we continue with nulls
					if (defined(seriesDataMin) && defined(seriesDataMax)) {
						axis.dataMin = Math.min(
							pick(axis.dataMin, seriesDataMin),
							seriesDataMin
						);
						axis.dataMax = Math.max(
							pick(axis.dataMax, seriesDataMax),
							seriesDataMax
						);
					}

					// Adjust to threshold
					if (defined(threshold)) {
						axis.threshold = threshold;
					}
					// If any series has a hard threshold, it takes precedence
					if (
						!seriesOptions.softThreshold ||
						axis.positiveValuesOnly
					) {
						axis.softThreshold = false;
					}
				}
			}
		});
	},

	/**
	 * Translate from axis value to pixel position on the chart, or back. Use
	 * the `toPixels` and `toValue` functions in applications.
	 *
	 * @private
	 */
	translate: function (val, backwards, cvsCoord, old, handleLog, pointPlacement) {
		var axis = this.linkedParent || this, // #1417
			sign = 1,
			cvsOffset = 0,
			localA = old ? axis.oldTransA : axis.transA,
			localMin = old ? axis.oldMin : axis.min,
			returnValue,
			minPixelPadding = axis.minPixelPadding,
			doPostTranslate = (axis.isOrdinal || axis.isBroken || (axis.isLog && handleLog)) && axis.lin2val;

		if (!localA) {
			localA = axis.transA;
		}

		// In vertical axes, the canvas coordinates start from 0 at the top like in
		// SVG.
		if (cvsCoord) {
			sign *= -1; // canvas coordinates inverts the value
			cvsOffset = axis.len;
		}

		// Handle reversed axis
		if (axis.reversed) {
			sign *= -1;
			cvsOffset -= sign * (axis.sector || axis.len);
		}

		// From pixels to value
		if (backwards) { // reverse translation

			val = val * sign + cvsOffset;
			val -= minPixelPadding;
			returnValue = val / localA + localMin; // from chart pixel to value
			if (doPostTranslate) { // log and ordinal axes
				returnValue = axis.lin2val(returnValue);
			}

		// From value to pixels
		} else {
			if (doPostTranslate) { // log and ordinal axes
				val = axis.val2lin(val);
			}
			returnValue = sign * (val - localMin) * localA + cvsOffset +
				(sign * minPixelPadding) +
				(isNumber(pointPlacement) ? localA * pointPlacement : 0);
		}

		return returnValue;
	},

	/**
	 * Translate a value in terms of axis units into pixels within the chart.
	 * 
	 * @param  {Number} value
	 *         A value in terms of axis units.
	 * @param  {Boolean} paneCoordinates
	 *         Whether to return the pixel coordinate relative to the chart or
	 *         just the axis/pane itself.
	 * @return {Number} Pixel position of the value on the chart or axis.
	 */
	toPixels: function (value, paneCoordinates) {
		return this.translate(value, false, !this.horiz, null, true) +
			(paneCoordinates ? 0 : this.pos);
	},

	/**
	 * Translate a pixel position along the axis to a value in terms of axis
	 * units.
	 * @param  {Number} pixel
	 *         The pixel value coordinate.
	 * @param  {Boolean} paneCoordiantes
	 *         Whether the input pixel is relative to the chart or just the
	 *         axis/pane itself.
	 * @return {Number} The axis value.
	 */
	toValue: function (pixel, paneCoordinates) {
		return this.translate(
			pixel - (paneCoordinates ? 0 : this.pos),
			true,
			!this.horiz,
			null,
			true
		);
	},

	/**
	 * Create the path for a plot line that goes from the given value on
	 * this axis, across the plot to the opposite side. Also used internally for
	 * grid lines and crosshairs.
	 * 
	 * @param  {Number} value
	 *         Axis value.
	 * @param  {Number} [lineWidth=1]
	 *         Used for calculation crisp line coordinates.
	 * @param  {Boolean} [old=false]
	 *         Use old coordinates (for resizing and rescaling).
	 * @param  {Boolean} [force=false]
	 *         If `false`, the function will return null when it falls outside
	 *         the axis bounds.
	 * @param  {Number} [translatedValue]
	 *         If given, return the plot line path of a pixel position on the
	 *         axis.
	 *
	 * @return {Array.<String|Number>}
	 *         The SVG path definition for the plot line.
	 */
	getPlotLinePath: function (value, lineWidth, old, force, translatedValue) {
		var axis = this,
			chart = axis.chart,
			axisLeft = axis.left,
			axisTop = axis.top,
			x1,
			y1,
			x2,
			y2,
			cHeight = (old && chart.oldChartHeight) || chart.chartHeight,
			cWidth = (old && chart.oldChartWidth) || chart.chartWidth,
			skip,
			transB = axis.transB,
			/**
			 * Check if x is between a and b. If not, either move to a/b or skip,
			 * depending on the force parameter.
			 */
			between = function (x, a, b) {
				if (x < a || x > b) {
					if (force) {
						x = Math.min(Math.max(a, x), b);
					} else {
						skip = true;
					}
				}
				return x;
			};

		translatedValue = pick(translatedValue, axis.translate(value, null, null, old));
		x1 = x2 = Math.round(translatedValue + transB);
		y1 = y2 = Math.round(cHeight - translatedValue - transB);
		if (!isNumber(translatedValue)) { // no min or max
			skip = true;

		} else if (axis.horiz) {
			y1 = axisTop;
			y2 = cHeight - axis.bottom;
			x1 = x2 = between(x1, axisLeft, axisLeft + axis.width);
		} else {
			x1 = axisLeft;
			x2 = cWidth - axis.right;
			y1 = y2 = between(y1, axisTop, axisTop + axis.height);
		}
		return skip && !force ?
			null :
			chart.renderer.crispLine(['M', x1, y1, 'L', x2, y2], lineWidth || 1);
	},

	/**
	 * Internal function to et the tick positions of a linear axis to round
	 * values like whole tens or every five.
	 *
	 * @param  {Number} tickInterval
	 *         The normalized tick interval
	 * @param  {Number} min
	 *         Axis minimum.
	 * @param  {Number} max
	 *         Axis maximum.
	 *
	 * @return {Array.<Number>}
	 *         An array of axis values where ticks should be placed.
	 */
	getLinearTickPositions: function (tickInterval, min, max) {
		var pos,
			lastPos,
			roundedMin = correctFloat(Math.floor(min / tickInterval) * tickInterval),
			roundedMax = correctFloat(Math.ceil(max / tickInterval) * tickInterval),
			tickPositions = [];

		// For single points, add a tick regardless of the relative position
		// (#2662, #6274)
		if (this.single) {
			return [min];
		}

		// Populate the intermediate values
		pos = roundedMin;
		while (pos <= roundedMax) {

			// Place the tick on the rounded value
			tickPositions.push(pos);

			// Always add the raw tickInterval, not the corrected one.
			pos = correctFloat(pos + tickInterval);

			// If the interval is not big enough in the current min - max range to actually increase
			// the loop variable, we need to break out to prevent endless loop. Issue #619
			if (pos === lastPos) {
				break;
			}

			// Record the last value
			lastPos = pos;
		}
		return tickPositions;
	},

	/**
	 * Internal function to return the minor tick positions. For logarithmic
	 * axes, the same logic as for major ticks is reused.
	 *
	 * @return {Array.<Number>}
	 *         An array of axis values where ticks should be placed.
	 */
	getMinorTickPositions: function () {
		var axis = this,
			options = axis.options,
			tickPositions = axis.tickPositions,
			minorTickInterval = axis.minorTickInterval,
			minorTickPositions = [],
			pos,
			pointRangePadding = axis.pointRangePadding || 0,
			min = axis.min - pointRangePadding, // #1498
			max = axis.max + pointRangePadding, // #1498
			range = max - min;

		// If minor ticks get too dense, they are hard to read, and may cause long running script. So we don't draw them.
		if (range && range / minorTickInterval < axis.len / 3) { // #3875

			if (axis.isLog) {
				// For each interval in the major ticks, compute the minor ticks
				// separately.
				each(this.paddedTicks, function (pos, i, paddedTicks) {
					if (i) {
						minorTickPositions.push.apply(
							minorTickPositions, 
							axis.getLogTickPositions(
								minorTickInterval,
								paddedTicks[i - 1],
								paddedTicks[i],
								true
							)
						);
					}
				});

			} else if (axis.isDatetimeAxis && options.minorTickInterval === 'auto') { // #1314
				minorTickPositions = minorTickPositions.concat(
					axis.getTimeTicks(
						axis.normalizeTimeTickInterval(minorTickInterval),
						min,
						max,
						options.startOfWeek
					)
				);
			} else {
				for (
					pos = min + (tickPositions[0] - min) % minorTickInterval;
					pos <= max;
					pos += minorTickInterval
				) {
					// Very, very, tight grid lines (#5771)
					if (pos === minorTickPositions[0]) {
						break;
					}
					minorTickPositions.push(pos);
				}
			}
		}

		if (minorTickPositions.length !== 0) {
			axis.trimTicks(minorTickPositions); // #3652 #3743 #1498 #6330
		}
		return minorTickPositions;
	},

	/**
	 * Adjust the min and max for the minimum range. Keep in mind that the series data is
	 * not yet processed, so we don't have information on data cropping and grouping, or
	 * updated axis.pointRange or series.pointRange. The data can't be processed until
	 * we have finally established min and max.
	 *
	 * @private
	 */
	adjustForMinRange: function () {
		var axis = this,
			options = axis.options,
			min = axis.min,
			max = axis.max,
			zoomOffset,
			spaceAvailable,
			closestDataRange,
			i,
			distance,
			xData,
			loopLength,
			minArgs,
			maxArgs,
			minRange;

		// Set the automatic minimum range based on the closest point distance
		if (axis.isXAxis && axis.minRange === undefined && !axis.isLog) {

			if (defined(options.min) || defined(options.max)) {
				axis.minRange = null; // don't do this again

			} else {

				// Find the closest distance between raw data points, as opposed to
				// closestPointRange that applies to processed points (cropped and grouped)
				each(axis.series, function (series) {
					xData = series.xData;
					loopLength = series.xIncrement ? 1 : xData.length - 1;
					for (i = loopLength; i > 0; i--) {
						distance = xData[i] - xData[i - 1];
						if (closestDataRange === undefined || distance < closestDataRange) {
							closestDataRange = distance;
						}
					}
				});
				axis.minRange = Math.min(closestDataRange * 5, axis.dataMax - axis.dataMin);
			}
		}

		// if minRange is exceeded, adjust
		if (max - min < axis.minRange) {

			spaceAvailable = axis.dataMax - axis.dataMin >= axis.minRange;
			minRange = axis.minRange;
			zoomOffset = (minRange - max + min) / 2;

			// if min and max options have been set, don't go beyond it
			minArgs = [min - zoomOffset, pick(options.min, min - zoomOffset)];
			if (spaceAvailable) { // if space is available, stay within the data range
				minArgs[2] = axis.isLog ? axis.log2lin(axis.dataMin) : axis.dataMin;
			}
			min = arrayMax(minArgs);

			maxArgs = [min + minRange, pick(options.max, min + minRange)];
			if (spaceAvailable) { // if space is availabe, stay within the data range
				maxArgs[2] = axis.isLog ? axis.log2lin(axis.dataMax) : axis.dataMax;
			}

			max = arrayMin(maxArgs);

			// now if the max is adjusted, adjust the min back
			if (max - min < minRange) {
				minArgs[0] = max - minRange;
				minArgs[1] = pick(options.min, max - minRange);
				min = arrayMax(minArgs);
			}
		}

		// Record modified extremes
		axis.min = min;
		axis.max = max;
	},

	/**
	 * Find the closestPointRange across all series.
	 *
	 * @private
	 */
	getClosest: function () {
		var ret;

		if (this.categories) {
			ret = 1;
		} else {
			each(this.series, function (series) {
				var seriesClosest = series.closestPointRange,
					visible = series.visible ||
						!series.chart.options.chart.ignoreHiddenSeries;
				
				if (
					!series.noSharedTooltip &&
					defined(seriesClosest) &&
					visible
				) {
					ret = defined(ret) ?
						Math.min(ret, seriesClosest) :
						seriesClosest;
				}
			});
		}
		return ret;
	},

	/**
	 * When a point name is given and no x, search for the name in the existing
	 * categories, or if categories aren't provided, search names or create a
	 * new category (#2522).
	 *
	 * @private
	 *
	 * @param  {Point}
	 *         The point to inspect.
	 *
	 * @return {Number}
	 *         The X value that the point is given.
	 */
	nameToX: function (point) {
		var explicitCategories = isArray(this.categories),
			names = explicitCategories ? this.categories : this.names,
			nameX = point.options.x,
			x;

		point.series.requireSorting = false;

		if (!defined(nameX)) {
			nameX = this.options.uniqueNames === false ?
				point.series.autoIncrement() : 
				inArray(point.name, names);
		}
		if (nameX === -1) { // The name is not found in currenct categories
			if (!explicitCategories) {
				x = names.length;
			}
		} else {
			x = nameX;
		}

		// Write the last point's name to the names array
		if (x !== undefined) {
			this.names[x] = point.name;
		}

		return x;
	},

	/**
	 * When changes have been done to series data, update the axis.names.
	 *
	 * @private
	 */
	updateNames: function () {
		var axis = this;

		if (this.names.length > 0) {
			this.names.length = 0;
			this.minRange = this.userMinRange; // Reset
			each(this.series || [], function (series) {
			
				// Reset incrementer (#5928)
				series.xIncrement = null;

				// When adding a series, points are not yet generated
				if (!series.points || series.isDirtyData) {
					series.processData();
					series.generatePoints();
				}

				each(series.points, function (point, i) {
					var x;
					if (point.options) {
						x = axis.nameToX(point);
						if (x !== undefined && x !== point.x) {
							point.x = x;
							series.xData[i] = x;
						}
					}
				});
			});
		}
	},

	/**
	 * Update translation information.
	 *
	 * @private
	 */
	setAxisTranslation: function (saveOld) {
		var axis = this,
			range = axis.max - axis.min,
			pointRange = axis.axisPointRange || 0,
			closestPointRange,
			minPointOffset = 0,
			pointRangePadding = 0,
			linkedParent = axis.linkedParent,
			ordinalCorrection,
			hasCategories = !!axis.categories,
			transA = axis.transA,
			isXAxis = axis.isXAxis;

		// Adjust translation for padding. Y axis with categories need to go through the same (#1784).
		if (isXAxis || hasCategories || pointRange) {

			// Get the closest points
			closestPointRange = axis.getClosest();

			if (linkedParent) {
				minPointOffset = linkedParent.minPointOffset;
				pointRangePadding = linkedParent.pointRangePadding;
			} else {
				each(axis.series, function (series) {
					var seriesPointRange = hasCategories ? 
						1 : 
						(isXAxis ? 
							pick(series.options.pointRange, closestPointRange, 0) : 
							(axis.axisPointRange || 0)), // #2806
						pointPlacement = series.options.pointPlacement;

					pointRange = Math.max(pointRange, seriesPointRange);

					if (!axis.single) {
						// minPointOffset is the value padding to the left of the axis in order to make
						// room for points with a pointRange, typically columns. When the pointPlacement option
						// is 'between' or 'on', this padding does not apply.
						minPointOffset = Math.max(
							minPointOffset,
							isString(pointPlacement) ? 0 : seriesPointRange / 2
						);

						// Determine the total padding needed to the length of the axis to make room for the
						// pointRange. If the series' pointPlacement is 'on', no padding is added.
						pointRangePadding = Math.max(
							pointRangePadding,
							pointPlacement === 'on' ? 0 : seriesPointRange
						);
					}
				});
			}

			// Record minPointOffset and pointRangePadding
			ordinalCorrection = axis.ordinalSlope && closestPointRange ? axis.ordinalSlope / closestPointRange : 1; // #988, #1853
			axis.minPointOffset = minPointOffset = minPointOffset * ordinalCorrection;
			axis.pointRangePadding = pointRangePadding = pointRangePadding * ordinalCorrection;

			// pointRange means the width reserved for each point, like in a column chart
			axis.pointRange = Math.min(pointRange, range);

			// closestPointRange means the closest distance between points. In columns
			// it is mostly equal to pointRange, but in lines pointRange is 0 while closestPointRange
			// is some other value
			if (isXAxis) {
				axis.closestPointRange = closestPointRange;
			}
		}

		// Secondary values
		if (saveOld) {
			axis.oldTransA = transA;
		}
		axis.translationSlope = axis.transA = transA =
			axis.options.staticScale ||
			axis.len / ((range + pointRangePadding) || 1);
		axis.transB = axis.horiz ? axis.left : axis.bottom; // translation addend
		axis.minPixelPadding = transA * minPointOffset;
	},

	minFromRange: function () {
		return this.max - this.range;
	},

	/**
	 * Set the tick positions to round values and optionally extend the extremes
	 * to the nearest tick.
	 *
	 * @private
	 */
	setTickInterval: function (secondPass) {
		var axis = this,
			chart = axis.chart,
			options = axis.options,
			isLog = axis.isLog,
			log2lin = axis.log2lin,
			isDatetimeAxis = axis.isDatetimeAxis,
			isXAxis = axis.isXAxis,
			isLinked = axis.isLinked,
			maxPadding = options.maxPadding,
			minPadding = options.minPadding,
			length,
			linkedParentExtremes,
			tickIntervalOption = options.tickInterval,
			minTickInterval,
			tickPixelIntervalOption = options.tickPixelInterval,
			categories = axis.categories,
			threshold = axis.threshold,
			softThreshold = axis.softThreshold,
			thresholdMin,
			thresholdMax,
			hardMin,
			hardMax;

		if (!isDatetimeAxis && !categories && !isLinked) {
			this.getTickAmount();
		}

		// Min or max set either by zooming/setExtremes or initial options
		hardMin = pick(axis.userMin, options.min);
		hardMax = pick(axis.userMax, options.max);

		// Linked axis gets the extremes from the parent axis
		if (isLinked) {
			axis.linkedParent = chart[axis.coll][options.linkedTo];
			linkedParentExtremes = axis.linkedParent.getExtremes();
			axis.min = pick(linkedParentExtremes.min, linkedParentExtremes.dataMin);
			axis.max = pick(linkedParentExtremes.max, linkedParentExtremes.dataMax);
			if (options.type !== axis.linkedParent.options.type) {
				H.error(11, 1); // Can't link axes of different type
			}

		// Initial min and max from the extreme data values
		} else {

			// Adjust to hard threshold
			if (!softThreshold && defined(threshold)) {
				if (axis.dataMin >= threshold) {
					thresholdMin = threshold;
					minPadding = 0;
				} else if (axis.dataMax <= threshold) {
					thresholdMax = threshold;
					maxPadding = 0;
				}
			}

			axis.min = pick(hardMin, thresholdMin, axis.dataMin);
			axis.max = pick(hardMax, thresholdMax, axis.dataMax);

		}

		if (isLog) {
			if (
				axis.positiveValuesOnly &&
				!secondPass &&
				Math.min(axis.min, pick(axis.dataMin, axis.min)) <= 0
			) { // #978
				H.error(10, 1); // Can't plot negative values on log axis
			}
			// The correctFloat cures #934, float errors on full tens. But it
			// was too aggressive for #4360 because of conversion back to lin,
			// therefore use precision 15.
			axis.min = correctFloat(log2lin(axis.min), 15);
			axis.max = correctFloat(log2lin(axis.max), 15);
		}

		// handle zoomed range
		if (axis.range && defined(axis.max)) {
			axis.userMin = axis.min = hardMin = Math.max(axis.dataMin, axis.minFromRange()); // #618, #6773
			axis.userMax = hardMax = axis.max;

			axis.range = null;  // don't use it when running setExtremes
		}

		// Hook for Highstock Scroller. Consider combining with beforePadding.
		fireEvent(axis, 'foundExtremes');

		// Hook for adjusting this.min and this.max. Used by bubble series.
		if (axis.beforePadding) {
			axis.beforePadding();
		}

		// adjust min and max for the minimum range
		axis.adjustForMinRange();

		// Pad the values to get clear of the chart's edges. To avoid tickInterval taking the padding
		// into account, we do this after computing tick interval (#1337).
		if (!categories && !axis.axisPointRange && !axis.usePercentage && !isLinked && defined(axis.min) && defined(axis.max)) {
			length = axis.max - axis.min;
			if (length) {
				if (!defined(hardMin) && minPadding) {
					axis.min -= length * minPadding;
				}
				if (!defined(hardMax)  && maxPadding) {
					axis.max += length * maxPadding;
				}
			}
		}

		// Handle options for floor, ceiling, softMin and softMax (#6359)
		if (isNumber(options.softMin)) {
			axis.min = Math.min(axis.min, options.softMin);
		}
		if (isNumber(options.softMax)) {
			axis.max = Math.max(axis.max, options.softMax);
		}
		if (isNumber(options.floor)) {
			axis.min = Math.max(axis.min, options.floor);
		}
		if (isNumber(options.ceiling)) {
			axis.max = Math.min(axis.max, options.ceiling);
		}
		

		// When the threshold is soft, adjust the extreme value only if
		// the data extreme and the padded extreme land on either side of the threshold. For example,
		// a series of [0, 1, 2, 3] would make the yAxis add a tick for -1 because of the
		// default minPadding and startOnTick options. This is prevented by the softThreshold
		// option.
		if (softThreshold && defined(axis.dataMin)) {
			threshold = threshold || 0;
			if (!defined(hardMin) && axis.min < threshold && axis.dataMin >= threshold) {
				axis.min = threshold;
			} else if (!defined(hardMax) && axis.max > threshold && axis.dataMax <= threshold) {
				axis.max = threshold;
			}
		}


		// get tickInterval
		if (axis.min === axis.max || axis.min === undefined || axis.max === undefined) {
			axis.tickInterval = 1;
		} else if (isLinked && !tickIntervalOption &&
				tickPixelIntervalOption === axis.linkedParent.options.tickPixelInterval) {
			axis.tickInterval = tickIntervalOption = axis.linkedParent.tickInterval;
		} else {
			axis.tickInterval = pick(
				tickIntervalOption,
				this.tickAmount ? ((axis.max - axis.min) / Math.max(this.tickAmount - 1, 1)) : undefined,
				categories ? // for categoried axis, 1 is default, for linear axis use tickPix
					1 :
					// don't let it be more than the data range
					(axis.max - axis.min) * tickPixelIntervalOption / Math.max(axis.len, tickPixelIntervalOption)
			);
		}

		// Now we're finished detecting min and max, crop and group series data. This
		// is in turn needed in order to find tick positions in ordinal axes.
		if (isXAxis && !secondPass) {
			each(axis.series, function (series) {
				series.processData(axis.min !== axis.oldMin || axis.max !== axis.oldMax);
			});
		}

		// set the translation factor used in translate function
		axis.setAxisTranslation(true);

		// hook for ordinal axes and radial axes
		if (axis.beforeSetTickPositions) {
			axis.beforeSetTickPositions();
		}

		// hook for extensions, used in Highstock ordinal axes
		if (axis.postProcessTickInterval) {
			axis.tickInterval = axis.postProcessTickInterval(axis.tickInterval);
		}

		// In column-like charts, don't cramp in more ticks than there are points (#1943, #4184)
		if (axis.pointRange && !tickIntervalOption) {
			axis.tickInterval = Math.max(axis.pointRange, axis.tickInterval);
		}

		// Before normalizing the tick interval, handle minimum tick interval. This applies only if tickInterval is not defined.
		minTickInterval = pick(options.minTickInterval, axis.isDatetimeAxis && axis.closestPointRange);
		if (!tickIntervalOption && axis.tickInterval < minTickInterval) {
			axis.tickInterval = minTickInterval;
		}

		// for linear axes, get magnitude and normalize the interval
		if (!isDatetimeAxis && !isLog && !tickIntervalOption) {
			axis.tickInterval = normalizeTickInterval(
				axis.tickInterval,
				null,
				getMagnitude(axis.tickInterval),
				// If the tick interval is between 0.5 and 5 and the axis max is in the order of
				// thousands, chances are we are dealing with years. Don't allow decimals. #3363.
				pick(options.allowDecimals, !(axis.tickInterval > 0.5 && axis.tickInterval < 5 && axis.max > 1000 && axis.max < 9999)),
				!!this.tickAmount
			);
		}

		// Prevent ticks from getting so close that we can't draw the labels
		if (!this.tickAmount) {
			axis.tickInterval = axis.unsquish();
		}

		this.setTickPositions();
	},

	/**
	 * Now we have computed the normalized tickInterval, get the tick positions
	 */
	setTickPositions: function () {

		var options = this.options,
			tickPositions,
			tickPositionsOption = options.tickPositions,
			tickPositioner = options.tickPositioner,
			startOnTick = options.startOnTick,
			endOnTick = options.endOnTick;

		// Set the tickmarkOffset
		this.tickmarkOffset = (this.categories && options.tickmarkPlacement === 'between' &&
			this.tickInterval === 1) ? 0.5 : 0; // #3202


		// get minorTickInterval
		this.minorTickInterval = options.minorTickInterval === 'auto' && this.tickInterval ?
			this.tickInterval / 5 : options.minorTickInterval;

		// When there is only one point, or all points have the same value on
		// this axis, then min and max are equal and tickPositions.length is 0
		// or 1. In this case, add some padding in order to center the point,
		// but leave it with one tick. #1337.
		this.single =
			this.min === this.max &&
			defined(this.min) &&
			!this.tickAmount &&
			(
				// Data is on integer (#6563)
				parseInt(this.min, 10) === this.min ||

				// Between integers and decimals are not allowed (#6274)
				options.allowDecimals !== false
			);

		// Find the tick positions
		this.tickPositions = tickPositions = tickPositionsOption && tickPositionsOption.slice(); // Work on a copy (#1565)
		if (!tickPositions) {

			if (this.isDatetimeAxis) {
				tickPositions = this.getTimeTicks(
					this.normalizeTimeTickInterval(
						this.tickInterval,
						options.units
					),
					this.min,
					this.max,
					options.startOfWeek,
					this.ordinalPositions,
					this.closestPointRange,
					true
				);
			} else if (this.isLog) {
				tickPositions = this.getLogTickPositions(
					this.tickInterval,
					this.min,
					this.max
				);
			} else {
				tickPositions = this.getLinearTickPositions(
					this.tickInterval,
					this.min,
					this.max
				);
			}

			// Too dense ticks, keep only the first and last (#4477)
			if (tickPositions.length > this.len) {
				tickPositions = [tickPositions[0], tickPositions.pop()];
			}

			this.tickPositions = tickPositions;

			// Run the tick positioner callback, that allows modifying auto tick positions.
			if (tickPositioner) {
				tickPositioner = tickPositioner.apply(this, [this.min, this.max]);
				if (tickPositioner) {
					this.tickPositions = tickPositions = tickPositioner;
				}
			}

		}

		// Reset min/max or remove extremes based on start/end on tick
		this.paddedTicks = tickPositions.slice(0); // Used for logarithmic minor
		this.trimTicks(tickPositions, startOnTick, endOnTick);
		if (!this.isLinked) {
			
			// Substract half a unit (#2619, #2846, #2515, #3390),
			// but not in case of multiple ticks (#6897)
			if (this.single && tickPositions.length < 2) {
				this.min -= 0.5;
				this.max += 0.5;
			}
			if (!tickPositionsOption && !tickPositioner) {
				this.adjustTickAmount();
			}
		}
	},

	/**
	 * Handle startOnTick and endOnTick by either adapting to padding min/max or
	 * rounded min/max. Also handle single data points.
	 *
	 * @private
	 */
	trimTicks: function (tickPositions, startOnTick, endOnTick) {
		var roundedMin = tickPositions[0],
			roundedMax = tickPositions[tickPositions.length - 1],
			minPointOffset = this.minPointOffset || 0;

		if (!this.isLinked) {
			if (startOnTick && roundedMin !== -Infinity) { // #6502
				this.min = roundedMin;
			} else {
				while (this.min - minPointOffset > tickPositions[0]) {
					tickPositions.shift();
				}
			}

			if (endOnTick) {
				this.max = roundedMax;
			} else {
				while (this.max + minPointOffset < tickPositions[tickPositions.length - 1]) {
					tickPositions.pop();
				}
			}

			// If no tick are left, set one tick in the middle (#3195)
			if (tickPositions.length === 0 && defined(roundedMin)) {
				tickPositions.push((roundedMax + roundedMin) / 2);
			}
		}
	},

	/**
	 * Check if there are multiple axes in the same pane.
	 *
	 * @private
	 * @return {Boolean}
	 *         True if there are other axes.
	 */
	alignToOthers: function () {
		var others = {}, // Whether there is another axis to pair with this one
			hasOther,
			options = this.options;

		if (
			// Only if alignTicks is true
			this.chart.options.chart.alignTicks !== false &&
			options.alignTicks !== false &&

			// Don't try to align ticks on a log axis, they are not evenly
			// spaced (#6021)
			!this.isLog
		) {
			each(this.chart[this.coll], function (axis) {
				var otherOptions = axis.options,
					horiz = axis.horiz,
					key = [
						horiz ? otherOptions.left : otherOptions.top, 
						otherOptions.width,
						otherOptions.height, 
						otherOptions.pane
					].join(',');


				if (axis.series.length) { // #4442
					if (others[key]) {
						hasOther = true; // #4201
					} else {
						others[key] = 1;
					}
				}
			});
		}
		return hasOther;
	},

	/**
	 * Find the max ticks of either the x and y axis collection, and record it
	 * in `this.tickAmount`.
	 *
	 * @private
	 */
	getTickAmount: function () {
		var options = this.options,
			tickAmount = options.tickAmount,
			tickPixelInterval = options.tickPixelInterval;

		if (!defined(options.tickInterval) && this.len < tickPixelInterval && !this.isRadial &&
				!this.isLog && options.startOnTick && options.endOnTick) {
			tickAmount = 2;
		}

		if (!tickAmount && this.alignToOthers()) {
			// Add 1 because 4 tick intervals require 5 ticks (including first and last)
			tickAmount = Math.ceil(this.len / tickPixelInterval) + 1;
		}

		// For tick amounts of 2 and 3, compute five ticks and remove the intermediate ones. This
		// prevents the axis from adding ticks that are too far away from the data extremes.
		if (tickAmount < 4) {
			this.finalTickAmt = tickAmount;
			tickAmount = 5;
		}

		this.tickAmount = tickAmount;
	},

	/**
	 * When using multiple axes, adjust the number of ticks to match the highest
	 * number of ticks in that group.
	 *
	 * @private
	 */
	adjustTickAmount: function () {
		var tickInterval = this.tickInterval,
			tickPositions = this.tickPositions,
			tickAmount = this.tickAmount,
			finalTickAmt = this.finalTickAmt,
			currentTickAmount = tickPositions && tickPositions.length,
			i,
			len;

		if (currentTickAmount < tickAmount) {
			while (tickPositions.length < tickAmount) {
				tickPositions.push(correctFloat(
					tickPositions[tickPositions.length - 1] + tickInterval
				));
			}
			this.transA *= (currentTickAmount - 1) / (tickAmount - 1);
			this.max = tickPositions[tickPositions.length - 1];

		// We have too many ticks, run second pass to try to reduce ticks
		} else if (currentTickAmount > tickAmount) {
			this.tickInterval *= 2;
			this.setTickPositions();
		}

		// The finalTickAmt property is set in getTickAmount
		if (defined(finalTickAmt)) {
			i = len = tickPositions.length;
			while (i--) {
				if (
					(finalTickAmt === 3 && i % 2 === 1) || // Remove every other tick
					(finalTickAmt <= 2 && i > 0 && i < len - 1) // Remove all but first and last
				) {
					tickPositions.splice(i, 1);
				}
			}
			this.finalTickAmt = undefined;
		}
	},

	/**
	 * Set the scale based on data min and max, user set min and max or options.
	 * 
	 * @private
	 */
	setScale: function () {
		var axis = this,
			isDirtyData,
			isDirtyAxisLength;

		axis.oldMin = axis.min;
		axis.oldMax = axis.max;
		axis.oldAxisLength = axis.len;

		// set the new axisLength
		axis.setAxisSize();
		//axisLength = horiz ? axisWidth : axisHeight;
		isDirtyAxisLength = axis.len !== axis.oldAxisLength;

		// is there new data?
		each(axis.series, function (series) {
			if (series.isDirtyData || series.isDirty ||
					series.xAxis.isDirty) { // when x axis is dirty, we need new data extremes for y as well
				isDirtyData = true;
			}
		});

		// do we really need to go through all this?
		if (isDirtyAxisLength || isDirtyData || axis.isLinked || axis.forceRedraw ||
			axis.userMin !== axis.oldUserMin || axis.userMax !== axis.oldUserMax || axis.alignToOthers()) {

			if (axis.resetStacks) {
				axis.resetStacks();
			}

			axis.forceRedraw = false;

			// get data extremes if needed
			axis.getSeriesExtremes();

			// get fixed positions based on tickInterval
			axis.setTickInterval();

			// record old values to decide whether a rescale is necessary later on (#540)
			axis.oldUserMin = axis.userMin;
			axis.oldUserMax = axis.userMax;

			// Mark as dirty if it is not already set to dirty and extremes have changed. #595.
			if (!axis.isDirty) {
				axis.isDirty = isDirtyAxisLength || axis.min !== axis.oldMin || axis.max !== axis.oldMax;
			}
		} else if (axis.cleanStacks) {
			axis.cleanStacks();
		}
	},

	/**
	 * Set the minimum and maximum of the axes after render time. If the
	 * `startOnTick` and `endOnTick` options are true, the minimum and maximum
	 * values are rounded off to the nearest tick. To prevent this, these
	 * options can be set to false before calling setExtremes. Also, setExtremes
	 * will not allow a range lower than the `minRange` option, which by default
	 * is the range of five points.
	 * 
	 * @param  {Number} [newMin]
	 *         The new minimum value.
	 * @param  {Number} [newMax]
	 *         The new maximum value.
	 * @param  {Boolean} [redraw=true]
	 *         Whether to redraw the chart or wait for an explicit call to 
	 *         {@link Highcharts.Chart#redraw}
	 * @param  {AnimationOptions} [animation=true]
	 *         Enable or modify animations.
	 * @param  {Object} [eventArguments]
	 *         Arguments to be accessed in event handler.
	 *
	 * @sample highcharts/members/axis-setextremes/
	 *         Set extremes from a button
	 * @sample highcharts/members/axis-setextremes-datetime/
	 *         Set extremes on a datetime axis
	 * @sample highcharts/members/axis-setextremes-off-ticks/
	 *         Set extremes off ticks
	 * @sample stock/members/axis-setextremes/
	 *         Set extremes in Highstock
	 * @sample maps/members/axis-setextremes/
	 *         Set extremes in Highmaps
	 */
	setExtremes: function (newMin, newMax, redraw, animation, eventArguments) {
		var axis = this,
			chart = axis.chart;

		redraw = pick(redraw, true); // defaults to true

		each(axis.series, function (serie) {
			delete serie.kdTree;
		});

		// Extend the arguments with min and max
		eventArguments = extend(eventArguments, {
			min: newMin,
			max: newMax
		});

		// Fire the event
		fireEvent(axis, 'setExtremes', eventArguments, function () { // the default event handler

			axis.userMin = newMin;
			axis.userMax = newMax;
			axis.eventArgs = eventArguments;

			if (redraw) {
				chart.redraw(animation);
			}
		});
	},

	/**
	 * Overridable method for zooming chart. Pulled out in a separate method to
	 * allow overriding in stock charts.
	 *
	 * @private
	 */
	zoom: function (newMin, newMax) {
		var dataMin = this.dataMin,
			dataMax = this.dataMax,
			options = this.options,
			min = Math.min(dataMin, pick(options.min, dataMin)),
			max = Math.max(dataMax, pick(options.max, dataMax));

		if (newMin !== this.min || newMax !== this.max) { // #5790
			
			// Prevent pinch zooming out of range. Check for defined is for #1946. #1734.
			if (!this.allowZoomOutside) {
				// #6014, sometimes newMax will be smaller than min (or newMin will be larger than max).
				if (defined(dataMin)) {
					if (newMin < min) {
						newMin = min;
					}
					if (newMin > max) {
						newMin = max;
					}
				}
				if (defined(dataMax)) {
					if (newMax < min) {
						newMax = min;
					}
					if (newMax > max) {
						newMax = max;
					}
				}
			}

			// In full view, displaying the reset zoom button is not required
			this.displayBtn = newMin !== undefined || newMax !== undefined;

			// Do it
			this.setExtremes(
				newMin,
				newMax,
				false,
				undefined,
				{ trigger: 'zoom' }
			);
		}

		return true;
	},

	/**
	 * Update the axis metrics.
	 *
	 * @private
	 */
	setAxisSize: function () {
		var chart = this.chart,
			options = this.options,
			offsets = options.offsets || [0, 0, 0, 0], // top / right / bottom / left
			horiz = this.horiz,

			// Check for percentage based input values. Rounding fixes problems
			// with column overflow and plot line filtering (#4898, #4899)
			width = this.width = Math.round(H.relativeLength(
				pick(
					options.width,
					chart.plotWidth - offsets[3] + offsets[1]
				),
				chart.plotWidth
			)),
			height = this.height = Math.round(H.relativeLength(
				pick(
					options.height,
					chart.plotHeight - offsets[0] + offsets[2]
				),
				chart.plotHeight
			)),
			top = this.top = Math.round(H.relativeLength(
				pick(options.top, chart.plotTop + offsets[0]),
				chart.plotHeight,
				chart.plotTop
			)),
			left = this.left = Math.round(H.relativeLength(
				pick(options.left, chart.plotLeft + offsets[3]),
				chart.plotWidth,
				chart.plotLeft
			));

		// Expose basic values to use in Series object and navigator
		this.bottom = chart.chartHeight - height - top;
		this.right = chart.chartWidth - width - left;

		// Direction agnostic properties
		this.len = Math.max(horiz ? width : height, 0); // Math.max fixes #905
		this.pos = horiz ? left : top; // distance from SVG origin
	},

	/**
	 * The returned object literal from the {@link Highcharts.Axis#getExtremes}
	 * function. 
	 * @typedef {Object} Extremes
	 * @property {Number} dataMax
	 *         The maximum value of the axis' associated series.
	 * @property {Number} dataMin
	 *         The minimum value of the axis' associated series.
	 * @property {Number} max
	 *         The maximum axis value, either automatic or set manually. If the
	 *         `max` option is not set, `maxPadding` is 0 and `endOnTick` is
	 *         false, this value will be the same as `dataMax`.
	 * @property {Number} min
	 *         The minimum axis value, either automatic or set manually. If the
	 *         `min` option is not set, `minPadding` is 0 and `startOnTick` is
	 *         false, this value will be the same as `dataMin`.
	 */
	/**
	 * Get the current extremes for the axis.
	 *
	 * @returns {Extremes}
	 * An object containing extremes information.
	 * 
	 * @sample  members/axis-getextremes/
	 *          Report extremes by click on a button
	 * @sample  maps/members/axis-getextremes/
	 *          Get extremes in Highmaps
	 */
	getExtremes: function () {
		var axis = this,
			isLog = axis.isLog,
			lin2log = axis.lin2log;

		return {
			min: isLog ? correctFloat(lin2log(axis.min)) : axis.min,
			max: isLog ? correctFloat(lin2log(axis.max)) : axis.max,
			dataMin: axis.dataMin,
			dataMax: axis.dataMax,
			userMin: axis.userMin,
			userMax: axis.userMax
		};
	},

	/**
	 * Get the zero plane either based on zero or on the min or max value.
	 * Used in bar and area plots.
	 *
	 * @param  {Number} threshold
	 *         The threshold in axis values.
	 *
	 * @return {Number}
	 *         The translated threshold position in terms of pixels, and
	 *         corrected to stay within the axis bounds.
	 */
	getThreshold: function (threshold) {
		var axis = this,
			isLog = axis.isLog,
			lin2log = axis.lin2log,
			realMin = isLog ? lin2log(axis.min) : axis.min,
			realMax = isLog ? lin2log(axis.max) : axis.max;

		if (threshold === null) {
			threshold = realMin;
		} else if (realMin > threshold) {
			threshold = realMin;
		} else if (realMax < threshold) {
			threshold = realMax;
		}

		return axis.translate(threshold, 0, 1, 0, 1);
	},

	/**
	 * Compute auto alignment for the axis label based on which side the axis is
	 * on and the given rotation for the label.
	 *
	 * @param  {Number} rotation
	 *         The rotation in degrees as set by either the `rotation` or 
	 *         `autoRotation` options.
	 * @private
	 */
	autoLabelAlign: function (rotation) {
		var ret,
			angle = (pick(rotation, 0) - (this.side * 90) + 720) % 360;

		if (angle > 15 && angle < 165) {
			ret = 'right';
		} else if (angle > 195 && angle < 345) {
			ret = 'left';
		} else {
			ret = 'center';
		}
		return ret;
	},

	/**
	 * Get the tick length and width for the axis based on axis options.
	 *
	 * @private
	 * 
	 * @param  {String} prefix
	 *         'tick' or 'minorTick'
	 * @return {Array.<Number>}
	 *         An array of tickLength and tickWidth
	 */
	tickSize: function (prefix) {
		var options = this.options,
			tickLength = options[prefix + 'Length'],
			tickWidth = pick(options[prefix + 'Width'], prefix === 'tick' && this.isXAxis ? 1 : 0); // X axis defaults to 1

		if (tickWidth && tickLength) {
			// Negate the length
			if (options[prefix + 'Position'] === 'inside') {
				tickLength = -tickLength;
			}
			return [tickLength, tickWidth];
		}
			
	},

	/**
	 * Return the size of the labels.
	 *
	 * @private
	 */
	labelMetrics: function () {
		var index = this.tickPositions && this.tickPositions[0] || 0;
		return this.chart.renderer.fontMetrics(
			this.options.labels.style && this.options.labels.style.fontSize, 
			this.ticks[index] && this.ticks[index].label
		);
	},

	/**
	 * Prevent the ticks from getting so close we can't draw the labels. On a
	 * horizontal axis, this is handled by rotating the labels, removing ticks
	 * and adding ellipsis. On a vertical axis remove ticks and add ellipsis.
	 *
	 * @private
	 */
	unsquish: function () {
		var labelOptions = this.options.labels,
			horiz = this.horiz,
			tickInterval = this.tickInterval,
			newTickInterval = tickInterval,
			slotSize = this.len / (((this.categories ? 1 : 0) + this.max - this.min) / tickInterval),
			rotation,
			rotationOption = labelOptions.rotation,
			labelMetrics = this.labelMetrics(),
			step,
			bestScore = Number.MAX_VALUE,
			autoRotation,
			// Return the multiple of tickInterval that is needed to avoid collision
			getStep = function (spaceNeeded) {
				var step = spaceNeeded / (slotSize || 1);
				step = step > 1 ? Math.ceil(step) : 1;
				return step * tickInterval;
			};

		if (horiz) {
			autoRotation = !labelOptions.staggerLines && !labelOptions.step && ( // #3971
				defined(rotationOption) ?
					[rotationOption] :
					slotSize < pick(labelOptions.autoRotationLimit, 80) && labelOptions.autoRotation
			);

			if (autoRotation) {

				// Loop over the given autoRotation options, and determine which gives the best score. The
				// best score is that with the lowest number of steps and a rotation closest to horizontal.
				each(autoRotation, function (rot) {
					var score;

					if (rot === rotationOption || (rot && rot >= -90 && rot <= 90)) { // #3891
					
						step = getStep(Math.abs(labelMetrics.h / Math.sin(deg2rad * rot)));

						score = step + Math.abs(rot / 360);

						if (score < bestScore) {
							bestScore = score;
							rotation = rot;
							newTickInterval = step;
						}
					}
				});
			}

		} else if (!labelOptions.step) { // #4411
			newTickInterval = getStep(labelMetrics.h);
		}

		this.autoRotation = autoRotation;
		this.labelRotation = pick(rotation, rotationOption);

		return newTickInterval;
	},

	/**
	 * Get the general slot width for labels/categories on this axis. This may
	 * change between the pre-render (from Axis.getOffset) and the final tick
	 * rendering and placement.
	 *
	 * @private
	 * @return {Number}
	 *         The pixel width allocated to each axis label.
	 */
	getSlotWidth: function () {
		// #5086, #1580, #1931
		var chart = this.chart,
			horiz = this.horiz,
			labelOptions = this.options.labels,
			slotCount = Math.max(
				this.tickPositions.length - (this.categories ? 0 : 1),
				1
			),
			marginLeft = chart.margin[3];

		return (
			horiz &&
			(labelOptions.step || 0) < 2 &&
			!labelOptions.rotation && // #4415
			((this.staggerLines || 1) * this.len) / slotCount
		) || (
			!horiz && (
				// #7028
<<<<<<< HEAD
				(labelOptions.style && H.pInt(labelOptions.style.width)) ||
=======
				(labelOptions.style && parseInt(labelOptions.style.width, 10)) ||
>>>>>>> 6b9e3999
				(marginLeft && (marginLeft - chart.spacing[3])) ||
				chart.chartWidth * 0.33
			)
		);

	},

	/**
	 * Render the axis labels and determine whether ellipsis or rotation need
	 * to be applied.
	 *
	 * @private
	 */
	renderUnsquish: function () {
		var chart = this.chart,
			renderer = chart.renderer,
			tickPositions = this.tickPositions,
			ticks = this.ticks,
			labelOptions = this.options.labels,
			horiz = this.horiz,
			slotWidth = this.getSlotWidth(),
			innerWidth = Math.max(1, Math.round(slotWidth - 2 * (labelOptions.padding || 5))),
			attr = {},
			labelMetrics = this.labelMetrics(),
			textOverflowOption = labelOptions.style && labelOptions.style.textOverflow,
			css,
			maxLabelLength = 0,
			label,
			i,
			pos;

		// Set rotation option unless it is "auto", like in gauges
		if (!isString(labelOptions.rotation)) {
			attr.rotation = labelOptions.rotation || 0; // #4443
		}

		// Get the longest label length
		each(tickPositions, function (tick) {
			tick = ticks[tick];
			if (tick && tick.labelLength > maxLabelLength) {
				maxLabelLength = tick.labelLength;
			}
		});
		this.maxLabelLength = maxLabelLength;
		

		// Handle auto rotation on horizontal axis
		if (this.autoRotation) {

			// Apply rotation only if the label is too wide for the slot, and
			// the label is wider than its height.
			if (maxLabelLength > innerWidth && maxLabelLength > labelMetrics.h) {
				attr.rotation = this.labelRotation;
			} else {
				this.labelRotation = 0;
			}

		// Handle word-wrap or ellipsis on vertical axis
		} else if (slotWidth) {
			// For word-wrap or ellipsis
			css = { width: innerWidth + 'px' };

			if (!textOverflowOption) {
				css.textOverflow = 'clip';

				// On vertical axis, only allow word wrap if there is room for more lines.
				i = tickPositions.length;
				while (!horiz && i--) {
					pos = tickPositions[i];
					label = ticks[pos].label;
					if (label) {
						// Reset ellipsis in order to get the correct bounding box (#4070)
						if (label.styles && label.styles.textOverflow === 'ellipsis') {
							label.css({ textOverflow: 'clip' });

						// Set the correct width in order to read the bounding box height (#4678, #5034)
						} else if (ticks[pos].labelLength > slotWidth) {
							label.css({ width: slotWidth + 'px' });
						}

						if (label.getBBox().height > this.len / tickPositions.length - (labelMetrics.h - labelMetrics.f)) {
							label.specCss = { textOverflow: 'ellipsis' };
						}
					}
				}
			}
		}


		// Add ellipsis if the label length is significantly longer than ideal
		if (attr.rotation) {
			css = { 
				width: (maxLabelLength > chart.chartHeight * 0.5 ? chart.chartHeight * 0.33 : chart.chartHeight) + 'px'
			};
			if (!textOverflowOption) {
				css.textOverflow = 'ellipsis';
			}
		}

		// Set the explicit or automatic label alignment
		this.labelAlign = labelOptions.align || this.autoLabelAlign(this.labelRotation);
		if (this.labelAlign) {
			attr.align = this.labelAlign;
		}

		// Apply general and specific CSS
		each(tickPositions, function (pos) {
			var tick = ticks[pos],
				label = tick && tick.label;
			if (label) {
				label.attr(attr); // This needs to go before the CSS in old IE (#4502)
				if (css) {
					label.css(merge(css, label.specCss));
				}
				delete label.specCss;
				tick.rotation = attr.rotation;
			}
		});

		// Note: Why is this not part of getLabelPosition?
		this.tickRotCorr = renderer.rotCorr(labelMetrics.b, this.labelRotation || 0, this.side !== 0);
	},

	/**
	 * Return true if the axis has associated data.
	 *
	 * @return {Boolean}
	 *         True if the axis has associated visible series and those series
	 *         have either valid data points or explicit `min` and `max`
	 *         settings.
	 */
	hasData: function () {
		return (
			this.hasVisibleSeries ||
			(defined(this.min) && defined(this.max) && !!this.tickPositions)
		);
	},
	
	/**
	 * Adds the title defined in axis.options.title.
	 * @param {Boolean} display - whether or not to display the title
	 */
	addTitle: function (display) {
		var axis = this,
			renderer = axis.chart.renderer,
			horiz = axis.horiz,
			opposite = axis.opposite,
			options = axis.options,
			axisTitleOptions = options.title,
			textAlign;
		
		if (!axis.axisTitle) {
			textAlign = axisTitleOptions.textAlign;
			if (!textAlign) {
				textAlign = (horiz ? { 
					low: 'left',
					middle: 'center',
					high: 'right'
				} : { 
					low: opposite ? 'right' : 'left',
					middle: 'center',
					high: opposite ? 'left' : 'right'
				})[axisTitleOptions.align];
			}
			axis.axisTitle = renderer.text(
				axisTitleOptions.text,
				0,
				0,
				axisTitleOptions.useHTML
			)
			.attr({
				zIndex: 7,
				rotation: axisTitleOptions.rotation || 0,
				align: textAlign
			})
			.addClass('highcharts-axis-title')
			/*= if (build.classic) { =*/
			.css(axisTitleOptions.style)
			/*= } =*/
			.add(axis.axisGroup);
			axis.axisTitle.isNew = true;
		}

		// Max width defaults to the length of the axis
		/*= if (build.classic) { =*/
		if (!axisTitleOptions.style.width && !axis.isRadial) {
		/*= } =*/
			axis.axisTitle.css({
				width: axis.len
			});
		/*= if (build.classic) { =*/
		}
		/*= } =*/
			
		
		// hide or show the title depending on whether showEmpty is set
		axis.axisTitle[display ? 'show' : 'hide'](true);
	},

	/**
	 * Generates a tick for initial positioning.
	 *
	 * @private
	 * @param  {number} pos
	 *         The tick position in axis values.
	 * @param  {number} i
	 *         The index of the tick in {@link Axis.tickPositions}.
	 */
	generateTick: function (pos) {
		var ticks = this.ticks;

		if (!ticks[pos]) {
			ticks[pos] = new Tick(this, pos);
		} else {
			ticks[pos].addLabel(); // update labels depending on tick interval
		}
	},

	/**
	 * Render the tick labels to a preliminary position to get their sizes.
	 *
	 * @private
	 */
	getOffset: function () {
		var axis = this,
			chart = axis.chart,
			renderer = chart.renderer,
			options = axis.options,
			tickPositions = axis.tickPositions,
			ticks = axis.ticks,
			horiz = axis.horiz,
			side = axis.side,
			invertedSide = chart.inverted  && !axis.isZAxis ? [1, 0, 3, 2][side] : side,
			hasData,
			showAxis,
			titleOffset = 0,
			titleOffsetOption,
			titleMargin = 0,
			axisTitleOptions = options.title,
			labelOptions = options.labels,
			labelOffset = 0, // reset
			labelOffsetPadded,
			axisOffset = chart.axisOffset,
			clipOffset = chart.clipOffset,
			clip,
			directionFactor = [-1, 1, 1, -1][side],
			className = options.className,
			axisParent = axis.axisParent, // Used in color axis
			lineHeightCorrection,
			tickSize = this.tickSize('tick');

		// For reuse in Axis.render
		hasData = axis.hasData();
		axis.showAxis = showAxis = hasData || pick(options.showEmpty, true);

		// Set/reset staggerLines
		axis.staggerLines = axis.horiz && labelOptions.staggerLines;

		// Create the axisGroup and gridGroup elements on first iteration
		if (!axis.axisGroup) {
			axis.gridGroup = renderer.g('grid')
				.attr({ zIndex: options.gridZIndex || 1 })
				.addClass('highcharts-' + this.coll.toLowerCase() + '-grid ' + (className || ''))
				.add(axisParent);
			axis.axisGroup = renderer.g('axis')
				.attr({ zIndex: options.zIndex || 2 })
				.addClass('highcharts-' + this.coll.toLowerCase() + ' ' + (className || ''))
				.add(axisParent);
			axis.labelGroup = renderer.g('axis-labels')
				.attr({ zIndex: labelOptions.zIndex || 7 })
				.addClass('highcharts-' + axis.coll.toLowerCase() + '-labels ' + (className || ''))
				.add(axisParent);
		}

		if (hasData || axis.isLinked) {

			// Generate ticks
			each(tickPositions, function (pos, i) {
				// i is not used here, but may be used in overrides
				axis.generateTick(pos, i);
			});

			axis.renderUnsquish();


			// Left side must be align: right and right side must have align: left for labels
			if (labelOptions.reserveSpace !== false && (side === 0 || side === 2 ||
					{ 1: 'left', 3: 'right' }[side] === axis.labelAlign || axis.labelAlign === 'center')) {
				each(tickPositions, function (pos) {

					// get the highest offset
					labelOffset = Math.max(
						ticks[pos].getLabelSize(),
						labelOffset
					);
				});
			}

			if (axis.staggerLines) {
				labelOffset *= axis.staggerLines;
				axis.labelOffset = labelOffset * (axis.opposite ? -1 : 1);
			}


		} else { // doesn't have data
			objectEach(ticks, function (tick, n) {
				tick.destroy();
				delete ticks[n];
			});
		}

		if (axisTitleOptions && axisTitleOptions.text && axisTitleOptions.enabled !== false) {
			axis.addTitle(showAxis);

			if (showAxis && axisTitleOptions.reserveSpace !== false) {
				axis.titleOffset = titleOffset =
					axis.axisTitle.getBBox()[horiz ? 'height' : 'width'];
				titleOffsetOption = axisTitleOptions.offset;
				titleMargin = defined(titleOffsetOption) ? 0 : pick(axisTitleOptions.margin, horiz ? 5 : 10);
			}
		}

		// Render the axis line
		axis.renderLine();

		// handle automatic or user set offset
		axis.offset = directionFactor * pick(options.offset, axisOffset[side]);

		axis.tickRotCorr = axis.tickRotCorr || { x: 0, y: 0 }; // polar
		if (side === 0) {
			lineHeightCorrection = -axis.labelMetrics().h;
		} else if (side === 2) {
			lineHeightCorrection = axis.tickRotCorr.y;
		} else {
			lineHeightCorrection = 0;
		}

		// Find the padded label offset
		labelOffsetPadded = Math.abs(labelOffset) + titleMargin;
		if (labelOffset) {
			labelOffsetPadded -= lineHeightCorrection;
			labelOffsetPadded += directionFactor * (horiz ? pick(labelOptions.y, axis.tickRotCorr.y + directionFactor * 8) : labelOptions.x);
		}
		axis.axisTitleMargin = pick(titleOffsetOption, labelOffsetPadded);

		axisOffset[side] = Math.max(
			axisOffset[side],
			axis.axisTitleMargin + titleOffset + directionFactor * axis.offset,
			labelOffsetPadded, // #3027
			hasData && tickPositions.length && tickSize ?
				tickSize[0] + directionFactor * axis.offset :
				0 // #4866
		);

		// Decide the clipping needed to keep the graph inside the plot area and
		// axis lines
		clip = Math.floor(axis.axisLine.strokeWidth() / 2) * 2; // #4308, #4371
		if (options.offset > 0) {
			clip -= options.offset * 2;
		}
		clipOffset[invertedSide] = Math.max(
			clipOffset[invertedSide] || clip,
			clip
		);
	},

	/**
	 * Internal function to get the path for the axis line. Extended for polar
	 * charts.
	 *
	 * @param  {Number} lineWidth
	 *         The line width in pixels.
	 * @return {Array}
	 *         The SVG path definition in array form.
	 */
	getLinePath: function (lineWidth) {
		var chart = this.chart,
			opposite = this.opposite,
			offset = this.offset,
			horiz = this.horiz,
			lineLeft = this.left + (opposite ? this.width : 0) + offset,
			lineTop = chart.chartHeight - this.bottom -
				(opposite ? this.height : 0) + offset;

		if (opposite) {
			lineWidth *= -1; // crispify the other way - #1480, #1687
		}

		return chart.renderer
			.crispLine([
				'M',
				horiz ?
					this.left :
					lineLeft,
				horiz ?
					lineTop :
					this.top,
				'L',
				horiz ?
					chart.chartWidth - this.right :
					lineLeft,
				horiz ?
					lineTop :
					chart.chartHeight - this.bottom
			], lineWidth);
	},

	/**
	 * Render the axis line. Called internally when rendering and redrawing the
	 * axis.
	 */
	renderLine: function () {
		if (!this.axisLine) {
			this.axisLine = this.chart.renderer.path()
				.addClass('highcharts-axis-line')
				.add(this.axisGroup);

			/*= if (build.classic) { =*/
			this.axisLine.attr({
				stroke: this.options.lineColor,
				'stroke-width': this.options.lineWidth,
				zIndex: 7
			});
			/*= } =*/
		}
	},

	/**
	 * Position the axis title.
	 *
	 * @private
	 *
	 * @return {Object}
	 *         X and Y positions for the title.
	 */
	getTitlePosition: function () {
		// compute anchor points for each of the title align options
		var horiz = this.horiz,
			axisLeft = this.left,
			axisTop = this.top,
			axisLength = this.len,
			axisTitleOptions = this.options.title,
			margin = horiz ? axisLeft : axisTop,
			opposite = this.opposite,
			offset = this.offset,
			xOption = axisTitleOptions.x || 0,
			yOption = axisTitleOptions.y || 0,
			axisTitle = this.axisTitle,
			fontMetrics = this.chart.renderer.fontMetrics(
				axisTitleOptions.style && axisTitleOptions.style.fontSize,
				axisTitle
			),
			// The part of a multiline text that is below the baseline of the
			// first line. Subtract 1 to preserve pixel-perfectness from the 
			// old behaviour (v5.0.12), where only one line was allowed.
			textHeightOvershoot = Math.max(
				axisTitle.getBBox(null, 0).height - fontMetrics.h - 1,
				0
			),

			// the position in the length direction of the axis
			alongAxis = {
				low: margin + (horiz ? 0 : axisLength),
				middle: margin + axisLength / 2,
				high: margin + (horiz ? axisLength : 0)
			}[axisTitleOptions.align],

			// the position in the perpendicular direction of the axis
			offAxis = (horiz ? axisTop + this.height : axisLeft) +
				(horiz ? 1 : -1) * // horizontal axis reverses the margin
				(opposite ? -1 : 1) * // so does opposite axes
				this.axisTitleMargin +
				[
					-textHeightOvershoot, // top
					textHeightOvershoot, // right
					fontMetrics.f, // bottom
					-textHeightOvershoot // left
				][this.side];


		return {
			x: horiz ?
				alongAxis + xOption :
				offAxis + (opposite ? this.width : 0) + offset + xOption,
			y: horiz ?
				offAxis + yOption - (opposite ? this.height : 0) + offset :
				alongAxis + yOption
		};
	},

	/**
	 * Render a minor tick into the given position. If a minor tick already 
	 * exists in this position, move it.
	 * 
	 * @param  {number} pos
	 *         The position in axis values.
	 */
	renderMinorTick: function (pos) {
		var slideInTicks = this.chart.hasRendered && isNumber(this.oldMin),
			minorTicks = this.minorTicks;

		if (!minorTicks[pos]) {
			minorTicks[pos] = new Tick(this, pos, 'minor');
		}

		// Render new ticks in old position
		if (slideInTicks && minorTicks[pos].isNew) {
			minorTicks[pos].render(null, true);
		}

		minorTicks[pos].render(null, false, 1);
	},

	/**
	 * Render a major tick into the given position. If a tick already exists
	 * in this position, move it.
	 * 
	 * @param  {number} pos
	 *         The position in axis values.
	 * @param  {number} i
	 *         The tick index.
	 */
	renderTick: function (pos, i) {
		var isLinked = this.isLinked,
			ticks = this.ticks,
			slideInTicks = this.chart.hasRendered && isNumber(this.oldMin);
		
		// Linked axes need an extra check to find out if
		if (!isLinked || (pos >= this.min && pos <= this.max)) {

			if (!ticks[pos]) {
				ticks[pos] = new Tick(this, pos);
			}

			// render new ticks in old position
			if (slideInTicks && ticks[pos].isNew) {
				ticks[pos].render(i, true, 0.1);
			}

			ticks[pos].render(i);
		}
	},

	/**
	 * Render the axis.
	 *
	 * @private
	 */
	render: function () {
		var axis = this,
			chart = axis.chart,
			renderer = chart.renderer,
			options = axis.options,
			isLog = axis.isLog,
			lin2log = axis.lin2log,
			isLinked = axis.isLinked,
			tickPositions = axis.tickPositions,
			axisTitle = axis.axisTitle,
			ticks = axis.ticks,
			minorTicks = axis.minorTicks,
			alternateBands = axis.alternateBands,
			stackLabelOptions = options.stackLabels,
			alternateGridColor = options.alternateGridColor,
			tickmarkOffset = axis.tickmarkOffset,
			axisLine = axis.axisLine,
			showAxis = axis.showAxis,
			animation = animObject(renderer.globalAnimation),
			from,
			to;

		// Reset
		axis.labelEdge.length = 0;
		//axis.justifyToPlot = overflow === 'justify';
		axis.overlap = false;

		// Mark all elements inActive before we go over and mark the active ones
		each([ticks, minorTicks, alternateBands], function (coll) {
			objectEach(coll, function (tick) {
				tick.isActive = false;
			});
		});

		// If the series has data draw the ticks. Else only the line and title
		if (axis.hasData() || isLinked) {

			// minor ticks
			if (axis.minorTickInterval && !axis.categories) {
				each(axis.getMinorTickPositions(), function (pos) {
					axis.renderMinorTick(pos);
				});
			}

			// Major ticks. Pull out the first item and render it last so that
			// we can get the position of the neighbour label. #808.
			if (tickPositions.length) { // #1300
				each(tickPositions, function (pos, i) {
					axis.renderTick(pos, i);
				});
				// In a categorized axis, the tick marks are displayed between labels. So
				// we need to add a tick mark and grid line at the left edge of the X axis.
				if (tickmarkOffset && (axis.min === 0 || axis.single)) {
					if (!ticks[-1]) {
						ticks[-1] = new Tick(axis, -1, null, true);
					}
					ticks[-1].render(-1);
				}

			}

			// alternate grid color
			if (alternateGridColor) {
				each(tickPositions, function (pos, i) {
					to = tickPositions[i + 1] !== undefined ? tickPositions[i + 1] + tickmarkOffset : axis.max - tickmarkOffset; 
					if (i % 2 === 0 && pos < axis.max && to <= axis.max + (chart.polar ? -tickmarkOffset : tickmarkOffset)) { // #2248, #4660
						if (!alternateBands[pos]) {
							alternateBands[pos] = new H.PlotLineOrBand(axis);
						}
						from = pos + tickmarkOffset; // #949
						alternateBands[pos].options = {
							from: isLog ? lin2log(from) : from,
							to: isLog ? lin2log(to) : to,
							color: alternateGridColor
						};
						alternateBands[pos].render();
						alternateBands[pos].isActive = true;
					}
				});
			}

			// custom plot lines and bands
			if (!axis._addedPlotLB) { // only first time
				each((options.plotLines || []).concat(options.plotBands || []), function (plotLineOptions) {
					axis.addPlotBandOrLine(plotLineOptions);
				});
				axis._addedPlotLB = true;
			}

		} // end if hasData

		// Remove inactive ticks
		each([ticks, minorTicks, alternateBands], function (coll) {
			var i,
				forDestruction = [],
				delay = animation.duration,
				destroyInactiveItems = function () {
					i = forDestruction.length;
					while (i--) {
						// When resizing rapidly, the same items may be destroyed in different timeouts,
						// or the may be reactivated
						if (coll[forDestruction[i]] && !coll[forDestruction[i]].isActive) {
							coll[forDestruction[i]].destroy();
							delete coll[forDestruction[i]];
						}
					}

				};

			objectEach(coll, function (tick, pos) {
				if (!tick.isActive) {
					// Render to zero opacity
					tick.render(pos, false, 0);
					tick.isActive = false;
					forDestruction.push(pos);
				}
			});

			// When the objects are finished fading out, destroy them
			syncTimeout(
				destroyInactiveItems, 
				coll === alternateBands || !chart.hasRendered || !delay ? 0 : delay
			);
		});

		// Set the axis line path
		if (axisLine) {
			axisLine[axisLine.isPlaced ? 'animate' : 'attr']({
				d: this.getLinePath(axisLine.strokeWidth())
			});
			axisLine.isPlaced = true;

			// Show or hide the line depending on options.showEmpty
			axisLine[showAxis ? 'show' : 'hide'](true);
		}

		if (axisTitle && showAxis) {
			var titleXy = axis.getTitlePosition();
			if (isNumber(titleXy.y)) {
				axisTitle[axisTitle.isNew ? 'attr' : 'animate'](titleXy);
				axisTitle.isNew = false;
			} else {
				axisTitle.attr('y', -9999);
				axisTitle.isNew = true;
			}
		}

		// Stacked totals:
		if (stackLabelOptions && stackLabelOptions.enabled) {
			axis.renderStackTotals();
		}
		// End stacked totals

		axis.isDirty = false;
	},

	/**
	 * Redraw the axis to reflect changes in the data or axis extremes. Called
	 * internally from {@link Chart#redraw}.
	 *
	 * @private
	 */
	redraw: function () {

		if (this.visible) {
			// render the axis
			this.render();

			// move plot lines and bands
			each(this.plotLinesAndBands, function (plotLine) {
				plotLine.render();
			});
		}

		// mark associated series as dirty and ready for redraw
		each(this.series, function (series) {
			series.isDirty = true;
		});

	},

	// Properties to survive after destroy, needed for Axis.update (#4317,
	// #5773, #5881).
	keepProps: ['extKey', 'hcEvents', 'names', 'series', 'userMax', 'userMin'],
	
	/**
	 * Destroys an Axis instance. See {@link Axis#remove} for the API endpoint
	 * to fully remove the axis.
	 *
	 * @private
	 * @param  {Boolean} keepEvents
	 *         Whether to preserve events, used internally in Axis.update.
	 */
	destroy: function (keepEvents) {
		var axis = this,
			stacks = axis.stacks,
			plotLinesAndBands = axis.plotLinesAndBands,
			plotGroup,
			i;

		// Remove the events
		if (!keepEvents) {
			removeEvent(axis);
		}

		// Destroy each stack total
		objectEach(stacks, function (stack, stackKey) {
			destroyObjectProperties(stack);
			
			stacks[stackKey] = null;
		});

		// Destroy collections
		each([axis.ticks, axis.minorTicks, axis.alternateBands], function (coll) {
			destroyObjectProperties(coll);
		});
		if (plotLinesAndBands) {
			i = plotLinesAndBands.length;
			while (i--) { // #1975
				plotLinesAndBands[i].destroy();
			}
		}

		// Destroy local variables
		each(['stackTotalGroup', 'axisLine', 'axisTitle', 'axisGroup', 'gridGroup', 'labelGroup', 'cross'], function (prop) {
			if (axis[prop]) {
				axis[prop] = axis[prop].destroy();
			}
		});

		// Destroy each generated group for plotlines and plotbands
		for (plotGroup in axis.plotLinesAndBandsGroups) {
			axis.plotLinesAndBandsGroups[plotGroup] = axis.plotLinesAndBandsGroups[plotGroup].destroy();
		}

		// Delete all properties and fall back to the prototype.
		objectEach(axis, function (val, key) {
			if (inArray(key, axis.keepProps) === -1) {
				delete axis[key];
			}
		});
	},

	/**
	 * Internal function to draw a crosshair.
	 *
	 * @param  {PointerEvent} [e]
	 *         The event arguments from the modified pointer event, extended 
	 *         with `chartX` and `chartY`
	 * @param  {Point} [point]
	 *         The Point object if the crosshair snaps to points.
	 */
	drawCrosshair: function (e, point) {

		var path,
			options = this.crosshair,
			snap = pick(options.snap, true),
			pos,
			categorized,
			graphic = this.cross;

		// Use last available event when updating non-snapped crosshairs without
		// mouse interaction (#5287)
		if (!e) {
			e = this.cross && this.cross.e;
		}

		if (
			// Disabled in options
			!this.crosshair ||
			// Snap
			((defined(point) || !snap) === false)
		) {
			this.hideCrosshair();
		} else {

			// Get the path
			if (!snap) {				
				pos = e && (this.horiz ? e.chartX - this.pos : this.len - e.chartY + this.pos);
			} else if (defined(point)) {
				pos = this.isXAxis ? point.plotX : this.len - point.plotY; // #3834
			}

			if (defined(pos)) {
				path = this.getPlotLinePath(
					// First argument, value, only used on radial
					point && (this.isXAxis ? point.x : pick(point.stackY, point.y)),
					null,
					null,
					null,
					pos // Translated position
				) || null; // #3189
			}

			if (!defined(path)) {
				this.hideCrosshair();
				return;
			}

			categorized = this.categories && !this.isRadial;
			
			// Draw the cross
			if (!graphic) {
				this.cross = graphic = this.chart.renderer
					.path()
					.addClass('highcharts-crosshair highcharts-crosshair-' + 
						(categorized ? 'category ' : 'thin ') + options.className)
					.attr({
						zIndex: pick(options.zIndex, 2)
					})
					.add();

				/*= if (build.classic) { =*/
				// Presentational attributes
				graphic.attr({
					'stroke': options.color || (categorized ? color('${palette.highlightColor20}').setOpacity(0.25).get() : '${palette.neutralColor20}'),
					'stroke-width': pick(options.width, 1)
				});
				if (options.dashStyle) {
					graphic.attr({
						dashstyle: options.dashStyle
					});
				}
				/*= } =*/
				
			}

			graphic.show().attr({
				d: path
			});

			if (categorized && !options.width) {
				graphic.attr({
					'stroke-width': this.transA
				});
			}
			this.cross.e = e;
		}
	},

	/**
	 *	Hide the crosshair if visible.
	 */
	hideCrosshair: function () {
		if (this.cross) {
			this.cross.hide();
		}
	}
}); // end Axis

H.Axis = Axis;
export default Axis;<|MERGE_RESOLUTION|>--- conflicted
+++ resolved
@@ -2768,11 +2768,7 @@
 		) || (
 			!horiz && (
 				// #7028
-<<<<<<< HEAD
-				(labelOptions.style && H.pInt(labelOptions.style.width)) ||
-=======
 				(labelOptions.style && parseInt(labelOptions.style.width, 10)) ||
->>>>>>> 6b9e3999
 				(marginLeft && (marginLeft - chart.spacing[3])) ||
 				chart.chartWidth * 0.33
 			)
