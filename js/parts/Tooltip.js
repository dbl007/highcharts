/**
 * (c) 2010-2017 Torstein Honsi
 *
 * License: www.highcharts.com/license
 */
'use strict';
import H from './Globals.js';
import './Utilities.js';
var dateFormat = H.dateFormat,
	each = H.each,
	extend = H.extend,
	format = H.format,
	isNumber = H.isNumber,
	map = H.map,
	merge = H.merge,
	pick = H.pick,
	splat = H.splat,
	syncTimeout = H.syncTimeout,
	timeUnits = H.timeUnits;
/**
 * The tooltip object
 * @param {Object} chart The chart instance
 * @param {Object} options Tooltip options
 */
H.Tooltip = function () {
	this.init.apply(this, arguments);
};

H.Tooltip.prototype = {

	init: function (chart, options) {

		// Save the chart and options
		this.chart = chart;
		this.options = options;

		// List of crosshairs
		this.crosshairs = [];

		// Current values of x and y when animating
		this.now = { x: 0, y: 0 };

		// The tooltip is initially hidden
		this.isHidden = true;



		// Public property for getting the shared state.
		this.split = options.split && !chart.inverted;
		this.shared = options.shared || this.split;

	},

	/**
	 * Destroy the single tooltips in a split tooltip.
	 * If the tooltip is active then it is not destroyed, unless forced to.
	 * @param  {boolean} force Force destroy all tooltips.
	 * @return {undefined}
	 */
	cleanSplit: function (force) {
		each(this.chart.series, function (series) {
			var tt = series && series.tt;
			if (tt) {
				if (!tt.isActive || force) {
					series.tt = tt.destroy();
				} else {
					tt.isActive = false;
				}
			}
		});
	},

	/*= if (!build.classic) { =*/
	/**
	 * In styled mode, apply the default filter for the tooltip drop-shadow. It
	 * needs to have an id specific to the chart, otherwise there will be issues
	 * when one tooltip adopts the filter of a different chart, specifically one
	 * where the container is hidden.
	 */
	applyFilter: function () {
		
		var chart = this.chart;
		chart.renderer.definition({
			tagName: 'filter',
			id: 'drop-shadow-' + chart.index,
			opacity: 0.5,
			children: [{
				tagName: 'feGaussianBlur',
				in: 'SourceAlpha',
				stdDeviation: 1
			}, {
				tagName: 'feOffset',
				dx: 1,
				dy: 1
			}, {
				tagName: 'feComponentTransfer',
				children: [{
					tagName: 'feFuncA',
					type: 'linear',
					slope: 0.3
				}]
			}, {
				tagName: 'feMerge',
				children: [{
					tagName: 'feMergeNode'
				}, {
					tagName: 'feMergeNode',
					in: 'SourceGraphic'
				}]
			}]
		});
		chart.renderer.definition({
			tagName: 'style',
			textContent: '.highcharts-tooltip-' + chart.index + '{' +
				'filter:url(#drop-shadow-' + chart.index + ')' +
			'}'
		});
	},
	/*= } =*/
	

	/**
	 * Create the Tooltip label element if it doesn't exist, then return the
	 * label.
	 */
	getLabel: function () {

		var renderer = this.chart.renderer,
			options = this.options;

		if (!this.label) {
			// Create the label
			if (this.split) {
				this.label = renderer.g('tooltip');
			} else {
				this.label = renderer.label(
						'',
						0,
						0,
						options.shape || 'callout',
						null,
						null,
						options.useHTML,
						null,
						'tooltip'
					)
					.attr({
						padding: options.padding,
						r: options.borderRadius
					});

				/*= if (build.classic) { =*/
				this.label
					.attr({
						'fill': options.backgroundColor,
						'stroke-width': options.borderWidth
					})
					// #2301, #2657
					.css(options.style)
					.shadow(options.shadow);
				/*= } =*/
			}
			
			/*= if (!build.classic) { =*/
			// Apply the drop-shadow filter
			this.applyFilter();
			this.label.addClass('highcharts-tooltip-' + this.chart.index);
			/*= } =*/

			this.label
				.attr({
					zIndex: 8
				})
				.add();
		}
		return this.label;
	},

	update: function (options) {
		this.destroy();
		// Update user options (#6218)
		merge(true, this.chart.options.tooltip.userOptions, options);
		this.init(this.chart, merge(true, this.options, options));
	},

	/**
	 * Destroy the tooltip and its elements.
	 */
	destroy: function () {
		// Destroy and clear local variables
		if (this.label) {
			this.label = this.label.destroy();
		}
		if (this.split && this.tt) {
			this.cleanSplit(this.chart, true);
			this.tt = this.tt.destroy();
		}
		clearTimeout(this.hideTimer);
		clearTimeout(this.tooltipTimeout);
	},

	/**
	 * Provide a soft movement for the tooltip
	 *
	 * @param {Number} x
	 * @param {Number} y
	 * @private
	 */
	move: function (x, y, anchorX, anchorY) {
		var tooltip = this,
			now = tooltip.now,
			animate = tooltip.options.animation !== false &&
				!tooltip.isHidden &&
				// When we get close to the target position, abort animation and
				// land on the right place (#3056)
				(Math.abs(x - now.x) > 1 || Math.abs(y - now.y) > 1),
			skipAnchor = tooltip.followPointer || tooltip.len > 1;

		// Get intermediate values for animation
		extend(now, {
			x: animate ? (2 * now.x + x) / 3 : x,
			y: animate ? (now.y + y) / 2 : y,
			anchorX: skipAnchor ?
				undefined :
				animate ? (2 * now.anchorX + anchorX) / 3 : anchorX,
			anchorY: skipAnchor ?
				undefined :
				animate ? (now.anchorY + anchorY) / 2 : anchorY
		});

		// Move to the intermediate value
		tooltip.getLabel().attr(now);


		// Run on next tick of the mouse tracker
		if (animate) {

			// Never allow two timeouts
			clearTimeout(this.tooltipTimeout);

			// Set the fixed interval ticking for the smooth tooltip
			this.tooltipTimeout = setTimeout(function () {
				// The interval function may still be running during destroy,
				// so check that the chart is really there before calling.
				if (tooltip) {
					tooltip.move(x, y, anchorX, anchorY);
				}
			}, 32);

		}
	},

	/**
	 * Hide the tooltip
	 */
	hide: function (delay) {
		var tooltip = this;
		// disallow duplicate timers (#1728, #1766)
		clearTimeout(this.hideTimer);
		delay = pick(delay, this.options.hideDelay, 500);
		if (!this.isHidden) {
			this.hideTimer = syncTimeout(function () {
				tooltip.getLabel()[delay ? 'fadeOut' : 'hide']();
				tooltip.isHidden = true;
			}, delay);
		}
	},

	/**
	 * Extendable method to get the anchor position of the tooltip
	 * from a point or set of points
	 */
	getAnchor: function (points, mouseEvent) {
		var ret,
			chart = this.chart,
			inverted = chart.inverted,
			plotTop = chart.plotTop,
			plotLeft = chart.plotLeft,
			plotX = 0,
			plotY = 0,
			yAxis,
			xAxis;

		points = splat(points);

		// Pie uses a special tooltipPos
		ret = points[0].tooltipPos;

		// When tooltip follows mouse, relate the position to the mouse
		if (this.followPointer && mouseEvent) {
			if (mouseEvent.chartX === undefined) {
				mouseEvent = chart.pointer.normalize(mouseEvent);
			}
			ret = [
				mouseEvent.chartX - chart.plotLeft,
				mouseEvent.chartY - plotTop
			];
		}
		// When shared, use the average position
		if (!ret) {
			each(points, function (point) {
				yAxis = point.series.yAxis;
				xAxis = point.series.xAxis;
				plotX += point.plotX  +
					(!inverted && xAxis ? xAxis.left - plotLeft : 0);
				plotY += 
					(
						point.plotLow ?
							(point.plotLow + point.plotHigh) / 2 :
							point.plotY
					) +
					(!inverted && yAxis ? yAxis.top - plotTop : 0); // #1151
			});

			plotX /= points.length;
			plotY /= points.length;

			ret = [
				inverted ? chart.plotWidth - plotY : plotX,
				this.shared && !inverted && points.length > 1 && mouseEvent ?
					// place shared tooltip next to the mouse (#424)
					mouseEvent.chartY - plotTop :
					inverted ? chart.plotHeight - plotX : plotY
			];
		}

		return map(ret, Math.round);
	},

	/**
	 * Place the tooltip in a chart without spilling over
	 * and not covering the point it self.
	 */
	getPosition: function (boxWidth, boxHeight, point) {

		var chart = this.chart,
			distance = this.distance,
			ret = {},
			h = point.h || 0, // #4117
			swapped,
			first = ['y', chart.chartHeight, boxHeight,
				point.plotY + chart.plotTop, chart.plotTop,
				chart.plotTop + chart.plotHeight],
			second = ['x', chart.chartWidth, boxWidth,
				point.plotX + chart.plotLeft, chart.plotLeft,
				chart.plotLeft + chart.plotWidth],
			// The far side is right or bottom
			preferFarSide = !this.followPointer && pick(
				point.ttBelow,
				!chart.inverted === !!point.negative
			), // #4984
			
			/**
			 * Handle the preferred dimension. When the preferred dimension is
			 * tooltip on top or bottom of the point, it will look for space
			 * there.
			 */
			firstDimension = function (
				dim,
				outerSize,
				innerSize,
				point,
				min,
				max
			) {
				var roomLeft = innerSize < point - distance,
					roomRight = point + distance + innerSize < outerSize,
					alignedLeft = point - distance - innerSize,
					alignedRight = point + distance;

				if (preferFarSide && roomRight) {
					ret[dim] = alignedRight;
				} else if (!preferFarSide && roomLeft) {
					ret[dim] = alignedLeft;
				} else if (roomLeft) {
					ret[dim] = Math.min(
						max - innerSize,
						alignedLeft - h < 0 ? alignedLeft : alignedLeft - h
					);
				} else if (roomRight) {
					ret[dim] = Math.max(
						min,
						alignedRight + h + innerSize > outerSize ?
							alignedRight :
							alignedRight + h
					);
				} else {
					return false;
				}
			},
			/**
			 * Handle the secondary dimension. If the preferred dimension is
			 * tooltip on top or bottom of the point, the second dimension is to
			 * align the tooltip above the point, trying to align center but
			 * allowing left or right align within the chart box.
			 */
			secondDimension = function (dim, outerSize, innerSize, point) {
				var retVal;

				// Too close to the edge, return false and swap dimensions
				if (point < distance || point > outerSize - distance) {
					retVal = false;
				// Align left/top
				} else if (point < innerSize / 2) {
					ret[dim] = 1;
				// Align right/bottom
				} else if (point > outerSize - innerSize / 2) {
					ret[dim] = outerSize - innerSize - 2;
				// Align center
				} else {
					ret[dim] = point - innerSize / 2;
				}
				return retVal;
			},
			/**
			 * Swap the dimensions
			 */
			swap = function (count) {
				var temp = first;
				first = second;
				second = temp;
				swapped = count;
			},
			run = function () {
				if (firstDimension.apply(0, first) !== false) {
					if (
						secondDimension.apply(0, second) === false &&
						!swapped
					) {
						swap(true);
						run();
					}
				} else if (!swapped) {
					swap(true);
					run();
				} else {
					ret.x = ret.y = 0;
				}
			};

		// Under these conditions, prefer the tooltip on the side of the point
		if (chart.inverted || this.len > 1) {
			swap();
		}
		run();

		return ret;

	},

	/**
	 * In case no user defined formatter is given, this will be used. Note that
	 * the context here is an object holding point, series, x, y etc.
	 *
	 * @returns {String|Array<String>}
	 */
	defaultFormatter: function (tooltip) {
		var items = this.points || splat(this),
			s;

		// Build the header
		s = [tooltip.tooltipFooterHeaderFormatter(items[0])];

		// build the values
		s = s.concat(tooltip.bodyFormatter(items));

		// footer
		s.push(tooltip.tooltipFooterHeaderFormatter(items[0], true));

		return s;
	},

	/**
	 * Refresh the tooltip's text and position.
	 * @param {Object|Array} pointOrPoints Rither a point or an array of points
	 */
	refresh: function (pointOrPoints, mouseEvent) {
		var tooltip = this,
			label,
			options = tooltip.options,
			x,
			y,
			point = pointOrPoints,
			anchor,
			textConfig = {},
			text,
			pointConfig = [],
			formatter = options.formatter || tooltip.defaultFormatter,
			shared = tooltip.shared,
			currentSeries;

		if (!options.enabled) {
			return;
		}

		clearTimeout(this.hideTimer);

		// get the reference point coordinates (pie charts use tooltipPos)
		tooltip.followPointer = splat(point)[0].series.tooltipOptions
			.followPointer;
		anchor = tooltip.getAnchor(point, mouseEvent);
		x = anchor[0];
		y = anchor[1];

		// shared tooltip, array is sent over
		if (shared && !(point.series && point.series.noSharedTooltip)) {
			each(point, function (item) {
				item.setState('hover');

				pointConfig.push(item.getLabelConfig());
			});

			textConfig = {
				x: point[0].category,
				y: point[0].y
			};
			textConfig.points = pointConfig;
			point = point[0];

		// single point tooltip
		} else {
			textConfig = point.getLabelConfig();
		}
		this.len = pointConfig.length; // #6128
		text = formatter.call(textConfig, tooltip);

		// register the current series
		currentSeries = point.series;
		this.distance = pick(currentSeries.tooltipOptions.distance, 16);

		// update the inner HTML
		if (text === false) {
			this.hide();
		} else {

			label = tooltip.getLabel();

			// show it
			if (tooltip.isHidden) {
				label.attr({
					opacity: 1
				}).show();
			}

			// update text
			if (tooltip.split) {
				this.renderSplit(text, pointOrPoints);
			} else {

				// Prevent the tooltip from flowing over the chart box (#6659)
				/*= if (build.classic) { =*/
				if (!options.style.width) {
				/*= } =*/
					label.css({
						width: this.chart.spacingBox.width
					});
				/*= if (build.classic) { =*/
				}
				/*= } =*/

				label.attr({
					text: text && text.join ? text.join('') : text
				});

				// Set the stroke color of the box to reflect the point
				label.removeClass(/highcharts-color-[\d]+/g)
					.addClass(
						'highcharts-color-' +
						pick(point.colorIndex, currentSeries.colorIndex)
					);

				/*= if (build.classic) { =*/
				label.attr({
					stroke: (
						options.borderColor ||
						point.color ||
						currentSeries.color ||
						'${palette.neutralColor60}'
					)
				});
				/*= } =*/

				tooltip.updatePosition({
					plotX: x,
					plotY: y,
					negative: point.negative,
					ttBelow: point.ttBelow,
					h: anchor[2] || 0
				});
			}

			this.isHidden = false;
		}
	},

	/**
	 * Render the split tooltip. Loops over each point's text and adds
	 * a label next to the point, then uses the distribute function to 
	 * find best non-overlapping positions.
	 */
	renderSplit: function (labels, points) {
		var tooltip = this,
			boxes = [],
			chart = this.chart,
			ren = chart.renderer,
			rightAligned = true,
			options = this.options,
			headerHeight = 0,
			tooltipLabel = this.getLabel();

		// Create the individual labels for header and points, ignore footer
		each(labels.slice(0, points.length + 1), function (str, i) {
			if (str !== false) {
				var point = points[i - 1] ||
						// Item 0 is the header. Instead of this, we could also
						// use the crosshair label
						{ isHeader: true, plotX: points[0].plotX },
					owner = point.series || tooltip,
					tt = owner.tt,
					series = point.series || {},
					colorClass = 'highcharts-color-' + pick(
						point.colorIndex,
						series.colorIndex,
						'none'
					),
					target,
					x,
					bBox,
					boxWidth;

				// Store the tooltip referance on the series
				if (!tt) {
					owner.tt = tt = ren.label(null, null, null, 'callout')
						.addClass('highcharts-tooltip-box ' + colorClass)
						.attr({
							'padding': options.padding,
							'r': options.borderRadius,
							/*= if (build.classic) { =*/
							'fill': options.backgroundColor,
							'stroke': (
								options.borderColor ||
								point.color ||
								series.color ||
								'${palette.neutralColor80}'
							),
							'stroke-width': options.borderWidth
							/*= } =*/
						})
						.add(tooltipLabel);
				}

				tt.isActive = true;
				tt.attr({
					text: str
				});
				/*= if (build.classic) { =*/
				tt.css(options.style)
					.shadow(options.shadow);
				/*= } =*/

				// Get X position now, so we can move all to the other side in
				// case of overflow
				bBox = tt.getBBox();
				boxWidth = bBox.width + tt.strokeWidth();
				if (point.isHeader) {
					headerHeight = bBox.height;
					x = Math.max(
						0, // No left overflow
						Math.min(
							point.plotX + chart.plotLeft - boxWidth / 2,
							// No right overflow (#5794)
							chart.chartWidth - boxWidth
						)
					);
				} else {
					x = point.plotX + chart.plotLeft -
						pick(options.distance, 16) - boxWidth;
				}


				// If overflow left, we don't use this x in the next loop
				if (x < 0) {
					rightAligned = false;
				}

				// Prepare for distribution
				target = (point.series && point.series.yAxis &&
					point.series.yAxis.pos) + (point.plotY || 0);
				target -= chart.plotTop;
				boxes.push({
					target: point.isHeader ?
						chart.plotHeight + headerHeight :
						target,
					rank: point.isHeader ? 1 : 0,
					size: owner.tt.getBBox().height + 1,
					point: point,
					x: x,
					tt: tt
				});
			}
		});

		// Clean previous run (for missing points)
		this.cleanSplit();

		// Distribute and put in place
		H.distribute(boxes, chart.plotHeight + headerHeight);
		each(boxes, function (box) {
			var point = box.point,
				series = point.series;

			// Put the label in place
			box.tt.attr({
				visibility: box.pos === undefined ? 'hidden' : 'inherit',
				x: (rightAligned || point.isHeader ? 
					box.x :
					point.plotX + chart.plotLeft + pick(options.distance, 16)),
				y: box.pos + chart.plotTop,
				anchorX: point.isHeader ?
					point.plotX + chart.plotLeft :
					point.plotX + series.xAxis.pos,
				anchorY: point.isHeader ?
					box.pos + chart.plotTop - 15 :
					point.plotY + series.yAxis.pos
			});
		});
	},

	/**
	 * Find the new position and perform the move
	 */
	updatePosition: function (point) {
		var chart = this.chart,
			label = this.getLabel(),
			pos = (this.options.positioner || this.getPosition).call(
				this,
				label.width,
				label.height,
				point
			);

		// do the move
		this.move(
			Math.round(pos.x), 
			Math.round(pos.y || 0), // can be undefined (#3977) 
			point.plotX + chart.plotLeft, 
			point.plotY + chart.plotTop
		);
	},

	/**
	 * Get the optimal date format for a point, based on a range.
	 * @param  {number} range - The time range
	 * @param  {number|Date} date - The date of the point in question
	 * @param  {number} startOfWeek - An integer representing the first day of
	 * the week, where 0 is Sunday
	 * @param  {Object} dateTimeLabelFormats - A map of time units to formats
	 * @return {string} - the optimal date format for a point
	 */
	getDateFormat: function (range, date, startOfWeek, dateTimeLabelFormats) {
		var dateStr = dateFormat('%m-%d %H:%M:%S.%L', date),
			format,
			n,
			blank = '01-01 00:00:00.000',
			strpos = {
				millisecond: 15,
				second: 12,
				minute: 9,
				hour: 6,
				day: 3
			},
			lastN = 'millisecond'; // for sub-millisecond data, #4223
		for (n in timeUnits) {

			// If the range is exactly one week and we're looking at a
			// Sunday/Monday, go for the week format
			if (
				range === timeUnits.week &&
				+dateFormat('%w', date) === startOfWeek &&
				dateStr.substr(6) === blank.substr(6)
			) {
				n = 'week';
				break;
			}

			// The first format that is too great for the range
			if (timeUnits[n] > range) {
				n = lastN;
				break;
			}

			// If the point is placed every day at 23:59, we need to show
			// the minutes as well. #2637.
			if (
				strpos[n] &&
				dateStr.substr(strpos[n]) !== blank.substr(strpos[n])
			) {
				break;
			}

			// Weeks are outside the hierarchy, only apply them on
			// Mondays/Sundays like in the first condition
			if (n !== 'week') {
				lastN = n;
			}
		}

		if (n) {
			format = dateTimeLabelFormats[n];
		}

		return format;
	},

	/**
	 * Get the best X date format based on the closest point range on the axis.
	 */
	getXDateFormat: function (point, options, xAxis) {
		var xDateFormat,
			dateTimeLabelFormats = options.dateTimeLabelFormats,
			closestPointRange = xAxis && xAxis.closestPointRange;

		if (closestPointRange) {
			xDateFormat = this.getDateFormat(
				closestPointRange,
				point.x,
				xAxis.options.startOfWeek,
				dateTimeLabelFormats
			);
		} else {
			xDateFormat = dateTimeLabelFormats.day;
		}

		return xDateFormat || dateTimeLabelFormats.year; // #2546, 2581
	},

	/**
	 * Format the footer/header of the tooltip
	 * #3397: abstraction to enable formatting of footer and header
	 */
	tooltipFooterHeaderFormatter: function (labelConfig, isFooter) {
		var footOrHead = isFooter ? 'footer' : 'header',
			series = labelConfig.series,
			tooltipOptions = series.tooltipOptions,
			xDateFormat = tooltipOptions.xDateFormat,
			xAxis = series.xAxis,
			isDateTime = (
				xAxis &&
				xAxis.options.type === 'datetime' &&
				isNumber(labelConfig.key)
			),
			formatString = tooltipOptions[footOrHead + 'Format'];

		// Guess the best date format based on the closest point distance (#568,
		// #3418)
		if (isDateTime && !xDateFormat) {
			xDateFormat = this.getXDateFormat(
				labelConfig,
				tooltipOptions,
				xAxis
			);
		}

		// Insert the footer date format if any
		if (isDateTime && xDateFormat) {
<<<<<<< HEAD
			each(labelConfig.point.tooltipDateKeys || ['key'], function (key) {
				formatString = formatString.replace(
					'{point.' + key + '}',
					'{point.' + key + ':' + xDateFormat + '}'
				);
			});
=======
			formatString = formatString.replace(
				'{point.key}',
				'{point.key:' + xDateFormat + '}'
			);
>>>>>>> 1a97fbe1
		}

		return format(formatString, {
			point: labelConfig,
			series: series
		});
	},

	/**
	 * Build the body (lines) of the tooltip by iterating over the items and
	 * returning one entry for each item, abstracting this functionality allows
	 * to easily overwrite and extend it.
	 */
	bodyFormatter: function (items) {
		return map(items, function (item) {
			var tooltipOptions = item.series.tooltipOptions;
			return (
				tooltipOptions.pointFormatter ||
				item.point.tooltipFormatter
<<<<<<< HEAD
			).call(
				item.point,
				tooltipOptions[(item.point.formatPrefix || 'point') + 'Format']
			);
=======
			).call(item.point, tooltipOptions.pointFormat);
>>>>>>> 1a97fbe1
		});
	}

};<|MERGE_RESOLUTION|>--- conflicted
+++ resolved
@@ -863,19 +863,12 @@
 
 		// Insert the footer date format if any
 		if (isDateTime && xDateFormat) {
-<<<<<<< HEAD
 			each(labelConfig.point.tooltipDateKeys || ['key'], function (key) {
 				formatString = formatString.replace(
 					'{point.' + key + '}',
 					'{point.' + key + ':' + xDateFormat + '}'
 				);
 			});
-=======
-			formatString = formatString.replace(
-				'{point.key}',
-				'{point.key:' + xDateFormat + '}'
-			);
->>>>>>> 1a97fbe1
 		}
 
 		return format(formatString, {
@@ -895,14 +888,10 @@
 			return (
 				tooltipOptions.pointFormatter ||
 				item.point.tooltipFormatter
-<<<<<<< HEAD
 			).call(
 				item.point,
 				tooltipOptions[(item.point.formatPrefix || 'point') + 'Format']
 			);
-=======
-			).call(item.point, tooltipOptions.pointFormat);
->>>>>>> 1a97fbe1
 		});
 	}
 
