/**
 * Set the default options for column
 */
defaultPlotOptions.column = merge(defaultSeriesOptions, {
	borderColor: '#FFFFFF',
	//borderWidth: 1,
	borderRadius: 0,
	//colorByPoint: undefined,
	groupPadding: 0.2,
	//grouping: true,
	marker: null, // point options are specified in the base options
	pointPadding: 0.1,
	//pointWidth: null,
	minPointLength: 0,
	cropThreshold: 50, // when there are more points, they will not animate out of the chart on xAxis.setExtremes
	pointRange: null, // null means auto, meaning 1 in a categorized axis and least distance between points if not categories
	states: {
		hover: {
			brightness: 0.1,
			shadow: false,
			halo: false
		},
		select: {
			color: '#C0C0C0',
			borderColor: '#000000',
			shadow: false
		}
	},
	dataLabels: {
		align: null, // auto
		verticalAlign: null, // auto
		y: null
	},
	softThreshold: false,
	startFromThreshold: true, // false doesn't work well: http://jsfiddle.net/highcharts/hz8fopan/14/
	stickyTracking: false,
	tooltip: {
		distance: 6
	},
	threshold: 0
});

/**
 * ColumnSeries object
 */
var ColumnSeries = extendClass(Series, {
	type: 'column',
	pointAttrToOptions: { // mapping between SVG attributes and the corresponding options
		stroke: 'borderColor',
		fill: 'color',
		r: 'borderRadius'
	},
	cropShoulder: 0,
	directTouch: true, // When tooltip is not shared, this series (and derivatives) requires direct touch/hover. KD-tree does not apply.
	trackerGroups: ['group', 'dataLabelsGroup'],
	negStacks: true, // use separate negative stacks, unlike area stacks where a negative
		// point is substracted from previous (#1910)

	/**
	 * Initialize the series
	 */
	init: function () {
		Series.prototype.init.apply(this, arguments);

		var series = this,
			chart = series.chart;

		// if the series is added dynamically, force redraw of other
		// series affected by a new column
		if (chart.hasRendered) {
			each(chart.series, function (otherSeries) {
				if (otherSeries.type === series.type) {
					otherSeries.isDirty = true;
				}
			});
		}
	},

	/**
	 * Return the width and x offset of the columns adjusted for grouping, groupPadding, pointPadding,
	 * pointWidth etc.
	 */
	getColumnMetrics: function () {

		var series = this,
			options = series.options,
			chart = series.chart,
			xAxis = series.xAxis,
			yAxis = series.yAxis,
			reversedXAxis = xAxis.reversed,
			stackKey,
			stackGroups = {},
			columnCount = 0;

		// Get the total number of column type series.
		// This is called on every series. Consider moving this logic to a
		// chart.orderStacks() function and call it on init, addSeries and removeSeries
		if (options.grouping === false) {
			columnCount = 1;
		} else {
			each(chart.series, function (otherSeries) {
				var otherOptions = otherSeries.options,
<<<<<<< HEAD
					otherYAxis = otherSeries.yAxis;
				if (otherSeries.type === series.type && (otherSeries.visible || chart.options.chart.ignoreHiddenSeries === false) &&
=======
					otherYAxis = otherSeries.yAxis,
					columnIndex;
				if (otherSeries.type === series.type && otherSeries.visible &&
>>>>>>> fc98b64d
						yAxis.len === otherYAxis.len && yAxis.pos === otherYAxis.pos) {  // #642, #2086
					if (otherOptions.stacking) {
						stackKey = otherSeries.stackKey;
						if (stackGroups[stackKey] === UNDEFINED) {
							stackGroups[stackKey] = columnCount++;
						}
						columnIndex = stackGroups[stackKey];
					} else if (otherOptions.grouping !== false) { // #1162
						columnIndex = columnCount++;
					}
					otherSeries.columnIndex = columnIndex;
				}
			});
		}

		var categoryWidth = mathMin(
				mathAbs(xAxis.transA) * (xAxis.ordinalSlope || options.pointRange || xAxis.closestPointRange || xAxis.tickInterval || 1), // #2610
				xAxis.len // #1535
			),
			groupPadding = categoryWidth * options.groupPadding,
			groupWidth = categoryWidth - 2 * groupPadding,
			pointOffsetWidth = groupWidth / columnCount,
			pointWidth = mathMin(
				options.maxPointWidth || xAxis.len,
				pick(options.pointWidth, pointOffsetWidth * (1 - 2 * options.pointPadding))
			),
			pointPadding = (pointOffsetWidth - pointWidth) / 2,
			colIndex = (series.columnIndex || 0) + (reversedXAxis ? 1 : 0), // #1251, #3737
			pointXOffset = pointPadding + (groupPadding + colIndex *
				pointOffsetWidth - (categoryWidth / 2)) *
				(reversedXAxis ? -1 : 1);

		// Save it for reading in linked series (Error bars particularly)
		series.columnMetrics = {
			width: pointWidth,
			offset: pointXOffset
		};
		return series.columnMetrics;

	},

	/**
	 * Make the columns crisp. The edges are rounded to the nearest full pixel.
	 */
	crispCol: function (x, y, w, h) {
		var chart = this.chart,
			borderWidth = this.borderWidth,
			xCrisp = -(borderWidth % 2 ? 0.5 : 0),
			yCrisp = borderWidth % 2 ? 0.5 : 1,
			right,
			bottom,
			fromTop;

		if (chart.inverted && chart.renderer.isVML) {
			yCrisp += 1;
		}

		// Horizontal. We need to first compute the exact right edge, then round it
		// and compute the width from there.
		right = Math.round(x + w) + xCrisp;
		x = Math.round(x) + xCrisp;
		w = right - x;

		// Vertical
		bottom = Math.round(y + h) + yCrisp;
		fromTop = mathAbs(y) <= 0.5 && bottom > 0.5; // #4504, #4656
		y = Math.round(y) + yCrisp;
		h = bottom - y;

		// Top edges are exceptions
		if (fromTop) {
			y -= 1;
			h += 1;
		}

		return {
			x: x,
			y: y,
			width: w,
			height: h
		};
	},

	/**
	 * Translate each point to the plot area coordinate system and find shape positions
	 */
	translate: function () {
		var series = this,
			chart = series.chart,
			options = series.options,
			borderWidth = series.borderWidth = pick(
				options.borderWidth,
				series.closestPointRange * series.xAxis.transA < 2 ? 0 : 1 // #3635
			),
			yAxis = series.yAxis,
			threshold = options.threshold,
			translatedThreshold = series.translatedThreshold = yAxis.getThreshold(threshold),
			minPointLength = pick(options.minPointLength, 5),
			metrics = series.getColumnMetrics(),
			pointWidth = metrics.width,
			seriesBarW = series.barW = mathMax(pointWidth, 1 + 2 * borderWidth), // postprocessed for border width
			pointXOffset = series.pointXOffset = metrics.offset;

		if (chart.inverted) {
			translatedThreshold -= 0.5; // #3355
		}

		// When the pointPadding is 0, we want the columns to be packed tightly, so we allow individual
		// columns to have individual sizes. When pointPadding is greater, we strive for equal-width
		// columns (#2694).
		if (options.pointPadding) {
			seriesBarW = mathCeil(seriesBarW);
		}

		Series.prototype.translate.apply(series);

		// Record the new values
		each(series.points, function (point) {
			var yBottom = mathMin(pick(point.yBottom, translatedThreshold), 9e4), // #3575
				safeDistance = 999 + mathAbs(yBottom),
				plotY = mathMin(mathMax(-safeDistance, point.plotY), yAxis.len + safeDistance), // Don't draw too far outside plot area (#1303, #2241, #4264)
				barX = point.plotX + pointXOffset,
				barW = seriesBarW,
				barY = mathMin(plotY, yBottom),
				up,
				barH = mathMax(plotY, yBottom) - barY;

			// Handle options.minPointLength
			if (mathAbs(barH) < minPointLength) {
				if (minPointLength) {
					barH = minPointLength;
					up = (!yAxis.reversed && !point.negative) || (yAxis.reversed && point.negative);
					barY = mathAbs(barY - translatedThreshold) > minPointLength ? // stacked
							yBottom - minPointLength : // keep position
							translatedThreshold - (up ? minPointLength : 0); // #1485, #4051
				}
			}

			// Cache for access in polar
			point.barX = barX;
			point.pointWidth = pointWidth;

			// Fix the tooltip on center of grouped columns (#1216, #424, #3648)
			point.tooltipPos = chart.inverted ?
				[yAxis.len + yAxis.pos - chart.plotLeft - plotY, series.xAxis.len - barX - barW / 2, barH] :
				[barX + barW / 2, plotY + yAxis.pos - chart.plotTop, barH];

			// Register shape type and arguments to be used in drawPoints
			point.shapeType = 'rect';
			point.shapeArgs = series.crispCol(barX, barY, barW, barH);
		});

	},

	getSymbol: noop,

	/**
	 * Use a solid rectangle like the area series types
	 */
	drawLegendSymbol: LegendSymbolMixin.drawRectangle,


	/**
	 * Columns have no graph
	 */
	drawGraph: noop,

	/**
	 * Draw the columns. For bars, the series.group is rotated, so the same coordinates
	 * apply for columns and bars. This method is inherited by scatter series.
	 *
	 */
	drawPoints: function () {
		var series = this,
			chart = this.chart,
			options = series.options,
			renderer = chart.renderer,
			animationLimit = options.animationLimit || 250,
			shapeArgs,
			pointAttr;

		// draw the columns
		each(series.points, function (point) {
			var plotY = point.plotY,
				graphic = point.graphic,
				borderAttr;

			if (plotY !== UNDEFINED && !isNaN(plotY) && point.y !== null) {
				shapeArgs = point.shapeArgs;

				borderAttr = defined(series.borderWidth) ? {
					'stroke-width': series.borderWidth
				} : {};

				pointAttr = point.pointAttr[point.selected ? SELECT_STATE : NORMAL_STATE] || series.pointAttr[NORMAL_STATE];

				if (graphic) { // update
					stop(graphic);
					graphic.attr(borderAttr).attr(pointAttr)[chart.pointCount < animationLimit ? 'animate' : 'attr'](merge(shapeArgs)); // #4267

				} else {
					point.graphic = graphic = renderer[point.shapeType](shapeArgs)
						.attr(borderAttr)
						.attr(pointAttr)
						.add(point.group || series.group)
						.shadow(options.shadow, null, options.stacking && !options.borderRadius);
				}

			} else if (graphic) {
				point.graphic = graphic.destroy(); // #1269
			}
		});
	},

	/**
	 * Animate the column heights one by one from zero
	 * @param {Boolean} init Whether to initialize the animation or run it
	 */
	animate: function (init) {
		var series = this,
			yAxis = this.yAxis,
			options = series.options,
			inverted = this.chart.inverted,
			attr = {},
			translatedThreshold;

		if (hasSVG) { // VML is too slow anyway
			if (init) {
				attr.scaleY = 0.001;
				translatedThreshold = mathMin(yAxis.pos + yAxis.len, mathMax(yAxis.pos, yAxis.toPixels(options.threshold)));
				if (inverted) {
					attr.translateX = translatedThreshold - yAxis.len;
				} else {
					attr.translateY = translatedThreshold;
				}
				series.group.attr(attr);

			} else { // run the animation

				attr.scaleY = 1;
				attr[inverted ? 'translateX' : 'translateY'] = yAxis.pos;
				series.group.animate(attr, series.options.animation);

				// delete this function to allow it only once
				series.animate = null;
			}
		}
	},

	/**
	 * Remove this series from the chart
	 */
	remove: function () {
		var series = this,
			chart = series.chart;

		// column and bar series affects other series of the same type
		// as they are either stacked or grouped
		if (chart.hasRendered) {
			each(chart.series, function (otherSeries) {
				if (otherSeries.type === series.type) {
					otherSeries.isDirty = true;
				}
			});
		}

		Series.prototype.remove.apply(series, arguments);
	}
});
seriesTypes.column = ColumnSeries;<|MERGE_RESOLUTION|>--- conflicted
+++ resolved
@@ -100,14 +100,9 @@
 		} else {
 			each(chart.series, function (otherSeries) {
 				var otherOptions = otherSeries.options,
-<<<<<<< HEAD
-					otherYAxis = otherSeries.yAxis;
-				if (otherSeries.type === series.type && (otherSeries.visible || chart.options.chart.ignoreHiddenSeries === false) &&
-=======
 					otherYAxis = otherSeries.yAxis,
 					columnIndex;
 				if (otherSeries.type === series.type && otherSeries.visible &&
->>>>>>> fc98b64d
 						yAxis.len === otherYAxis.len && yAxis.pos === otherYAxis.pos) {  // #642, #2086
 					if (otherOptions.stacking) {
 						stackKey = otherSeries.stackKey;
