--- conflicted
+++ resolved
@@ -783,13 +783,6 @@
             for (i = 1; i < groupPositions.length; i++) {
                 // The grouped gapSize needs to be the largest distance between
                 // the group to capture varying group sizes like months or DST
-<<<<<<< HEAD
-                // crossing (#10000).
-                gapSize = Math.max(
-                    groupPositions[i] - groupPositions[i - 1],
-                    gapSize
-                );
-=======
                 // crossing (#10000). Also check that the gap is not at the
                 // start of a segment.
                 if (
@@ -801,7 +794,6 @@
                         gapSize
                     );
                 }
->>>>>>> 8d62703e
             }
             currentDataGrouping = groupPositions.info;
             currentDataGrouping.gapSize = gapSize;
