--- conflicted
+++ resolved
@@ -16,16 +16,16 @@
 	extend = H.extend,
 	grep = H.grep,
 	hasTouch = H.hasTouch,
-	inArray = H.inArray,
 	isArray = H.isArray,
+	isNumber = H.isNumber,
 	isObject = H.isObject,
 	isTouchDevice = H.isTouchDevice,
 	merge = H.merge,
 	pick = H.pick,
 	removeEvent = H.removeEvent,
+	Scrollbar = H.Scrollbar,
 	Series = H.Series,
 	seriesTypes = H.seriesTypes,
-	svg = H.svg,
 	wrap = H.wrap,
 
 	units = [].concat(defaultDataGroupingUnits), // copy
@@ -129,33 +129,9 @@
 			title: {
 				text: null
 			},
-			tickLength: 0
-		}
-<<<<<<< HEAD
-	},
-	scrollbar: {
-		//enabled: true
-		height: isTouchDevice ? 20 : 14,
-		// trackBorderRadius: 0,
-		barBorderRadius: 0,
-		buttonBorderRadius: 0,
-		liveRedraw: svg && !isTouchDevice,
-		minWidth: 6,
-		/*= if (build.classic) { =*/
-		barBackgroundColor: '#bfc8d1',
-		barBorderColor: '#bfc8d1',
-		barBorderWidth: 1,
-		buttonArrowColor: '#666',
-		buttonBackgroundColor: '#ebe7e8',
-		buttonBorderColor: '#bbb',
-		buttonBorderWidth: 1,
-		rifleColor: '#666',
-		trackBackgroundColor: '#eeeeee',
-		trackBorderColor: '#eeeeee',
-		trackBorderWidth: 1
-		/*= } =*/
-=======
->>>>>>> fae5b77c
+			tickLength: 0,
+			tickWidth: 0
+		}
 	}
 });
 
@@ -163,35 +139,8 @@
  * The Navigator class
  * @param {Object} chart
  */
-<<<<<<< HEAD
-function Scroller(chart) {
+function Navigator(chart) {
 	this.init(chart);
-=======
-function Navigator(chart) {
-	var chartOptions = chart.options,
-		navigatorOptions = chartOptions.navigator,
-		navigatorEnabled = navigatorOptions.enabled,
-		scrollbarOptions = chartOptions.scrollbar,
-		scrollbarEnabled = scrollbarOptions.enabled,
-		height = navigatorEnabled ? navigatorOptions.height : 0,
-		scrollbarHeight = scrollbarEnabled ? scrollbarOptions.height : 0;
-
-	this.handles = [];
-	this.elementsToDestroy = []; // Array containing the elements to destroy when Navigator is destroyed
-
-	this.chart = chart;
-	this.setBaseSeries();
-
-	this.height = height;
-	this.scrollbarHeight = scrollbarHeight;
-	this.scrollbarEnabled = scrollbarEnabled;
-	this.navigatorEnabled = navigatorEnabled;
-	this.navigatorOptions = navigatorOptions;
-	this.outlineHeight = height + scrollbarHeight;
-
-	// Run scroller
-	this.init();
->>>>>>> fae5b77c
 }
 
 Navigator.prototype = {
@@ -251,81 +200,7 @@
 	},
 
 	/**
-<<<<<<< HEAD
-	 * Draw the scrollbar buttons with arrows
-	 * @param {Number} index 0 is left, 1 is right
-	 */
-	drawScrollbarButton: function (index) {
-		var scroller = this,
-			chart = scroller.chart,
-			renderer = chart.renderer,
-			elementsToDestroy = scroller.elementsToDestroy,
-			scrollbarButtons = scroller.scrollbarButtons,
-			scrollbarHeight = scroller.scrollbarHeight,
-			scrollbarOptions = scroller.scrollbarOptions,
-			tempElem;
-
-		if (!scroller.rendered) {
-			scrollbarButtons[index] = renderer.g().add(scroller.scrollbarGroup);
-
-			// Create a rectangle for the scrollbar button
-			tempElem = renderer.rect()
-				.addClass('highcharts-scrollbar-button')
-				.add(scrollbarButtons[index]);
-
-			/*= if (build.classic) { =*/
-			// Presentational attributes
-			tempElem.attr({
-				stroke: scrollbarOptions.buttonBorderColor,
-				'stroke-width': scrollbarOptions.buttonBorderWidth,
-				fill: scrollbarOptions.buttonBackgroundColor
-			});
-			/*= } =*/
-
-			// Place the rectangle based on the rendered stroke width
-			tempElem.attr(tempElem.crisp({
-				x: -0.5,
-				y: -0.5,
-				width: scrollbarHeight + 1, // +1 to compensate for crispifying in rect method
-				height: scrollbarHeight + 1,
-				r: scrollbarOptions.buttonBorderRadius
-			}, tempElem.strokeWidth()));
-					
-			elementsToDestroy.push(tempElem);
-
-			tempElem = renderer
-				.path([
-					'M',
-					scrollbarHeight / 2 + (index ? -1 : 1), scrollbarHeight / 2 - 3,
-					'L',
-					scrollbarHeight / 2 + (index ? -1 : 1), scrollbarHeight / 2 + 3,
-					scrollbarHeight / 2 + (index ? 2 : -2), scrollbarHeight / 2
-				])
-				.addClass('highcharts-scrollbar-arrow')
-				.add(scrollbarButtons[index]);
-
-			/*= if (build.classic) { =*/
-			tempElem.attr({
-				fill: scrollbarOptions.buttonArrowColor
-			});
-			/*= } =*/
-
-			elementsToDestroy.push(tempElem);
-		}
-
-		// adjust the right side button to the varying length of the scroll track
-		if (index) {
-			scrollbarButtons[index].attr({
-				translateX: scroller.scrollerWidth - scrollbarHeight
-			});
-		}
-	},
-
-	/**
-	 * Render the navigator and scroll bar
-=======
 	 * Render the navigator
->>>>>>> fae5b77c
 	 * @param {Number} min X axis value minimum
 	 * @param {Number} max X axis value maximum
 	 * @param {Number} pxMin Pixel value minimum
@@ -343,33 +218,18 @@
 			scrollbarHeight = scroller.scrollbarHeight,
 			xAxis = scroller.xAxis,
 			navigatorOptions = scroller.navigatorOptions,
-<<<<<<< HEAD
-			scrollbarOptions = scroller.scrollbarOptions,
-			scrollbarMinWidth = scrollbarOptions.minWidth,
 			maskInside = navigatorOptions.maskInside,
-=======
->>>>>>> fae5b77c
 			height = scroller.height,
 			top = scroller.top,
 			navigatorEnabled = scroller.navigatorEnabled,
-			outlineWidth,
-			halfOutline,
-			outlineTop,
+			outlineWidth = navigatorOptions.outlineWidth,
+			halfOutline = outlineWidth / 2,
 			zoomedMin,
 			zoomedMax,
 			outlineHeight = scroller.outlineHeight,
-<<<<<<< HEAD
-			barBorderRadius = scrollbarOptions.barBorderRadius,
-			strokeWidth,
-			scrollbarStrokeWidth = scrollbarOptions.barBorderWidth,
-			centerBarX,
-			verb,
-			unionExtremes;
-=======
 			outlineTop = top + halfOutline,
 			rendered = scroller.rendered,
 			verb;
->>>>>>> fae5b77c
 
 		// Don't render the navigator until we have data (#486, #4202, #5172). Don't redraw while moving the handles (#4703).
 		if (!isNumber(min) || !isNumber(max) ||	(scroller.hasDragged && !defined(pxMin))) {
@@ -387,11 +247,7 @@
 		// Get the pixel position of the handles
 		pxMin = pick(pxMin, xAxis.translate(min));
 		pxMax = pick(pxMax, xAxis.translate(max));
-<<<<<<< HEAD
-		if (isNaN(pxMin) || Math.abs(pxMin) === Infinity) { // Verify (#1851, #2238)
-=======
-		if (!isNumber(pxMin) || mathAbs(pxMin) === Infinity) { // Verify (#1851, #2238)
->>>>>>> fae5b77c
+		if (!isNumber(pxMin) || Math.abs(pxMin) === Infinity) { // Verify (#1851, #2238)
 			pxMin = 0;
 			pxMax = scrollerWidth;
 		}
@@ -408,7 +264,6 @@
 		scroller.range = scroller.zoomedMax - scroller.zoomedMin;
 		zoomedMax = Math.round(scroller.zoomedMax);
 		zoomedMin = Math.round(scroller.zoomedMin);
-		range = zoomedMax - zoomedMin;
 
 		if (!rendered) {
 
@@ -453,76 +308,10 @@
 					/*= } =*/
 					.add(navigatorGroup);
 			}
-<<<<<<< HEAD
-
-			if (scrollbarEnabled) {
-
-				// draw the scrollbar group
-				scroller.scrollbarGroup = scrollbarGroup = renderer.g('scrollbar').add();
-
-				// the scrollbar track
-				scroller.scrollbarTrack = scrollbarTrack = renderer.rect()
-					.addClass('highcharts-scrollbar-track')
-					.attr({
-						x: 0,
-						r: scrollbarOptions.trackBorderRadius || 0,
-						height: scrollbarHeight
-					}).add(scrollbarGroup);
-				/*= if (build.classic) { =*/
-				scroller.scrollbarTrack.attr({
-					fill: scrollbarOptions.trackBackgroundColor,
-					stroke: scrollbarOptions.trackBorderColor,
-					'stroke-width': scrollbarOptions.trackBorderWidth
-				});
-				/*= } =*/
-				strokeWidth = scroller.scrollbarTrack.strokeWidth();
-				scroller.scrollbarTrack.attr({
-					y: -strokeWidth % 2 / 2
-				});
-
-				
-				// the scrollbar itself
-				scroller.scrollbar = scrollbar = renderer.rect()
-					.addClass('highcharts-scrollbar-thumb')
-					.attr({
-						height: scrollbarHeight,
-						r: barBorderRadius
-					})
-					.add(scrollbarGroup);
-
-				scroller.scrollbarRifles = renderer.path()
-					.addClass('highcharts-scrollbar-rifles')
-					.add(scrollbarGroup);
-
-				/*= if (build.classic) { =*/
-				scrollbar.attr({
-					fill: scrollbarOptions.barBackgroundColor,
-					stroke: scrollbarOptions.barBorderColor,
-					'stroke-width': scrollbarOptions.barBorderWidth
-				});
-				scroller.scrollbarRifles.attr({
-					stroke: scrollbarOptions.rifleColor,
-					'stroke-width': 1
-				});
-				/*= } =*/
-			}
-=======
->>>>>>> fae5b77c
-		}
-
-		// Get rendered strokes
-		scrollbarStrokeWidth = scrollbar.strokeWidth();
+		}
 
 		// place elements
-<<<<<<< HEAD
-		verb = chart.isResizing ? 'animate' : 'attr';
-		outlineWidth = scroller.outline.strokeWidth();
-		halfOutline = outlineWidth / 2;
-		outlineTop = top + halfOutline;
-
-=======
 		verb = rendered ? 'animate' : 'attr';
->>>>>>> fae5b77c
 		if (navigatorEnabled) {
 			scroller.leftShade[verb](navigatorOptions.maskInside ? {
 				x: navigatorLeft + zoomedMin,
@@ -566,65 +355,10 @@
 			scroller.drawHandle(zoomedMax + halfOutline, 1);
 		}
 
-<<<<<<< HEAD
-		// draw the scrollbar
-		if (scrollbarEnabled && scrollbarGroup) {
-
-			// draw the buttons
-			scroller.drawScrollbarButton(0);
-			scroller.drawScrollbarButton(1);
-
-			scrollbarGroup[verb]({
-				translateX: scrollerLeft,
-				translateY: Math.round(outlineTop + height)
-			});
-
-			scrollbarTrack[verb]({
-				width: scrollerWidth
-			});
-
-			// prevent the scrollbar from drawing to small (#1246)
-			scrX = scrollbarHeight + zoomedMin;
-			scrWidth = range - scrollbarStrokeWidth;
-			if (scrWidth < scrollbarMinWidth) {
-				scrollbarPad = (scrollbarMinWidth - scrWidth) / 2;
-				scrWidth = scrollbarMinWidth;
-				scrX -= scrollbarPad;
-			}
-			scroller.scrollbarPad = scrollbarPad;
-			scrollbar[verb]({
-				x: Math.floor(scrX) + (scrollbarStrokeWidth % 2 / 2),
-				y: -scrollbarStrokeWidth % 2 / 2,
-				width: scrWidth
-			});
-
-			centerBarX = scrollbarHeight + zoomedMin + range / 2 - 0.5;
-
-			scroller.scrollbarRifles
-				.attr({
-					visibility: range > 12 ? 'visible' : 'hidden'
-				})[verb]({
-					d: [
-						'M',
-						centerBarX - 3, scrollbarHeight / 4,
-						'L',
-						centerBarX - 3, 2 * scrollbarHeight / 3,
-						'M',
-						centerBarX, scrollbarHeight / 4,
-						'L',
-						centerBarX, 2 * scrollbarHeight / 3,
-						'M',
-						centerBarX + 3, scrollbarHeight / 4,
-						'L',
-						centerBarX + 3, 2 * scrollbarHeight / 3
-					]
-				});
-=======
 		if (scroller.scrollbar) {
 			// Keep scale 0-1
 			scroller.scrollbar.position(scroller.scrollerLeft, scroller.top + scroller.height, scroller.scrollerWidth, scroller.scrollbarHeight);
 			scroller.scrollbar.setRange(zoomedMin / navigatorWidth, zoomedMax / navigatorWidth);
->>>>>>> fae5b77c
 		}
 		scroller.rendered = true;
 	},
@@ -724,12 +458,8 @@
 		this.outlineHeight = height + scrollbarHeight;
 
 		var scroller = this,
-			chart = scroller.chart,
 			xAxis,
 			yAxis,
-			scrollbarHeight = scroller.scrollbarHeight,
-			navigatorOptions = scroller.navigatorOptions,
-			height = scroller.height,
 			top = scroller.top,
 			dragOffset,
 			baseSeries = scroller.baseSeries;
@@ -759,22 +489,14 @@
 			if (chartY > top && chartY < top + height) { // we're vertically inside the navigator
 
 				// grab the left handle
-<<<<<<< HEAD
-				if (isOnNavigator && Math.abs(chartX - zoomedMin - navigatorLeft) < handleSensitivity) {
-=======
-				if (math.abs(chartX - zoomedMin - navigatorLeft) < handleSensitivity) {
->>>>>>> fae5b77c
+				if (Math.abs(chartX - zoomedMin - navigatorLeft) < handleSensitivity) {
 					scroller.grabbedLeft = true;
 					scroller.otherHandlePos = zoomedMax;
 					scroller.fixedExtreme = baseXAxis.max;
 					chart.fixedRange = null;
 
 				// grab the right handle
-<<<<<<< HEAD
-				} else if (isOnNavigator && Math.abs(chartX - zoomedMax - navigatorLeft) < handleSensitivity) {
-=======
-				} else if (math.abs(chartX - zoomedMax - navigatorLeft) < handleSensitivity) {
->>>>>>> fae5b77c
+				} else if (Math.abs(chartX - zoomedMax - navigatorLeft) < handleSensitivity) {
 					scroller.grabbedRight = true;
 					scroller.otherHandlePos = zoomedMin;
 					scroller.fixedExtreme = baseXAxis.min;
@@ -1198,11 +920,7 @@
 		if (stickToMax) {
 			newMax = baseDataMax;
 			if (!stickToMin) { // if stickToMin is true, the new min value is set above
-<<<<<<< HEAD
-				newMin = Math.max(newMax - range, navigatorSeries.xData[0]);
-=======
-				newMin = mathMax(newMax - range, navigatorSeries ? navigatorSeries.xData[0] : -Number.MAX_VALUE);
->>>>>>> fae5b77c
+				newMin = Math.ax(newMax - range, navigatorSeries ? navigatorSeries.xData[0] : -Number.MAX_VALUE);
 			}
 		}
 
@@ -1218,12 +936,6 @@
 		this.stickToMin = this.stickToMax = null;
 	},
 
-<<<<<<< HEAD
-			scroller.render(
-				Math.max(baseMin, baseDataMin),
-				Math.min(baseMax, baseDataMax)
-			);
-=======
 	/**
 	 * Handler for updated data on the base series. When data is modified, the navigator series
 	 * must reflect it. This is called from the Chart.redraw function before axis and series 
@@ -1252,7 +964,6 @@
 			if (navigatorSeries.graph && baseSeries.graph) {
 				navigatorSeries.graph.shift = baseSeries.graph.shift;
 			}
->>>>>>> fae5b77c
 		}
 	},
 
@@ -1282,22 +993,12 @@
 		}
 
 		// Destroy properties
-<<<<<<< HEAD
-		each(['series', 'xAxis', 'yAxis', 'leftShade', 'rightShade', 'outline', 'scrollbarTrack',
-				'scrollbarRifles', 'scrollbarGroup', 'scrollbar', 'navigatorGroup'], function (prop) {
-			if (scroller[prop] && scroller[prop].destroy) {
-				scroller[prop] = scroller[prop].destroy();
-			}
-		});
-		scroller.rendered = null;
-=======
 		each([scroller.scrollbar, scroller.xAxis, scroller.yAxis, scroller.leftShade, scroller.rightShade, scroller.outline], function (prop) {
 			if (prop && prop.destroy) {
 				prop.destroy();
 			}
 		});
 		scroller.xAxis = scroller.yAxis = scroller.leftShade = scroller.rightShade = scroller.outline = null;
->>>>>>> fae5b77c
 
 		// Destroy elements in collection
 		each([scroller.handles, scroller.elementsToDestroy], function (coll) {
@@ -1306,12 +1007,7 @@
 	}
 };
 
-<<<<<<< HEAD
-H.Scroller = Scroller;
-
-=======
 Highcharts.Navigator = Navigator;
->>>>>>> fae5b77c
 
 /**
  * For Stock charts, override selection zooming with some special features because
@@ -1361,11 +1057,7 @@
 	addEvent(this, 'beforeRender', function () {
 		var options = this.options;
 		if (options.navigator.enabled || options.scrollbar.enabled) {
-<<<<<<< HEAD
-			this.scroller = this.navigator = new Scroller(this);
-=======
 			this.scroller = new Navigator(this);
->>>>>>> fae5b77c
 		}
 	});
 
@@ -1383,12 +1075,7 @@
 });
 
 /* ****************************************************************************
-<<<<<<< HEAD
- * End Scroller code														  *
- *****************************************************************************/
-
-}(Highcharts));
-=======
  * End Navigator code														  *
  *****************************************************************************/
->>>>>>> fae5b77c
+
+}(Highcharts));