--- conflicted
+++ resolved
@@ -488,11 +488,8 @@
 			visibility,
 			rankArr,
 			i = 2,
-<<<<<<< HEAD
+			j,
 			overflow = [0, 0, 0, 0], // top, right, bottom, left
-			j;
-=======
-			j,
 			sort = function (a, b) {
 				return b.y - a.y;
 			},
@@ -501,7 +498,6 @@
 					return (b.angle - a.angle) * sign;
 				});
 			};
->>>>>>> e613acda
 
 		// get out if not enabled
 		if (!options.enabled && !series._hasPointLabels) {
