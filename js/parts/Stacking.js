(function (H) {
	var Axis = H.Axis,
		Chart = H.Chart,
		correctFloat = H.correctFloat,
		defined = H.defined,
		destroyObjectProperties = H.destroyObjectProperties,
		each = H.each,
		format = H.format,
		pick = H.pick,
		Series = H.Series;
/**
 * The class for stack items
 */
function StackItem(axis, options, isNegative, x, stackOption) {

	var inverted = axis.chart.inverted;

	this.axis = axis;

	// Tells if the stack is negative
	this.isNegative = isNegative;

	// Save the options to be able to style the label
	this.options = options;

	// Save the x value to be able to position the label later
	this.x = x;

	// Initialize total value
	this.total = null;

	// This will keep each points' extremes stored by series.index and point index
	this.points = {};

	// Save the stack option on the series configuration object, and whether to treat it as percent
	this.stack = stackOption;

	// The align options and text align varies on whether the stack is negative and
	// if the chart is inverted or not.
	// First test the user supplied value, then use the dynamic.
	this.alignOptions = {
		align: options.align || (inverted ? (isNegative ? 'left' : 'right') : 'center'),
		verticalAlign: options.verticalAlign || (inverted ? 'middle' : (isNegative ? 'bottom' : 'top')),
		y: pick(options.y, inverted ? 4 : (isNegative ? 14 : -6)),
		x: pick(options.x, inverted ? (isNegative ? -6 : 6) : 0)
	};

	this.textAlign = options.textAlign || (inverted ? (isNegative ? 'right' : 'left') : 'center');
}

StackItem.prototype = {
	destroy: function () {
		destroyObjectProperties(this, this.axis);
	},

	/**
	 * Renders the stack total label and adds it to the stack label group.
	 */
	render: function (group) {
		var options = this.options,
			formatOption = options.format,
			str = formatOption ?
				format(formatOption, this) :
				options.formatter.call(this);  // format the text in the label

		// Change the text to reflect the new total and set visibility to hidden in case the serie is hidden
		if (this.label) {
<<<<<<< HEAD
			this.label.attr({text: str, visibility: 'hidden'});
=======
			this.label.attr({ text: str, visibility: 'hidden' });
>>>>>>> df0e951f
		// Create new label
		} else {
			this.label =
				this.axis.chart.renderer.text(str, null, null, options.useHTML)		// dummy positions, actual position updated with setOffset method in columnseries
					.css(options.style)				// apply style
					.attr({
						align: this.textAlign,				// fix the text-anchor
						rotation: options.rotation,	// rotation
						visibility: 'hidden'					// hidden until setOffset is called
					})				
					.add(group);							// add to the labels-group
		}
	},

	/**
	 * Sets the offset that the stack has from the x value and repositions the label.
	 */
	setOffset: function (xOffset, xWidth) {
		var stackItem = this,
			axis = stackItem.axis,
			chart = axis.chart,
			inverted = chart.inverted,
			reversed = axis.reversed,
			neg = (this.isNegative && !reversed) || (!this.isNegative && reversed), // #4056
			y = axis.translate(axis.usePercentage ? 100 : this.total, 0, 0, 0, 1), // stack value translated mapped to chart coordinates
			yZero = axis.translate(0),						// stack origin
			h = Math.abs(y - yZero),							// stack height
			x = chart.xAxis[0].translate(this.x) + xOffset,	// stack x position
			plotHeight = chart.plotHeight,
			stackBox = {	// this is the box for the complete stack
				x: inverted ? (neg ? y : y - h) : x,
				y: inverted ? plotHeight - x - xWidth : (neg ? (plotHeight - y - h) : plotHeight - y),
				width: inverted ? h : xWidth,
				height: inverted ? xWidth : h
			},
			label = this.label,
			alignAttr;

		if (label) {
			label.align(this.alignOptions, null, stackBox);	// align the label to the box

			// Set visibility (#678)
			alignAttr = label.alignAttr;
			label[this.options.crop === false || chart.isInsidePlot(alignAttr.x, alignAttr.y) ? 'show' : 'hide'](true);
		}
	}
};

/**
 * Generate stacks for each series and calculate stacks total values
 */
Chart.prototype.getStacks = function () {
	var chart = this;

	// reset stacks for each yAxis
	each(chart.yAxis, function (axis) {
		if (axis.stacks && axis.hasVisibleSeries) {
			axis.oldStacks = axis.stacks;
		}
	});

	each(chart.series, function (series) {
		if (series.options.stacking && (series.visible === true || chart.options.chart.ignoreHiddenSeries === false)) {
			series.stackKey = series.type + pick(series.options.stack, '');
		}
	});
};


// Stacking methods defined on the Axis prototype

/**
 * Build the stacks from top down
 */
Axis.prototype.buildStacks = function () {
	var series = this.series,
		reversedStacks = pick(this.options.reversedStacks, true),
		i = series.length;
	if (!this.isXAxis) {
		this.usePercentage = false;
		while (i--) {
			series[reversedStacks ? i : series.length - i - 1].setStackedPoints();
		}
		// Loop up again to compute percent stack
		if (this.usePercentage) {
			for (i = 0; i < series.length; i++) {
				series[i].setPercentStacks();
			}
		}
	}
};

Axis.prototype.renderStackTotals = function () {
	var axis = this,
		chart = axis.chart,
		renderer = chart.renderer,
		stacks = axis.stacks,
		stackKey,
		oneStack,
		stackCategory,
		stackTotalGroup = axis.stackTotalGroup;

	// Create a separate group for the stack total labels
	if (!stackTotalGroup) {
		axis.stackTotalGroup = stackTotalGroup =
			renderer.g('stack-labels')
				.attr({
					visibility: 'visible',
					zIndex: 6
				})
				.add();
	}

	// plotLeft/Top will change when y axis gets wider so we need to translate the
	// stackTotalGroup at every render call. See bug #506 and #516
	stackTotalGroup.translate(chart.plotLeft, chart.plotTop);

	// Render each stack total
	for (stackKey in stacks) {
		oneStack = stacks[stackKey];
		for (stackCategory in oneStack) {
			oneStack[stackCategory].render(stackTotalGroup);
		}
	}
};

/**
 * Set all the stacks to initial states and destroy unused ones.
 */
Axis.prototype.resetStacks = function () {
	var stacks = this.stacks,
		type,
		i;
	if (!this.isXAxis) {
		for (type in stacks) {
			for (i in stacks[type]) {

				// Clean up memory after point deletion (#1044, #4320)
				if (stacks[type][i].touched < this.stacksTouched) {
					stacks[type][i].destroy();
					delete stacks[type][i];

				// Reset stacks
				} else {
					stacks[type][i].total = null;
					stacks[type][i].cum = 0;
				}
			}
		}
	}
};

Axis.prototype.cleanStacks = function () {
	var stacks, type, i;

	if (!this.isXAxis) {
		if (this.oldStacks) {
			stacks = this.stacks = this.oldStacks;
		}

		// reset stacks
		for (type in stacks) {
			for (i in stacks[type]) {
				stacks[type][i].cum = stacks[type][i].total;
			}
		}
	}
};


// Stacking methods defnied for Series prototype

/**
 * Adds series' points value to corresponding stack
 */
Series.prototype.setStackedPoints = function () {
	if (!this.options.stacking || (this.visible !== true && this.chart.options.chart.ignoreHiddenSeries !== false)) {
		return;
	}

	var series = this,
		xData = series.processedXData,
		yData = series.processedYData,
		stackedYData = [],
		yDataLength = yData.length,
		seriesOptions = series.options,
		threshold = seriesOptions.threshold,
		stackThreshold = seriesOptions.startFromThreshold ? threshold : 0,
		stackOption = seriesOptions.stack,
		stacking = seriesOptions.stacking,
		stackKey = series.stackKey,
		negKey = '-' + stackKey,
		negStacks = series.negStacks,
		yAxis = series.yAxis,
		stacks = yAxis.stacks,
		oldStacks = yAxis.oldStacks,
		stackIndicator,
		isNegative,
		stack,
		other,
		key,
		pointKey,
		i,
		x,
		y;


	yAxis.stacksTouched += 1;

	// loop over the non-null y values and read them into a local array
	for (i = 0; i < yDataLength; i++) {
		x = xData[i];
		y = yData[i];
		stackIndicator = series.getStackIndicator(stackIndicator, x, series.index);
		pointKey = stackIndicator.key;
		// Read stacked values into a stack based on the x value,
		// the sign of y and the stack key. Stacking is also handled for null values (#739)
		isNegative = negStacks && y < (stackThreshold ? 0 : threshold);
		key = isNegative ? negKey : stackKey;

		// Create empty object for this stack if it doesn't exist yet
		if (!stacks[key]) {
			stacks[key] = {};
		}

		// Initialize StackItem for this x
		if (!stacks[key][x]) {
			if (oldStacks[key] && oldStacks[key][x]) {
				stacks[key][x] = oldStacks[key][x];
				stacks[key][x].total = null;
			} else {
				stacks[key][x] = new StackItem(yAxis, yAxis.options.stackLabels, isNegative, x, stackOption);
			}
		}

		// If the StackItem doesn't exist, create it first
		stack = stacks[key][x];
		//stack.points[pointKey] = [stack.cum || stackThreshold];
		stack.points[pointKey] = [pick(stack.cum, stackThreshold)];
		stack.touched = yAxis.stacksTouched;


		// Add value to the stack total
		if (stacking === 'percent') {

			// Percent stacked column, totals are the same for the positive and negative stacks
			other = isNegative ? stackKey : negKey;
			if (negStacks && stacks[other] && stacks[other][x]) {
				other = stacks[other][x];
				stack.total = other.total = Math.max(other.total, stack.total) + Math.abs(y) || 0;

			// Percent stacked areas
			} else {
				stack.total = correctFloat(stack.total + (Math.abs(y) || 0));
			}
		} else {
			stack.total = correctFloat(stack.total + (y || 0));
		}

		stack.cum = pick(stack.cum, stackThreshold) + (y || 0);

		stack.points[pointKey].push(stack.cum);
		stackedYData[i] = stack.cum;

	}

	if (stacking === 'percent') {
		yAxis.usePercentage = true;
	}

	this.stackedYData = stackedYData; // To be used in getExtremes

	// Reset old stacks
	yAxis.oldStacks = {};
};

/**
 * Iterate over all stacks and compute the absolute values to percent
 */
Series.prototype.setPercentStacks = function () {
	var series = this,
		stackKey = series.stackKey,
		stacks = series.yAxis.stacks,
		processedXData = series.processedXData,
		stackIndicator;

	each([stackKey, '-' + stackKey], function (key) {
		var i = processedXData.length,
			x,
			stack,
			pointExtremes,
			totalFactor;

		while (i--) {
			x = processedXData[i];
			stackIndicator = series.getStackIndicator(stackIndicator, x, series.index);
			stack = stacks[key] && stacks[key][x];
			pointExtremes = stack && stack.points[stackIndicator.key];
			if (pointExtremes) {
				totalFactor = stack.total ? 100 / stack.total : 0;
				pointExtremes[0] = correctFloat(pointExtremes[0] * totalFactor); // Y bottom value
				pointExtremes[1] = correctFloat(pointExtremes[1] * totalFactor); // Y value
				series.stackedYData[i] = pointExtremes[1];
			}
		}
	});
};

/**
* Get stack indicator, according to it's x-value, to determine points with the same x-value
*/
Series.prototype.getStackIndicator = function (stackIndicator, x, index) {
	if (!defined(stackIndicator) || stackIndicator.x !== x) {
		stackIndicator = {
			x: x,
			index: 0
		};
	} else {
		stackIndicator.index++;
	}

	stackIndicator.key = [index, x, stackIndicator.index].join(',');

	return stackIndicator;
};

	return H;
}(Highcharts));<|MERGE_RESOLUTION|>--- conflicted
+++ resolved
@@ -65,11 +65,7 @@
 
 		// Change the text to reflect the new total and set visibility to hidden in case the serie is hidden
 		if (this.label) {
-<<<<<<< HEAD
-			this.label.attr({text: str, visibility: 'hidden'});
-=======
 			this.label.attr({ text: str, visibility: 'hidden' });
->>>>>>> df0e951f
 		// Create new label
 		} else {
 			this.label =
