--- conflicted
+++ resolved
@@ -74,13 +74,8 @@
 					.attr({
 						align: this.textAlign,				// fix the text-anchor
 						rotation: options.rotation,	// rotation
-<<<<<<< HEAD
 						visibility: 'hidden'					// hidden until setOffset is called
 					})				
-=======
-						visibility: HIDDEN					// hidden until setOffset is called
-					})
->>>>>>> 806e78df
 					.add(group);							// add to the labels-group
 		}
 	},
