/**
 * (c) 2010-2017 Torstein Honsi
 *
 * License: www.highcharts.com/license
 */
/* eslint max-len: 0 */
'use strict';
import H from './Globals.js';
import './Utilities.js';
import './Series.js';
import './SvgRenderer.js';
import onSeriesMixin from '../mixins/on-series.js';
var addEvent = H.addEvent,
	each = H.each,
	merge = H.merge,
	noop = H.noop,
	Renderer = H.Renderer,
	Series = H.Series,
	seriesType = H.seriesType,
	SVGRenderer = H.SVGRenderer,
	TrackerMixin = H.TrackerMixin,
	VMLRenderer = H.VMLRenderer,
	symbols = SVGRenderer.prototype.symbols;

/**
 * The Flags series.
 *
 * @constructor seriesTypes.flags
 * @augments seriesTypes.column
 */
/**
 * Flags are used to mark events in stock charts. They can be added on the
 * timeline, or attached to a specific series.
 *
 * @sample       stock/demo/flags-general/ Flags on a line series
 * @extends      {plotOptions.column}
 * @excluding    animation,borderColor,borderRadius,borderWidth,colorByPoint,
 *               dataGrouping,pointPadding,pointWidth,turboThreshold
 * @product      highstock
 * @optionparent plotOptions.flags
 */
seriesType('flags', 'column', {

	/**
	 * In case the flag is placed on a series, on what point key to place
	 * it. Line and columns have one key, `y`. In range or OHLC-type series,
	 * however, the flag can optionally be placed on the `open`, `high`,
	 *  `low` or `close` key.
	 * 
	 * @validvalue ["y", "open", "high", "low", "close"]
	 * @type       {String}
	 * @sample     {highstock} stock/plotoptions/flags-onkey/
	 *             Range series, flag on high
	 * @default    y
	 * @since      4.2.2
	 * @product    highstock
	 * @apioption  plotOptions.flags.onKey
	 */

	/**
	 * The id of the series that the flags should be drawn on. If no id
	 * is given, the flags are drawn on the x axis.
	 * 
	 * @type      {String}
	 * @sample    {highstock} stock/plotoptions/flags/
	 *            Flags on series and on x axis
	 * @default   undefined
	 * @product   highstock
	 * @apioption plotOptions.flags.onSeries
	 */
	
	pointRange: 0, // #673

	/**
	 * Whether the flags are allowed to overlap sideways. If `false`, the flags
	 * are moved sideways using an algorithm that seeks to place every flag as
	 * close as possible to its original position.
	 *
	 * @sample {highstock} stock/plotoptions/flags-allowoverlapx
	 *         Allow sideways overlap
	 * @since  6.0.4
	 */
	allowOverlapX: false,

	/**
	 * The shape of the marker. Can be one of "flag", "circlepin", "squarepin",
	 * or an image on the format `url(/path-to-image.jpg)`. Individual
	 * shapes can also be set for each point.
	 * 
	 * @validvalue ["flag", "circlepin", "squarepin"]
	 * @sample     {highstock} stock/plotoptions/flags/ Different shapes
	 * @product    highstock
	 */
	shape: 'flag',

	/**
	 * When multiple flags in the same series fall on the same value, this
	 * number determines the vertical offset between them.
	 * 
	 * @sample  {highstock} stock/plotoptions/flags-stackdistance/
	 *          A greater stack distance
	 * @product highstock
	 */
	stackDistance: 12,

	/**
	 * Text alignment for the text inside the flag.
	 * 
	 * @validvalue ["left", "center", "right"]
	 * @since      5.0.0
	 * @product    highstock
	 */
	textAlign: 'center',

	/**
	 * Specific tooltip options for flag series. Flag series tooltips are
	 * different from most other types in that a flag doesn't have a data
	 * value, so the tooltip rather displays the `text` option for each
	 * point.
	 * 
	 * @type      {Object}
	 * @extends   plotOptions.series.tooltip
	 * @excluding changeDecimals,valueDecimals,valuePrefix,valueSuffix
	 * @product   highstock
	 */
	tooltip: {
		pointFormat: '{point.text}<br/>'
	},

	threshold: null,

	/**
	 * The text to display on each flag. This can be defined on series level,
	 *  or individually for each point. Defaults to `"A"`.
	 *
	 * @type      {String}
	 * @default   A
	 * @product   highstock
	 * @apioption plotOptions.flags.title
	 */

	/**
	 * The y position of the top left corner of the flag relative to either
	 * the series (if onSeries is defined), or the x axis. Defaults to
	 * `-30`.
	 *
	 * @product highstock
	 */
	y: -30,

	/**
	 * Whether to use HTML to render the flag texts. Using HTML allows for
	 * advanced formatting, images and reliable bi-directional text rendering.
	 * Note that exported images won't respect the HTML, and that HTML
	 * won't respect Z-index settings.
	 * 
	 * @type      {Boolean}
	 * @default   false
	 * @since     1.3
	 * @product   highstock
	 * @apioption plotOptions.flags.useHTML
	 */

	/*= if (build.classic) { =*/

	/**
	 * The fill color for the flags.
	 *
	 * @type      {Color}
	 * @default   #ffffff
	 * @product   highstock
	 */
	fillColor: '${palette.backgroundColor}',
	
	/**
	 * The color of the line/border of the flag.
	 * 
	 * In styled mode, the stroke is set in the
	 * `.highcharts-flag-series.highcharts-point` rule.
	 * 
	 * @type      {Color}
	 * @default   #000000
	 * @product   highstock
	 * @apioption plotOptions.flags.lineColor
	 */

	/**
	 * The pixel width of the flag's line/border.
	 * 
	 * @product highstock
	 */
	lineWidth: 1,

	states: {

		/**
		 * @extends plotOptions.column.states.hover
		 * @product highstock
		 */
		hover: {

			/**
			 * The color of the line/border of the flag.
			 * 
			 * @type    {Color}
			 * @default #000000
			 * @product highstock
			 */
			lineColor: '${palette.neutralColor100}',

			/**
			 * The fill or background color of the flag.
			 * 
			 * @type    {Color}
			 * @default #ccd6eb
			 * @product highstock
			 */
			fillColor: '${palette.highlightColor20}'
		}
	},

	/**
	 * The text styles of the flag.
	 * 
	 * In styled mode, the styles are set in the
	 * `.highcharts-flag-series .highcharts-point` rule.
	 * 
	 * @type    {CSSObject}
	 * @default { "fontSize": "11px", "fontWeight": "bold" }
	 * @product highstock
	 */
	style: {
		fontSize: '11px',
		fontWeight: 'bold'
	}
	/*= } =*/

}, /** @lends seriesTypes.flags.prototype */ {
	sorted: false,
	noSharedTooltip: true,
	allowDG: false,
	takeOrdinalPosition: false, // #1074
	trackerGroups: ['markerGroup'],
	forceCrop: true,
	/**
	 * Inherit the initialization from base Series.
	 */
	init: Series.prototype.init,

	/*= if (build.classic) { =*/
	/**
	 * Get presentational attributes
	 */
	pointAttribs: function (point, state) {
		var options = this.options,
			color = (point && point.color) || this.color,
			lineColor = options.lineColor,
			lineWidth = (point && point.lineWidth),
			fill = (point && point.fillColor) || options.fillColor;

		if (state) {
			fill = options.states[state].fillColor;
			lineColor = options.states[state].lineColor;
			lineWidth = options.states[state].lineWidth;
		}

		return {
			'fill': fill || color,
			'stroke': lineColor || color,
			'stroke-width': lineWidth || options.lineWidth || 0
		};
	},
	/*= } =*/

	translate: onSeriesMixin.translate,
	getPlotBox: onSeriesMixin.getPlotBox,

	/**
	 * Draw the markers
	 */
	drawPoints: function () {
		var series = this,
			points = series.points,
			chart = series.chart,
			renderer = chart.renderer,
			plotX,
			plotY,
			inverted = chart.inverted,
			options = series.options,
			optionsY = options.y,
			shape,
			i,
			point,
			graphic,
			stackIndex,
			anchorY,
			attribs,
			outsideRight,
			yAxis = series.yAxis,
			boxesMap = {},
			boxes = [];

		i = points.length;
		while (i--) {
			point = points[i];
			outsideRight = (inverted ? point.plotY : point.plotX) > series.xAxis.len;
			plotX = point.plotX;
			stackIndex = point.stackIndex;
			shape = point.options.shape || options.shape;
			plotY = point.plotY;

			if (plotY !== undefined) {
				plotY = point.plotY + optionsY -
					(
						stackIndex !== undefined &&
						stackIndex * options.stackDistance
					);
			}
			// skip connectors for higher level stacked points
			point.anchorX = stackIndex ? undefined : point.plotX;
			anchorY = stackIndex ? undefined : point.plotY;

			graphic = point.graphic;

			// Only draw the point if y is defined and the flag is within
			// the visible area
			if (plotY !== undefined && plotX >= 0 && !outsideRight) {
				
				// Create the flag
				if (!graphic) {
					graphic = point.graphic = renderer.label(
						'',
						null,
						null,
						shape,
						null,
						null,
						options.useHTML
					)
					/*= if (build.classic) { =*/
					.attr(series.pointAttribs(point))
					.css(merge(options.style, point.style))
					/*= } =*/
					.attr({
						align: shape === 'flag' ? 'left' : 'center',
						width: options.width,
						height: options.height,
						'text-align': options.textAlign
					})
					.addClass('highcharts-point')
					.add(series.markerGroup);

					// Add reference to the point for tracker (#6303)
					if (point.graphic.div) {
						point.graphic.div.point = point;
					}

					/*= if (build.classic) { =*/
					graphic.shadow(options.shadow);
					/*= } =*/
					graphic.isNew = true;
				}

				if (plotX > 0) { // #3119
					plotX -= graphic.strokeWidth() % 2; // #4285
				}

				// Plant the flag
				attribs = {
					y: plotY,
					anchorY: anchorY
				};
				if (options.allowOverlapX) {
					attribs.x = plotX;
					attribs.anchorX = point.anchorX;
				}
				graphic.attr({
					text: point.options.title || options.title || 'A'
				})[graphic.isNew ? 'attr' : 'animate'](attribs);

				// Rig for the distribute function
				if (!options.allowOverlapX) {
					if (!boxesMap[point.plotX]) {
						boxesMap[point.plotX] = {
							align: 0,
							size: graphic.width,
							target: plotX,
							anchorX: plotX
						};
					} else {
						boxesMap[point.plotX].size = Math.max(
							boxesMap[point.plotX].size,
							graphic.width
						);
					}
				}

				// Set the tooltip anchor position
				point.tooltipPos = [
					plotX,
					plotY + yAxis.pos - chart.plotTop
				]; // #6327

			} else if (graphic) {
				point.graphic = graphic.destroy();
			}

		}
		
		// Handle X-dimension overlapping
		if (!options.allowOverlapX) {
			H.objectEach(boxesMap, function (box) {
				box.plotX = box.anchorX;
				boxes.push(box);
			});

<<<<<<< HEAD
			H.distribute(boxes, inverted ? yAxis.len : this.xAxis.len);
=======
			H.distribute(boxes, this.xAxis.len, 100);
>>>>>>> f909e035

			each(points, function (point) {
				var box = point.graphic && boxesMap[point.plotX];
				if (box) {
					point.graphic[point.graphic.isNew ? 'attr' : 'animate']({
						x: box.pos,
						anchorX: point.anchorX
					});
					point.graphic.isNew = false;
				}
			});
		}

		// Might be a mix of SVG and HTML and we need events for both (#6303)
		if (options.useHTML) {
			H.wrap(series.markerGroup, 'on', function (proceed) {
				return H.SVGElement.prototype.on.apply(
					// for HTML
					proceed.apply(this, [].slice.call(arguments, 1)),
					// and for SVG
					[].slice.call(arguments, 1));
			});
		}

	},

	/**
	 * Extend the column trackers with listeners to expand and contract stacks
	 */
	drawTracker: function () {
		var series = this,
			points = series.points;

		TrackerMixin.drawTrackerPoint.apply(this);

		/**
		 * Bring each stacked flag up on mouse over, this allows readability
		 * of vertically stacked elements as well as tight points on
		 * the x axis. #1924.
		 */
		each(points, function (point) {
			var graphic = point.graphic;
			if (graphic) {
				addEvent(graphic.element, 'mouseover', function () {

					// Raise this point
					if (point.stackIndex > 0 && !point.raised) {
						point._y = graphic.y;
						graphic.attr({
							y: point._y - 8
						});
						point.raised = true;
					}

					// Revert other raised points
					each(points, function (otherPoint) {
						if (
							otherPoint !== point &&
							otherPoint.raised &&
							otherPoint.graphic
						) {
							otherPoint.graphic.attr({
								y: otherPoint._y
							});
							otherPoint.raised = false;
						}
					});
				});
			}
		});
	},

	animate: noop, // Disable animation
	buildKDTree: noop,
	setClip: noop,
	/**
	 * Don't invert the flag marker group (#4960)
	 */
	invertGroups: noop

});

// create the flag icon with anchor
symbols.flag = function (x, y, w, h, options) {
	var anchorX = (options && options.anchorX) || x,
		anchorY = (options &&  options.anchorY) || y;

	return symbols.circle(anchorX - 1, anchorY - 1, 2, 2).concat(
		[
			'M', anchorX, anchorY,
			'L', x, y + h,
			x, y,
			x + w, y,
			x + w, y + h,
			x, y + h,
			'Z'
		]
	);
};

/*
 * Create the circlepin and squarepin icons with anchor
 */
function createPinSymbol(shape) {
	symbols[shape + 'pin'] = function (x, y, w, h, options) {

		var anchorX = options && options.anchorX,
			anchorY = options &&  options.anchorY,
			path,
			labelTopOrBottomY;

		// For single-letter flags, make sure circular flags are not taller
		// than their width
		if (shape === 'circle' && h > w) {
			x -= Math.round((h - w) / 2);
			w = h;
		}

		path = symbols[shape](x, y, w, h);

		if (anchorX && anchorY) {
			/**
			 * If the label is below the anchor, draw the connecting line
			 * from the top edge of the label
			 * otherwise start drawing from the bottom edge
			 */
			labelTopOrBottomY = (y > anchorY) ? y : y + h;
			path.push(
				'M',
				shape === 'circle' ? path[1] - path[4] : path[1] + path[4] / 2,
				labelTopOrBottomY,
				'L',
				anchorX,
				anchorY
			);
			path = path.concat(
				symbols.circle(anchorX - 1, anchorY - 1, 2, 2)
			);
		}

		return path;
	};
}
createPinSymbol('circle');
createPinSymbol('square');

/*= if (build.classic) { =*/
/**
 * The symbol callbacks are generated on the SVGRenderer object in all browsers.
 * Even VML browsers need this in order to generate shapes in export. Now share
 * them with the VMLRenderer.
 */
if (Renderer === VMLRenderer) {
	each(['flag', 'circlepin', 'squarepin'], function (shape) {
		VMLRenderer.prototype.symbols[shape] = symbols[shape];
	});
}
/*= } =*/

/**
 * A `flags` series. If the [type](#series.flags.type) option is not
 * specified, it is inherited from [chart.type](#chart.type).
 * 
 * @type      {Object}
 * @extends   series,plotOptions.flags
 * @excluding dataParser,dataURL
 * @product   highstock
 * @apioption series.flags
 */

/**
 * An array of data points for the series. For the `flags` series type,
 * points can be given in the following ways:
 * 
 * 1.  An array of objects with named values. The objects are point
 * configuration objects as seen below. If the total number of data
 * points exceeds the series' [turboThreshold](#series.flags.turboThreshold),
 * this option is not available.
 * 
 *  ```js
 *     data: [{
 *     x: 1,
 *     title: "A",
 *     text: "First event"
 * }, {
 *     x: 1,
 *     title: "B",
 *     text: "Second event"
 * }]</pre>
 * 
 * @type {Array<Object>}
 * @extends series.line.data
 * @excluding y,dataLabels,marker,name
 * @product highstock
 * @apioption series.flags.data
 */

/**
 * The fill color of an individual flag. By default it inherits from
 * the series color.
 * 
 * @type      {Color}
 * @product   highstock
 * @apioption series.flags.data.fillColor
 */

/**
 * The longer text to be shown in the flag's tooltip.
 * 
 * @type      {String}
 * @product   highstock
 * @apioption series.flags.data.text
 */

/**
 * The short text to be shown on the flag.
 * 
 * @type      {String}
 * @product   highstock
 * @apioption series.flags.data.title
 */<|MERGE_RESOLUTION|>--- conflicted
+++ resolved
@@ -414,11 +414,7 @@
 				boxes.push(box);
 			});
 
-<<<<<<< HEAD
-			H.distribute(boxes, inverted ? yAxis.len : this.xAxis.len);
-=======
-			H.distribute(boxes, this.xAxis.len, 100);
->>>>>>> f909e035
+			H.distribute(boxes, inverted ? yAxis.len : this.xAxis.len, 100);
 
 			each(points, function (point) {
 				var box = point.graphic && boxesMap[point.plotX];
