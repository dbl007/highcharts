(function (H) {
var timers = [];

var charts = H.charts,
	doc = H.doc,
	win = H.win;

/**
 * An animator object. One instance applies to one property (attribute or style prop) 
 * on one element.
 * 
 * @param {object} elem	The element to animate. May be a DOM element or a Highcharts SVGElement wrapper.
 * @param {object} options Animation options, including duration, easing, step and complete.
 * @param {object} prop	The property to animate.
 */
H.Fx = function (elem, options, prop) {
	this.options = options;
	this.elem = elem;
	this.prop = prop;
};
H.Fx.prototype = {
	
	/**
	 * Animating a path definition on SVGElement
	 * @returns {undefined} 
	 */
	dSetter: function () {
		var start = this.paths[0],
			end = this.paths[1],
			ret = [],
			now = this.now,
			i = start.length,
			startVal;

		if (now === 1) { // land on the final path without adjustment points appended in the ends
			ret = this.toD;

		} else if (i === end.length && now < 1) {
			while (i--) {
				startVal = parseFloat(start[i]);
				ret[i] =
					isNaN(startVal) ? // a letter instruction like M or L
							start[i] :
							now * (parseFloat(end[i] - startVal)) + startVal;

			}
		} else { // if animation is finished or length not matching, land on right value
			ret = end;
		}
		this.elem.attr('d', ret);
	},

	/**
	 * Update the element with the current animation step
	 * @returns {undefined}
	 */
	update: function () {
		var elem = this.elem,
			prop = this.prop, // if destroyed, it is null
			now = this.now,
			step = this.options.step;

		// Animation setter defined from outside
		if (this[prop + 'Setter']) {
			this[prop + 'Setter']();

		// Other animations on SVGElement
		} else if (elem.attr) {
			if (elem.element) {
				elem.attr(prop, now);
			}

		// HTML styles, raw HTML content like container size
		} else {
			elem.style[prop] = now + this.unit;
		}
		
		if (step) {
			step.call(elem, now, this);
		}

	},

	/**
	 * Run an animation
	 */
	run: function (from, to, unit) {
		var self = this,
			timer = function (gotoEnd) {
				return timer.stopped ? false : self.step(gotoEnd);
			},
			i;

		this.startTime = +new Date();
		this.start = from;
		this.end = to;
		this.unit = unit;
		this.now = this.start;
		this.pos = 0;

		timer.elem = this.elem;

		if (timer() && timers.push(timer) === 1) {
			timer.timerId = setInterval(function () {
				
				for (i = 0; i < timers.length; i++) {
					if (!timers[i]()) {
						timers.splice(i--, 1);
					}
				}

				if (!timers.length) {
					clearInterval(timer.timerId);
				}
			}, 13);
		}
	},
	
	/**
	 * Run a single step in the animation
	 * @param   {Boolean} gotoEnd Whether to go to then endpoint of the animation after abort
	 * @returns {Boolean} True if animation continues
	 */
	step: function (gotoEnd) {
		var t = +new Date(),
			ret,
			done,
			options = this.options,
			elem = this.elem,
			complete = options.complete,
			duration = options.duration,
			curAnim = options.curAnim,
			i;
		
		if (elem.attr && !elem.element) { // #2616, element including flag is destroyed
			ret = false;

		} else if (gotoEnd || t >= duration + this.startTime) {
			this.now = this.end;
			this.pos = 1;
			this.update();

			curAnim[this.prop] = true;

			done = true;
			for (i in curAnim) {
				if (curAnim[i] !== true) {
					done = false;
				}
			}

			if (done && complete) {
				complete.call(elem);
			}
			ret = false;

		} else {
			this.pos = options.easing((t - this.startTime) / duration);
			this.now = this.start + ((this.end - this.start) * this.pos);
			this.update();
			ret = true;
		}
		return ret;
	},

	/**
	 * Prepare start and end values so that the path can be animated one to one
	 */
	initPath: function (elem, fromD, toD) {
		fromD = fromD || '';
		var shift = elem.shift,
			bezier = fromD.indexOf('C') > -1,
			numParams = bezier ? 7 : 3,
			endLength,
			slice,
			i,
			start = fromD.split(' '),
			end = [].concat(toD), // copy
			isArea = elem.isArea,
			positionFactor = isArea ? 2 : 1,
			sixify = function (arr) { // in splines make move points have six parameters like bezier curves
				i = arr.length;
				while (i--) {
					if (arr[i] === 'M' || arr[i] === 'L') {
						arr.splice(i + 1, 0, arr[i + 1], arr[i + 2], arr[i + 1], arr[i + 2]);
					}
				}
			};

		if (bezier) {
			sixify(start);
			sixify(end);
		}

		// If shifting points, prepend a dummy point to the end path. For areas,
		// prepend both at the beginning and end of the path.
		if (shift <= end.length / numParams && start.length === end.length) {
			while (shift--) {
				end = end.slice(0, numParams).concat(end);
				if (isArea) {
					end = end.concat(end.slice(end.length - numParams));
				}
			}
		}
		elem.shift = 0; // reset for following animations

		
		// Copy and append last point until the length matches the end length
		if (start.length) {
			endLength = end.length;
			while (start.length < endLength) {

				// Pull out the slice that is going to be appended or inserted. In a line graph,
				// the positionFactor is 1, and the last point is sliced out. In an area graph,
				// the positionFactor is 2, causing the middle two points to be sliced out, since
				// an area path starts at left, follows the upper path then turns and follows the
				// bottom back. 
				slice = start.slice().splice(
					(start.length / positionFactor) - numParams, 
					numParams * positionFactor
				);
				
				// Disable first control point
				if (bezier) {
					slice[numParams - 6] = slice[numParams - 2];
					slice[numParams - 5] = slice[numParams - 1];
				}
				
				// Now insert the slice, either in the middle (for areas) or at the end (for lines)
				[].splice.apply(
					start, 
					[(start.length / positionFactor), 0].concat(slice)
				);

			}
		}

		return [start, end];
	}
}; // End of Fx prototype


/**
 * Extend an object with the members of another
 * @param {Object} a The object to be extended
 * @param {Object} b The object to add to the first one
 */
H.extend = function (a, b) {
	var n;
	if (!a) {
		a = {};
	}
	for (n in b) {
		a[n] = b[n];
	}
	return a;
};

/**
 * Deep merge two or more objects and return a third object. If the first argument is
 * true, the contents of the second object is copied into the first object.
 * Previously this function redirected to jQuery.extend(true), but this had two limitations.
 * First, it deep merged arrays, which lead to workarounds in Highcharts. Second,
 * it copied properties from extended prototypes.
 */
H.merge = function () {
	var i,
		args = arguments,
		len,
		ret = {},
		doCopy = function (copy, original) {
			var value, key;

			// An object is replacing a primitive
			if (typeof copy !== 'object') {
				copy = {};
			}

			for (key in original) {
				if (original.hasOwnProperty(key)) {
					value = original[key];

					// Copy the contents of objects, but not arrays or DOM nodes
					if (value && typeof value === 'object' && Object.prototype.toString.call(value) !== '[object Array]' &&
							key !== 'renderTo' && typeof value.nodeType !== 'number') {
						copy[key] = doCopy(copy[key] || {}, value);

					// Primitives and arrays are copied over directly
					} else {
						copy[key] = original[key];
					}
				}
			}
			return copy;
		};

	// If first argument is true, copy into the existing object. Used in setOptions.
	if (args[0] === true) {
		ret = args[1];
		args = Array.prototype.slice.call(args, 2);
	}

	// For each argument, extend the return
	len = args.length;
	for (i = 0; i < len; i++) {
		ret = doCopy(ret, args[i]);
	}

	return ret;
};

/**
 * Shortcut for parseInt
 * @param {Object} s
 * @param {Number} mag Magnitude
 */
H.pInt = function (s, mag) {
	return parseInt(s, mag || 10);
};

/**
 * Check for string
 * @param {Object} s
 */
H.isString = function (s) {
	return typeof s === 'string';
};

/**
 * Check for object
 * @param {Object} obj
 */
H.isObject = function (obj) {
	return obj && typeof obj === 'object';
};

/**
 * Check for array
 * @param {Object} obj
 */
H.isArray = function (obj) {
	return Object.prototype.toString.call(obj) === '[object Array]';
};

/**
 * Check for number
 * @param {Object} n
 */
H.isNumber = function (n) {
	return typeof n === 'number' && !isNaN(n);
};

/**
 * Remove last occurence of an item from an array
 * @param {Array} arr
 * @param {Mixed} item
 */
H.erase = function (arr, item) {
	var i = arr.length;
	while (i--) {
		if (arr[i] === item) {
			arr.splice(i, 1);
			break;
		}
	}
	//return arr;
};

/**
 * Returns true if the object is not null or undefined.
 * @param {Object} obj
 */
H.defined = function (obj) {
	return obj !== undefined && obj !== null;
};

/**
 * Set or get an attribute or an object of attributes. Can't use jQuery attr because
 * it attempts to set expando properties on the SVG element, which is not allowed.
 *
 * @param {Object} elem The DOM element to receive the attribute(s)
 * @param {String|Object} prop The property or an abject of key-value pairs
 * @param {String} value The value if a single property is set
 */
H.attr = function (elem, prop, value) {
	var key,
		ret;

	// if the prop is a string
	if (H.isString(prop)) {
		// set the value
		if (H.defined(value)) {
			elem.setAttribute(prop, value);

		// get the value
		} else if (elem && elem.getAttribute) { // elem not defined when printing pie demo...
			ret = elem.getAttribute(prop);
		}

	// else if prop is defined, it is a hash of key/value pairs
	} else if (H.defined(prop) && H.isObject(prop)) {
		for (key in prop) {
			elem.setAttribute(key, prop[key]);
		}
	}
	return ret;
};
/**
 * Check if an element is an array, and if not, make it into an array.
 */
H.splat = function (obj) {
	return H.isArray(obj) ? obj : [obj];
};

/**
 * Set a timeout if the delay is given, otherwise perform the function synchronously
 * @param   {Function} fn	  The function to perform
 * @param   {Number}   delay   Delay in milliseconds
 * @param   {Ojbect}   context The context
 * @returns {Nubmer}		   An identifier for the timeout
 */
H.syncTimeout = function (fn, delay, context) {
	if (delay) {
		return setTimeout(fn, delay, context);
	}
	fn.call(0, context);
};


/**
 * Return the first value that is defined.
 */
H.pick = function () {
	var args = arguments,
		i,
		arg,
		length = args.length;
	for (i = 0; i < length; i++) {
		arg = args[i];
		if (arg !== undefined && arg !== null) {
			return arg;
		}
	}
};

/**
 * Set CSS on a given element
 * @param {Object} el
 * @param {Object} styles Style object with camel case property names
 */
H.css = function (el, styles) {
	if (H.isMS && !H.svg) { // #2686
		if (styles && styles.opacity !== undefined) {
			styles.filter = 'alpha(opacity=' + (styles.opacity * 100) + ')';
		}
	}
	H.extend(el.style, styles);
};

/**
 * Utility function to create element with attributes and styles
 * @param {Object} tag
 * @param {Object} attribs
 * @param {Object} styles
 * @param {Object} parent
 * @param {Object} nopad
 */
H.createElement = function (tag, attribs, styles, parent, nopad) {
	var el = doc.createElement(tag),
		css = H.css;
	if (attribs) {
		H.extend(el, attribs);
	}
	if (nopad) {
		css(el, { padding: 0, border: 'none', margin: 0 });
	}
	if (styles) {
		css(el, styles);
	}
	if (parent) {
		parent.appendChild(el);
	}
	return el;
};

/**
 * Extend a prototyped class by new members
 * @param {Object} parent
 * @param {Object} members
 */
H.extendClass = function (Parent, members) {
	var object = function () {};
	object.prototype = new Parent();
	H.extend(object.prototype, members);
	return object;
};

/**
 * Pad a string to a given length by adding 0 to the beginning
 * @param {Number} number
 * @param {Number} length
 */
H.pad = function (number, length, padder) {
	return new Array((length || 2) + 1 - String(number).length).join(padder || 0) + number;
};

/**
 * Return a length based on either the integer value, or a percentage of a base.
 */
H.relativeLength = function (value, base) {
	return (/%$/).test(value) ? base * parseFloat(value) / 100 : parseFloat(value);
};

/**
 * Wrap a method with extended functionality, preserving the original function
 * @param {Object} obj The context object that the method belongs to
 * @param {String} method The name of the method to extend
 * @param {Function} func A wrapper function callback. This function is called with the same arguments
 * as the original function, except that the original function is unshifted and passed as the first
 * argument.
 */
H.wrap = function (obj, method, func) {
	var proceed = obj[method];
	obj[method] = function () {
		var args = Array.prototype.slice.call(arguments);
		args.unshift(proceed);
		return func.apply(this, args);
	};
};


H.getTZOffset = function (timestamp) {
	var d = H.Date;
	return ((d.hcGetTimezoneOffset && d.hcGetTimezoneOffset(timestamp)) || d.hcTimezoneOffset || 0) * 60000;
};

/**
 * Based on http://www.php.net/manual/en/function.strftime.php
 * @param {String} format
 * @param {Number} timestamp
 * @param {Boolean} capitalize
 */
<<<<<<< HEAD
H.dateFormat = function (format, timestamp, capitalize) {
	if (!H.isNumber(timestamp)) {
		return H.defaultOptions.lang.invalidDate || '';
=======
dateFormat = function (format, timestamp, capitalize) {
	if (!defined(timestamp) || isNaN(timestamp)) {
		return defaultOptions.lang.invalidDate || '';
>>>>>>> ff2210ba
	}
	format = H.pick(format, '%Y-%m-%d %H:%M:%S');

	var d = H.Date,
		date = new d(timestamp - H.getTZOffset(timestamp)),
		key, // used in for constuct below
		// get the basic time values
		hours = date[d.hcGetHours](),
		day = date[d.hcGetDay](),
		dayOfMonth = date[d.hcGetDate](),
		month = date[d.hcGetMonth](),
		fullYear = date[d.hcGetFullYear](),
		lang = H.defaultOptions.lang,
		langWeekdays = lang.weekdays,
		shortWeekdays = lang.shortWeekdays,
		pad = H.pad,

		// List all format keys. Custom formats can be added from the outside. 
		replacements = H.extend({

			// Day
			'a': shortWeekdays ? shortWeekdays[day] : langWeekdays[day].substr(0, 3), // Short weekday, like 'Mon'
			'A': langWeekdays[day], // Long weekday, like 'Monday'
			'd': pad(dayOfMonth), // Two digit day of the month, 01 to 31
			'e': pad(dayOfMonth, 2, ' '), // Day of the month, 1 through 31
			'w': day,

			// Week (none implemented)
			//'W': weekNumber(),

			// Month
			'b': lang.shortMonths[month], // Short month, like 'Jan'
			'B': lang.months[month], // Long month, like 'January'
			'm': pad(month + 1), // Two digit month number, 01 through 12

			// Year
			'y': fullYear.toString().substr(2, 2), // Two digits year, like 09 for 2009
			'Y': fullYear, // Four digits year, like 2009

			// Time
			'H': pad(hours), // Two digits hours in 24h format, 00 through 23
			'k': hours, // Hours in 24h format, 0 through 23
			'I': pad((hours % 12) || 12), // Two digits hours in 12h format, 00 through 11
			'l': (hours % 12) || 12, // Hours in 12h format, 1 through 12
			'M': pad(date[d.hcGetMinutes]()), // Two digits minutes, 00 through 59
			'p': hours < 12 ? 'AM' : 'PM', // Upper case AM or PM
			'P': hours < 12 ? 'am' : 'pm', // Lower case AM or PM
			'S': pad(date.getSeconds()), // Two digits seconds, 00 through  59
			'L': pad(Math.round(timestamp % 1000), 3) // Milliseconds (naming from Ruby)
		}, H.dateFormats);


	// do the replaces
	for (key in replacements) {
		while (format.indexOf('%' + key) !== -1) { // regex would do it in one line, but this is faster
			format = format.replace('%' + key, typeof replacements[key] === 'function' ? replacements[key](timestamp) : replacements[key]);
		}
	}

	// Optionally capitalize the string and return
	return capitalize ? format.substr(0, 1).toUpperCase() + format.substr(1) : format;
};

/**
 * Format a single variable. Similar to sprintf, without the % prefix.
 */
H.formatSingle = function (format, val) {
	var floatRegex = /f$/,
		decRegex = /\.([0-9])/,
		lang = H.defaultOptions.lang,
		decimals;

	if (floatRegex.test(format)) { // float
		decimals = format.match(decRegex);
		decimals = decimals ? decimals[1] : -1;
		if (val !== null) {
			val = H.numberFormat(
				val,
				decimals,
				lang.decimalPoint,
				format.indexOf(',') > -1 ? lang.thousandsSep : ''
			);
		}
	} else {
		val = H.dateFormat(format, val);
	}
	return val;
};

/**
 * Format a string according to a subset of the rules of Python's String.format method.
 */
H.format = function (str, ctx) {
	var splitter = '{',
		isInside = false,
		segment,
		valueAndFormat,
		path,
		i,
		len,
		ret = [],
		val,
		index;

	while (str) {
		index = str.indexOf(splitter);
		if (index === -1) {
			break;
		}

		segment = str.slice(0, index);
		if (isInside) { // we're on the closing bracket looking back

			valueAndFormat = segment.split(':');
			path = valueAndFormat.shift().split('.'); // get first and leave format
			len = path.length;
			val = ctx;

			// Assign deeper paths
			for (i = 0; i < len; i++) {
				val = val[path[i]];
			}

			// Format the replacement
			if (valueAndFormat.length) {
				val = H.formatSingle(valueAndFormat.join(':'), val);
			}

			// Push the result and advance the cursor
			ret.push(val);

		} else {
			ret.push(segment);

		}
		str = str.slice(index + 1); // the rest
		isInside = !isInside; // toggle
		splitter = isInside ? '}' : '{'; // now look for next matching bracket
	}
	ret.push(str);
	return ret.join('');
};

/**
 * Get the magnitude of a number
 */
H.getMagnitude = function (num) {
	return Math.pow(10, Math.floor(Math.log(num) / Math.LN10));
};

/**
 * Take an interval and normalize it to multiples of 1, 2, 2.5 and 5
 * @param {Number} interval
 * @param {Array} multiples
 * @param {Number} magnitude
 * @param {Object} options
 */
H.normalizeTickInterval = function (interval, multiples, magnitude, allowDecimals, preventExceed) {
	var normalized, 
		i,
		retInterval = interval;

	// round to a tenfold of 1, 2, 2.5 or 5
	magnitude = H.pick(magnitude, 1);
	normalized = interval / magnitude;

	// multiples for a linear scale
	if (!multiples) {
		multiples = [1, 2, 2.5, 5, 10];

		// the allowDecimals option
		if (allowDecimals === false) {
			if (magnitude === 1) {
				multiples = [1, 2, 5, 10];
			} else if (magnitude <= 0.1) {
				multiples = [1 / magnitude];
			}
		}
	}

	// normalize the interval to the nearest multiple
	for (i = 0; i < multiples.length; i++) {
		retInterval = multiples[i];
		if ((preventExceed && retInterval * magnitude >= interval) || // only allow tick amounts smaller than natural
				(!preventExceed && (normalized <= (multiples[i] + (multiples[i + 1] || multiples[i])) / 2))) {
			break;
		}
	}

	// multiply back to the correct magnitude
	retInterval *= magnitude;

	return retInterval;
};


/**
 * Utility method that sorts an object array and keeping the order of equal items.
 * ECMA script standard does not specify the behaviour when items are equal.
 */
H.stableSort = function (arr, sortFunction) {
	var length = arr.length,
		sortValue,
		i;

	// Add index to each item
	for (i = 0; i < length; i++) {
		arr[i].safeI = i; // stable sort index
	}

	arr.sort(function (a, b) {
		sortValue = sortFunction(a, b);
		return sortValue === 0 ? a.safeI - b.safeI : sortValue;
	});

	// Remove index from items
	for (i = 0; i < length; i++) {
		delete arr[i].safeI; // stable sort index
	}
};

/**
 * Non-recursive method to find the lowest member of an array. Math.min raises a maximum
 * call stack size exceeded error in Chrome when trying to apply more than 150.000 points. This
 * method is slightly slower, but safe.
 */
H.arrayMin = function (data) {
	var i = data.length,
		min = data[0];

	while (i--) {
		if (data[i] < min) {
			min = data[i];
		}
	}
	return min;
};

/**
 * Non-recursive method to find the lowest member of an array. Math.min raises a maximum
 * call stack size exceeded error in Chrome when trying to apply more than 150.000 points. This
 * method is slightly slower, but safe.
 */
H.arrayMax = function (data) {
	var i = data.length,
		max = data[0];

	while (i--) {
		if (data[i] > max) {
			max = data[i];
		}
	}
	return max;
};

/**
 * Utility method that destroys any SVGElement or VMLElement that are properties on the given object.
 * It loops all properties and invokes destroy if there is a destroy method. The property is
 * then delete'ed.
 * @param {Object} The object to destroy properties on
 * @param {Object} Exception, do not destroy this property, only delete it.
 */
H.destroyObjectProperties = function (obj, except) {
	var n;
	for (n in obj) {
		// If the object is non-null and destroy is defined
		if (obj[n] && obj[n] !== except && obj[n].destroy) {
			// Invoke the destroy
			obj[n].destroy();
		}

		// Delete the property from the object.
		delete obj[n];
	}
};


/**
 * Discard an element by moving it to the bin and delete
 * @param {Object} The HTML node to discard
 */
H.discardElement = function (element) {
	var garbageBin = H.garbageBin;
	// create a garbage bin element, not part of the DOM
	if (!garbageBin) {
		garbageBin = H.createElement('div');
	}

	// move the node and empty bin
	if (element) {
		garbageBin.appendChild(element);
	}
	garbageBin.innerHTML = '';
};

/**
 * Fix JS round off float errors
 * @param {Number} num
 */
H.correctFloat = function (num, prec) {
	return parseFloat(
		num.toPrecision(prec || 14)
	);
};

/**
 * Set the global animation to either a given value, or fall back to the
 * given chart's animation option
 * @param {Object} animation
 * @param {Object} chart
 */
H.setAnimation = function (animation, chart) {
	chart.renderer.globalAnimation = H.pick(animation, chart.animation);
};

/**
 * Get the animation in object form, where a disabled animation is always
 * returned with duration: 0
 */
H.animObject = function (animation) {
	return H.isObject(animation) ? H.merge(animation) : { duration: animation ? 500 : 0 };
};

/**
 * The time unit lookup
 */
H.timeUnits = {
	millisecond: 1,
	second: 1000,
	minute: 60000,
	hour: 3600000,
	day: 24 * 3600000,
	week: 7 * 24 * 3600000,
	month: 28 * 24 * 3600000,
	year: 364 * 24 * 3600000
};

/**
 * Format a number and return a string based on input settings
 * @param {Number} number The input number to format
 * @param {Number} decimals The amount of decimals
 * @param {String} decimalPoint The decimal point, defaults to the one given in the lang options
 * @param {String} thousandsSep The thousands separator, defaults to the one given in the lang options
 */
H.numberFormat = function (number, decimals, decimalPoint, thousandsSep) {

	number = +number || 0;
	decimals = +decimals;

	var lang = H.defaultOptions.lang,
		origDec = (number.toString().split('.')[1] || '').length,
		decimalComponent,
		strinteger,
		thousands,
		absNumber = Math.abs(number),
		ret;

	if (decimals === -1) {
		decimals = Math.min(origDec, 20); // Preserve decimals. Not huge numbers (#3793).
	} else if (!H.isNumber(decimals)) {
		decimals = 2;
	}

	// A string containing the positive integer component of the number
	strinteger = String(H.pInt(absNumber.toFixed(decimals)));

	// Leftover after grouping into thousands. Can be 0, 1 or 3.
	thousands = strinteger.length > 3 ? strinteger.length % 3 : 0;

	// Language
	decimalPoint = H.pick(decimalPoint, lang.decimalPoint);
	thousandsSep = H.pick(thousandsSep, lang.thousandsSep);

	// Start building the return
	ret = number < 0 ? '-' : '';

	// Add the leftover after grouping into thousands. For example, in the number 42 000 000,
	// this line adds 42.
	ret += thousands ? strinteger.substr(0, thousands) + thousandsSep : '';

	// Add the remaining thousands groups, joined by the thousands separator
	ret += strinteger.substr(thousands).replace(/(\d{3})(?=\d)/g, '$1' + thousandsSep);

	// Add the decimal point and the decimal component
	if (decimals) {
		// Get the decimal component, and add power to avoid rounding errors with float numbers (#4573)
		decimalComponent = Math.abs(absNumber - strinteger + Math.pow(10, -Math.max(decimals, origDec) - 1));
		ret += decimalPoint + decimalComponent.toFixed(decimals).slice(2);
	}

	return ret;
};

/**
 * Easing definition
 * @param   {Number} pos Current position, ranging from 0 to 1
 */
Math.easeInOutSine = function (pos) {
	return -0.5 * (Math.cos(Math.PI * pos) - 1);
};

/**
 * Internal method to return CSS value for given element and property
 */
H.getStyle = function (el, prop) {

	var style;

	// For width and height, return the actual inner pixel size (#4913)
	if (prop === 'width') {
		return Math.min(el.offsetWidth, el.scrollWidth) - H.getStyle(el, 'padding-left') - H.getStyle(el, 'padding-right');
	} else if (prop === 'height') {
		return Math.min(el.offsetHeight, el.scrollHeight) - H.getStyle(el, 'padding-top') - H.getStyle(el, 'padding-bottom');
	}

	// Otherwise, get the computed style
	style = win.getComputedStyle(el, undefined);
	return style && H.pInt(style.getPropertyValue(prop));
};

/**
 * Return the index of an item in an array, or -1 if not found
 */
H.inArray = function (item, arr) {
	return arr.indexOf ? arr.indexOf(item) : [].indexOf.call(arr, item);
};

/**
 * Filter an array
 */
H.grep = function (elements, callback) {
	return [].filter.call(elements, callback);
};

/**
 * Map an array
 */
H.map = function (arr, fn) {
	var results = [],
		i = 0,
		len = arr.length;

	for (; i < len; i++) {
		results[i] = fn.call(arr[i], arr[i], i, arr);
	}

	return results;
};

/**
 * Get the element's offset position, corrected by overflow:auto.
 */
H.offset = function (el) {
	var docElem = doc.documentElement,
		box = el.getBoundingClientRect();

	return {
		top: box.top  + (win.pageYOffset || docElem.scrollTop)  - (docElem.clientTop  || 0),
		left: box.left + (win.pageXOffset || docElem.scrollLeft) - (docElem.clientLeft || 0)
	};
};

/**
 * Stop running animation.
 * A possible extension to this would be to stop a single property, when
 * we want to continue animating others. Then assign the prop to the timer
 * in the Fx.run method, and check for the prop here. This would be an improvement
 * in all cases where we stop the animation from .attr. Instead of stopping
 * everything, we can just stop the actual attributes we're setting.
 */
H.stop = function (el) {

	var i = timers.length;

	// Remove timers related to this element (#4519)
	while (i--) {
		if (timers[i].elem === el) {
			timers[i].stopped = true; // #4667
		}
	}
};

/**
 * Utility for iterating over an array.
 * @param {Array} arr
 * @param {Function} fn
 */
H.each = function (arr, fn, ctx) { // modern browsers
	return Array.prototype.forEach.call(arr, fn, ctx);
};

/**
 * Add an event listener
 */
H.addEvent = function (el, type, fn) {
	
	var events = el.hcEvents = el.hcEvents || {};

	function wrappedFn(e) {
		e.target = e.srcElement || win; // #2820
		fn.call(el, e);
	}

	// Handle DOM events in modern browsers
	if (el.addEventListener) {
		el.addEventListener(type, fn, false);

	// Handle old IE implementation
	} else if (el.attachEvent) {

		if (!el.hcEventsIE) {
			el.hcEventsIE = {};
		}

		// Link wrapped fn with original fn, so we can get this in removeEvent
		el.hcEventsIE[fn.toString()] = wrappedFn;

		el.attachEvent('on' + type, wrappedFn);
	}

	if (!events[type]) {
		events[type] = [];
	}

	events[type].push(fn);
};

/**
 * Remove event added with addEvent
 */
H.removeEvent = function (el, type, fn) {
	
	var events,
		hcEvents = el.hcEvents,
		index;

	function removeOneEvent(type, fn) {
		if (el.removeEventListener) {
			el.removeEventListener(type, fn, false);
		} else if (el.attachEvent) {
			fn = el.hcEventsIE[fn.toString()];
			el.detachEvent('on' + type, fn);
		}
	}

	function removeAllEvents() {
		var types,
			len,
			n;

		if (!el.nodeName) {
			return; // break on non-DOM events
		}

		if (type) {
			types = {};
			types[type] = true;
		} else {
			types = hcEvents;
		}

		for (n in types) {
			if (hcEvents[n]) {
				len = hcEvents[n].length;
				while (len--) {
					removeOneEvent(n, hcEvents[n][len]);
				}
			}
		}
	}

	if (hcEvents) {
		if (type) {
			events = hcEvents[type] || [];
			if (fn) {
				index = H.inArray(fn, events);
				if (index > -1) {
					events.splice(index, 1);
					hcEvents[type] = events;
				}
				removeOneEvent(type, fn);

			} else {
				removeAllEvents();
				hcEvents[type] = [];
			}
		} else {
			removeAllEvents();
			el.hcEvents = {};
		}
	}
};

/**
 * Fire an event on a custom object
 */
H.fireEvent = function (el, type, eventArguments, defaultFunction) {
	var e,
		hcEvents = el.hcEvents,
		events,
		len,
		i,
		fn;

	eventArguments = eventArguments || {};

	if (doc.createEvent && (el.dispatchEvent || el.fireEvent)) {
		e = doc.createEvent('Events');
		e.initEvent(type, true, true);
		e.target = el;

		H.extend(e, eventArguments);

		if (el.dispatchEvent) {
			el.dispatchEvent(e);
		} else {
			el.fireEvent(type, e);
		}

	} else if (hcEvents) {
		
		events = hcEvents[type] || [];
		len = events.length;

		// Attach a simple preventDefault function to skip default handler if called. 
		// The built-in defaultPrevented property is not overwritable (#5112)
		if (!eventArguments.preventDefault) {
			eventArguments.preventDefault = function () {
				eventArguments.defaultPrevented = true;
			};
		}

		eventArguments.target = el;

		// If the type is not set, we're running a custom event (#2297). If it is set,
		// we're running a browser event, and setting it will cause en error in
		// IE8 (#2465).
		if (!eventArguments.type) {
			eventArguments.type = type;
		}
		
		for (i = 0; i < len; i++) {
			fn = events[i];

			// If the event handler return false, prevent the default handler from executing
			if (fn.call(el, eventArguments) === false) {
				eventArguments.preventDefault();
			}
		}
	}
			
	// Run the default if not prevented
	if (defaultFunction && !eventArguments.defaultPrevented) {
		defaultFunction(eventArguments);
	}
};

/**
 * The global animate method, which uses Fx to create individual animators.
 */
H.animate = function (el, params, opt) {
	var start,
		unit = '',
		end,
		fx,
		args,
		prop;

	if (!H.isObject(opt)) { // Number or undefined/null
		args = arguments;
		opt = {
			duration: args[2],
			easing: args[3],
			complete: args[4]
		};
	}
	if (!H.isNumber(opt.duration)) {
		opt.duration = 400;
	}
	opt.easing = typeof opt.easing === 'function' ? opt.easing : (Math[opt.easing] || Math.easeInOutSine);
	opt.curAnim = H.merge(params);

	for (prop in params) {
		fx = new H.Fx(el, opt, prop);
		end = null;

		if (prop === 'd') {
			fx.paths = fx.initPath(
				el,
				el.d,
				params.d
			);
			fx.toD = params.d;
			start = 0;
			end = 1;
		} else if (el.attr) {
			start = el.attr(prop);
		} else {
			start = parseFloat(H.getStyle(el, prop)) || 0;
			if (prop !== 'opacity') {
				unit = 'px';
			}
		}

		if (!end) {
			end = params[prop];
		}
		if (end.match && end.match('px')) {
			end = end.replace(/px/g, ''); // #4351
		}
		fx.run(start, end, unit);
	}
};

/**
 * Register Highcharts as a plugin in jQuery
 */
if (win.jQuery) {
	win.jQuery.fn.highcharts = function () {
		var args = [].slice.call(arguments);

		if (this[0]) { // this[0] is the renderTo div

			// Create the chart
			if (args[0]) {
				new Highcharts[ // eslint-disable-line no-new
					H.isString(args[0]) ? args.shift() : 'Chart' // Constructor defaults to Chart
				](this[0], args[0], args[1]);
				return this;
			}

			// When called without parameters or with the return argument, return an existing chart
			return charts[H.attr(this[0], 'data-highcharts-chart')];
		}
	};
}


/**
 * Compatibility section to add support for legacy IE. This can be removed if old IE 
 * support is not needed.
 */
if (doc && !doc.defaultView) {
	H.getStyle = function (el, prop) {
		var val,
			alias = { width: 'clientWidth', height: 'clientHeight' }[prop];
			
		if (el.style[prop]) {
			return H.pInt(el.style[prop]);
		}
		if (prop === 'opacity') {
			prop = 'filter';
		}

		// Getting the rendered width and height
		if (alias) {
			el.style.zoom = 1;
			return Math.max(el[alias] - 2 * H.getStyle(el, 'padding'), 0);
		}
		
		val = el.currentStyle[prop.replace(/\-(\w)/g, function (a, b) {
			return b.toUpperCase();
		})];
		if (prop === 'filter') {
			val = val.replace(
				/alpha\(opacity=([0-9]+)\)/, 
				function (a, b) { 
					return b / 100; 
				}
			);
		}
		
		return val === '' ? 1 : H.pInt(val);
	};
}

if (!Array.prototype.forEach) {
	H.each = function (arr, fn, ctx) { // legacy
		var i = 0, 
			len = arr.length;
		for (; i < len; i++) {
			if (fn.call(ctx, arr[i], i, arr) === false) {
				return i;
			}
		}
	};
}

if (!Array.prototype.indexOf) {
	H.inArray = function (item, arr) {
		var len, 
			i = 0;

		if (arr) {
			len = arr.length;
			
			for (; i < len; i++) {
				if (arr[i] === item) {
					return i;
				}
			}
		}

		return -1;
	};
}

if (!Array.prototype.filter) {
	H.grep = function (elements, fn) {
		var ret = [],
			i = 0,
			length = elements.length;

		for (; i < length; i++) {
			if (fn(elements[i], i)) {
				ret.push(elements[i]);
			}
		}

		return ret;
	};
}

//--- End compatibility section ---

	return H;
}(Highcharts));<|MERGE_RESOLUTION|>--- conflicted
+++ resolved
@@ -540,15 +540,9 @@
  * @param {Number} timestamp
  * @param {Boolean} capitalize
  */
-<<<<<<< HEAD
 H.dateFormat = function (format, timestamp, capitalize) {
-	if (!H.isNumber(timestamp)) {
+	if (!H.defined(timestamp) || isNaN(timestamp)) {
 		return H.defaultOptions.lang.invalidDate || '';
-=======
-dateFormat = function (format, timestamp, capitalize) {
-	if (!defined(timestamp) || isNaN(timestamp)) {
-		return defaultOptions.lang.invalidDate || '';
->>>>>>> ff2210ba
 	}
 	format = H.pick(format, '%Y-%m-%d %H:%M:%S');
 
