--- conflicted
+++ resolved
@@ -253,29 +253,17 @@
  * @param {Number} number
  * @param {Number} length
  */
-<<<<<<< HEAD
 H.pad = function (number, length) {
 	// Create an array of the remaining length +1 and join it with 0's
-	return new Array((length || 2) + 1 - String(number).length).join(0) + number;
-};
-=======
-function pad(number, length) {
 	var arr = [];
-	// Create an array of the remaining length +1 and join it with 0's
-	length = (length || 2) + 1 - String(number).length;
-	arr.length = length;
+	arr.length = (length || 2) + 1 - String(number).length;
 	return arr.join(0) + number;
-}
->>>>>>> 806e78df
+};
 
 /**
  * Return a length based on either the integer value, or a percentage of a base.
  */
-<<<<<<< HEAD
 H.relativeLength = function (value, base) {
-=======
-function relativeLength(value, base) {
->>>>>>> 806e78df
 	return (/%$/).test(value) ? base * parseFloat(value) / 100 : parseFloat(value);
 };
 
@@ -327,13 +315,8 @@
 		langWeekdays = lang.weekdays,
 		pad = H.pad,
 
-<<<<<<< HEAD
 		// List all format keys. Custom formats can be added from the outside. 
 		replacements = H.extend({
-=======
-		// List all format keys. Custom formats can be added from the outside.
-		replacements = extend({
->>>>>>> 806e78df
 
 			// Day
 			'a': langWeekdays[day].substr(0, 3), // Short weekday, like 'Mon'
@@ -468,13 +451,8 @@
  * @param {Number} magnitude
  * @param {Object} options
  */
-<<<<<<< HEAD
 H.normalizeTickInterval = function (interval, multiples, magnitude, allowDecimals, preventExceed) {
 	var normalized, 
-=======
-function normalizeTickInterval(interval, multiples, magnitude, allowDecimals, preventExceed) {
-	var normalized,
->>>>>>> 806e78df
 		i,
 		retInterval = interval;
 
@@ -612,23 +590,6 @@
 };
 
 /**
-<<<<<<< HEAD
- * Provide error messages for debugging, with links to online explanation 
- */
-H.error = function (code, stop) {
-	var msg = 'Highcharts error #' + code + ': www.highcharts.com/errors/' + code;
-	if (stop) {
-		throw msg;
-	}
-	// else ...
-	if (window.console) {
-		console.log(msg);
-	}
-};
-
-/**
-=======
->>>>>>> 806e78df
  * Fix JS round off float errors
  * @param {Number} num
  */
@@ -674,13 +635,8 @@
 		// http://kevin.vanzonneveld.net/techblog/article/javascript_equivalent_for_phps_number_format/
 		n = +number || 0,
 		c = decimals === -1 ?
-<<<<<<< HEAD
-			Math.min((n.toString().split('.')[1] || '').length, 20) : // Preserve decimals. Not huge numbers (#3793).
-			(isNaN(decimals = Math.abs(decimals)) ? 2 : decimals),
-=======
 				Math.min((n.toString().split('.')[1] || '').length, 20) : // Preserve decimals. Not huge numbers (#3793).
 				(isNaN(decimals = Math.abs(decimals)) ? 2 : decimals),
->>>>>>> 806e78df
 		d = decPoint === undefined ? lang.decimalPoint : decPoint,
 		t = thousandsSep === undefined ? lang.thousandsSep : thousandsSep,
 		s = n < 0 ? "-" : "",
