--- conflicted
+++ resolved
@@ -283,24 +283,11 @@
 
 
 		if (hasCartesianSeries) {
-<<<<<<< HEAD
 			// set axes scales
 			each(axes, function (axis) {
+				axis.updateNames();
 				axis.setScale();
 			});
-=======
-			if (!chart.isResizing) {
-
-				// reset maxTicks
-				chart.maxTicks = null;
-
-				// set axes scales
-				each(axes, function (axis) {
-					axis.updateNames();
-					axis.setScale();
-				});
-			}
->>>>>>> 56e52807
 		}
 
 		chart.getMargins(); // #3098
@@ -817,27 +804,6 @@
 			height = optionsChart.height || getStyle(renderTo, 'height'),
 			target = e ? e.target : win;
 
-<<<<<<< HEAD
-		// Allow calling directly without parameters or as an event handler
-		// if the reflow setting is true.
-		if (!e || e && pick(optionsChart.reflow, true)) {
-
-			// Width and height checks for display:none. Target is doc in IE8 and Opera,
-			// win in Firefox, Chrome and IE9.
-			if (!chart.hasUserSize && !chart.isPrinting && width && height && (target === win || target === doc)) { // #1093
-				if (width !== chart.containerWidth || height !== chart.containerHeight) {
-					clearTimeout(chart.reflowTimeout);
-					// When called from window.resize, e is set, else it's called directly (#2224)
-					chart.reflowTimeout = syncTimeout(function () {
-						if (chart.container) { // It may have been destroyed in the meantime (#1257)
-							chart.setSize(width, height, false);
-							chart.hasUserSize = null;
-						}
-					}, e ? 100 : 0);
-				}
-				chart.containerWidth = width;
-				chart.containerHeight = height;
-=======
 		// Width and height checks for display:none. Target is doc in IE8 and Opera,
 		// win in Firefox, Chrome and IE9.
 		if (!hasUserWidth && !chart.isPrinting && width && height && (target === win || target === doc)) { // #1093
@@ -849,8 +815,9 @@
 						chart.setSize(undefined, undefined, false);
 					}
 				}, e ? 100 : 0);
->>>>>>> 56e52807
-			}
+			}
+			chart.containerWidth = width;
+			chart.containerHeight = height;
 		}
 	},
 
@@ -878,11 +845,6 @@
 	 */
 	setSize: function (width, height, animation) {
 		var chart = this,
-<<<<<<< HEAD
-			chartWidth = chart.chartWidth,
-			chartHeight = chart.chartHeight,
-=======
->>>>>>> 56e52807
 			renderer = chart.renderer,
 			globalAnimation;
 
@@ -892,16 +854,6 @@
 		// set the animation for the current process
 		H.setAnimation(animation, chart);
 
-<<<<<<< HEAD
-		chart.oldChartHeight = chartHeight;
-		chart.oldChartWidth = chartWidth;
-		if (defined(width)) {
-			chart.chartWidth = chartWidth = Math.max(0, Math.round(width));
-			chart.hasUserSize = !!chartWidth;
-		}
-		if (defined(height)) {
-			chart.chartHeight = chartHeight = Math.max(0, Math.round(height));
-=======
 		chart.oldChartHeight = chart.chartHeight;
 		chart.oldChartWidth = chart.chartWidth;
 		if (width !== undefined) {
@@ -909,7 +861,6 @@
 		}
 		if (height !== undefined) {
 			chart.options.chart.height = height;
->>>>>>> 56e52807
 		}
 		chart.getChartSize();
 
@@ -917,13 +868,8 @@
 		/*= if (build.classic) { =*/
 		globalAnimation = renderer.globalAnimation;
 		(globalAnimation ? animate : css)(chart.container, {
-<<<<<<< HEAD
-			width: chartWidth + 'px',
-			height: chartHeight + 'px'
-=======
-			width: chart.chartWidth + PX,
-			height: chart.chartHeight + PX
->>>>>>> 56e52807
+			width: chart.chartWidth + 'px',
+			height: chart.chartHeight + 'px'
 		}, globalAnimation);
 		/*= } =*/
 
