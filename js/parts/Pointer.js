(function (H) {
var addEvent = H.addEvent,
	attr = H.attr,
	charts = H.charts,
	css = H.css,
	defined = H.defined,
	each = H.each,
	extend = H.extend,
	pick = H.pick,
	removeEvent = H.removeEvent,
	splat = H.splat,
	Tooltip = H.Tooltip,
	useCanVG = H.useCanVg;

// Global flag for touch support
H.hasTouch = document.documentElement.ontouchstart !== undefined;

/**
 * The mouse tracker object. All methods starting with "on" are primary DOM event handlers. 
 * Subsequent methods should be named differently from what they are doing.
 * @param {Object} chart The Chart instance
 * @param {Object} options The root options object
 */
H.Pointer = function (chart, options) {
	this.init(chart, options);
};

H.Pointer.prototype = {
	/**
	 * Initialize Pointer
	 */
	init: function (chart, options) {
		
		var chartOptions = options.chart,
			chartEvents = chartOptions.events,
			zoomType = useCanVG ? '' : chartOptions.zoomType,
			inverted = chart.inverted,
			zoomX,
			zoomY;

		// Store references
		this.options = options;
		this.chart = chart;
		
		// Zoom status
		this.zoomX = zoomX = /x/.test(zoomType);
		this.zoomY = zoomY = /y/.test(zoomType);
		this.zoomHor = (zoomX && !inverted) || (zoomY && inverted);
		this.zoomVert = (zoomY && !inverted) || (zoomX && inverted);
		this.hasZoom = zoomX || zoomY;

		// Do we need to handle click on a touch device?
		this.runChartClick = chartEvents && !!chartEvents.click;

		this.pinchDown = [];
		this.lastValidTouch = {};

		if (Tooltip && options.tooltip.enabled) {
			chart.tooltip = new Tooltip(chart, options.tooltip);
			this.followTouchMove = pick(options.tooltip.followTouchMove, true);
		}

		this.setDOMEvents();
	}, 

	/**
	 * Add crossbrowser support for chartX and chartY
	 * @param {Object} e The event object in standard browsers
	 */
	normalize: function (e, chartPosition) {
		var chartX,
			chartY,
			ePos;

		// common IE normalizing
		e = e || window.event;

		// Framework specific normalizing (#1165)
		e = HighchartsAdapter.washMouseEvent(e);

		// More IE normalizing, needs to go after washMouseEvent
		if (!e.target) {
			e.target = e.srcElement;
		}
		
		// iOS (#2757)
		ePos = e.touches ?  (e.touches.length ? e.touches.item(0) : e.changedTouches[0]) : e;

		// Get mouse position
		if (!chartPosition) {
			this.chartPosition = chartPosition = HighchartsAdapter.offset(this.chart.container);
		}

		// chartX and chartY
		if (ePos.pageX === undefined) { // IE < 9. #886.
			chartX = Math.max(e.x, e.clientX - chartPosition.left); // #2005, #2129: the second case is 
				// for IE10 quirks mode within framesets
			chartY = e.y;
		} else {
			chartX = ePos.pageX - chartPosition.left;
			chartY = ePos.pageY - chartPosition.top;
		}

		return extend(e, {
			chartX: Math.round(chartX),
			chartY: Math.round(chartY)
		});
	},

	/**
	 * Get the click position in terms of axis values.
	 *
	 * @param {Object} e A pointer event
	 */
	getCoordinates: function (e) {
		var coordinates = {
				xAxis: [],
				yAxis: []
			};

		each(this.chart.axes, function (axis) {
			coordinates[axis.isXAxis ? 'xAxis' : 'yAxis'].push({
				axis: axis,
				value: axis.toValue(e[axis.horiz ? 'chartX' : 'chartY'])
			});
		});
		return coordinates;
	},
	
	/**
	 * With line type charts with a single tracker, get the point closest to the mouse.
	 * Run Point.onMouseOver and display tooltip for the point or points.
	 */
	runPointActions: function (e) {

		var pointer = this,
			chart = pointer.chart,
			series = chart.series,
			tooltip = chart.tooltip,
			shared = tooltip ? tooltip.shared : false,
			followPointer,
			hoverPoint = chart.hoverPoint,
			hoverSeries = chart.hoverSeries,
			i,
			distance = Number.MAX_VALUE, // #4511
			anchor,
			noSharedTooltip,
			stickToHoverSeries,
			directTouch,
			kdpoints = [],
			kdpoint,
			kdpointT;

		// For hovering over the empty parts of the plot area (hoverSeries is undefined). 
		// If there is one series with point tracking (combo chart), don't go to nearest neighbour.
		if (!shared && !hoverSeries) {
			for (i = 0; i < series.length; i++) {
				if (series[i].directTouch || !series[i].options.stickyTracking) {
					series = [];
				}
			}
		}

<<<<<<< HEAD
		// If it has a hoverPoint and that series requires direct touch (like columns), 
		// use the hoverPoint (#3899). Otherwise, search the k-d tree.
		if (!shared && hoverSeries && hoverSeries.directTouch && hoverPoint) {
=======
		// If it has a hoverPoint and that series requires direct touch (like columns, #3899), or we're on 
		// a noSharedTooltip series among shared tooltip series (#4546), use the hoverPoint . Otherwise, 
		// search the k-d tree.
		stickToHoverSeries = hoverSeries && (shared ? hoverSeries.noSharedTooltip : hoverSeries.directTouch);
		if (stickToHoverSeries && hoverPoint) {
>>>>>>> edb05534
			kdpoint = hoverPoint;

		// Handle shared tooltip or cases where a series is not yet hovered
		} else {
			// Find nearest points on all series
			each(series, function (s) {
				// Skip hidden series
				noSharedTooltip = s.noSharedTooltip && shared;
				directTouch = !shared && s.directTouch;
				if (s.visible && !noSharedTooltip && !directTouch && pick(s.options.enableMouseTracking, true)) { // #3821
					kdpointT = s.searchPoint(e, !noSharedTooltip && s.kdDimensions === 1); // #3828
					if (kdpointT) {
						kdpoints.push(kdpointT);
					}
				}
			});
			// Find absolute nearest point
			each(kdpoints, function (p) {
				if (p && typeof p.dist === 'number' && p.dist < distance) {
					distance = p.dist;
					kdpoint = p;
				}
			});
		}

		// Refresh tooltip for kdpoint if new hover point or tooltip was hidden // #3926, #4200
		if (kdpoint && (kdpoint !== this.prevKDPoint || (tooltip && tooltip.isHidden))) {
			// Draw tooltip if necessary
			if (shared && !kdpoint.series.noSharedTooltip) {
				i = kdpoints.length;
				while (i--) {
					if (kdpoints[i].clientX !== kdpoint.clientX || kdpoints[i].series.noSharedTooltip) {
						kdpoints.splice(i, 1);
					}
				}
				if (kdpoints.length && tooltip) {
					tooltip.refresh(kdpoints, e);
				}

				// Do mouseover on all points (#3919, #3985, #4410)
				each(kdpoints, function (point) {
					point.onMouseOver(e, point !== ((hoverSeries && hoverSeries.directTouch && hoverPoint) || kdpoint));
				}); 
			} else {
				if (tooltip) { 
					tooltip.refresh(kdpoint, e);
				}
				if(!hoverSeries || !hoverSeries.directTouch) { // #4448
					kdpoint.onMouseOver(e); 
				}
			}
			this.prevKDPoint = kdpoint;
		
		// Update positions (regardless of kdpoint or hoverPoint)
		} else {
			followPointer = hoverSeries && hoverSeries.tooltipOptions.followPointer;
			if (tooltip && followPointer && !tooltip.isHidden) {
				anchor = tooltip.getAnchor([{}], e);
				tooltip.updatePosition({ plotX: anchor[0], plotY: anchor[1] });			
			}
		}

		// Start the event listener to pick up the tooltip 
		if (tooltip && !pointer._onDocumentMouseMove) {
			pointer._onDocumentMouseMove = function (e) {
				if (charts[H.hoverChartIndex]) {
					charts[H.hoverChartIndex].pointer.onDocumentMouseMove(e);
				}
			};
			addEvent(document, 'mousemove', pointer._onDocumentMouseMove);
		}
		
		// Crosshair
		each(chart.axes, function (axis) {
			axis.drawCrosshair(e, pick(kdpoint, hoverPoint));
		});	
		

	},



	/**
	 * Reset the tracking by hiding the tooltip, the hover series state and the hover point
	 * 
	 * @param allowMove {Boolean} Instead of destroying the tooltip altogether, allow moving it if possible
	 */
	reset: function (allowMove, delay) {
		var pointer = this,
			chart = pointer.chart,
			hoverSeries = chart.hoverSeries,
			hoverPoint = chart.hoverPoint,
			hoverPoints = chart.hoverPoints,
			tooltip = chart.tooltip,
			tooltipPoints = tooltip && tooltip.shared ? hoverPoints : hoverPoint;
			
		// Narrow in allowMove
		allowMove = allowMove && tooltip && tooltipPoints;
			
		// Check if the points have moved outside the plot area, #1003		
		if (allowMove  && splat(tooltipPoints)[0].plotX === undefined) {
			allowMove = false;
		}	
		// Just move the tooltip, #349
		if (allowMove) {
			tooltip.refresh(tooltipPoints);
			if (hoverPoint) { // #2500
				hoverPoint.setState(hoverPoint.state, true);
				each(chart.axes, function (axis) {
					if (pick(axis.options.crosshair && axis.options.crosshair.snap, true)) {
						axis.drawCrosshair(null, hoverPoint);
					}  else {
						axis.hideCrosshair();
					}
				});
				
			}

		// Full reset
		} else {

			if (hoverPoint) {
				hoverPoint.onMouseOut();
			}

			if (hoverPoints) {
				each(hoverPoints, function (point) {
					point.setState();
				});
			}

			if (hoverSeries) {
				hoverSeries.onMouseOut();
			}

			if (tooltip) {
				tooltip.hide(delay);
			}

			if (pointer._onDocumentMouseMove) {
				removeEvent(document, 'mousemove', pointer._onDocumentMouseMove);
				pointer._onDocumentMouseMove = null;
			}

			// Remove crosshairs
			each(chart.axes, function (axis) {
				axis.hideCrosshair();
			});
			
			pointer.hoverX = chart.hoverPoints = chart.hoverPoint = null;

		}
	},

	/**
	 * Scale series groups to a certain scale and translation
	 */
	scaleGroups: function (attribs, clip) {

		var chart = this.chart,
			seriesAttribs;

		// Scale each series
		each(chart.series, function (series) {
			seriesAttribs = attribs || series.getPlotBox(); // #1701
			if (series.xAxis && series.xAxis.zoomEnabled) {
				series.group.attr(seriesAttribs);
				if (series.markerGroup) {
					series.markerGroup.attr(seriesAttribs);
					series.markerGroup.clip(clip ? chart.clipRect : null);
				}
				if (series.dataLabelsGroup) {
					series.dataLabelsGroup.attr(seriesAttribs);
				}
			}
		});
		
		// Clip
		chart.clipRect.attr(clip || chart.clipBox);
	},

	/**
	 * Start a drag operation
	 */
	dragStart: function (e) {
		var chart = this.chart;

		// Record the start position
		chart.mouseIsDown = e.type;
		chart.cancelClick = false;
		chart.mouseDownX = this.mouseDownX = e.chartX;
		chart.mouseDownY = this.mouseDownY = e.chartY;
	},

	/**
	 * Perform a drag operation in response to a mousemove event while the mouse is down
	 */
	drag: function (e) {

		var chart = this.chart,
			chartOptions = chart.options.chart,
			chartX = e.chartX,
			chartY = e.chartY,
			zoomHor = this.zoomHor,
			zoomVert = this.zoomVert,
			plotLeft = chart.plotLeft,
			plotTop = chart.plotTop,
			plotWidth = chart.plotWidth,
			plotHeight = chart.plotHeight,
			clickedInside,
			size,
			selectionMarker = this.selectionMarker,
			mouseDownX = this.mouseDownX,
			mouseDownY = this.mouseDownY,
			panKey = chartOptions.panKey && e[chartOptions.panKey + 'Key'];

		// If the device supports both touch and mouse (like IE11), and we are touch-dragging
		// inside the plot area, don't handle the mouse event. #4339.
		if (selectionMarker && selectionMarker.touch) {
			return;
		}

		// If the mouse is outside the plot area, adjust to cooordinates
		// inside to prevent the selection marker from going outside
		if (chartX < plotLeft) {
			chartX = plotLeft;
		} else if (chartX > plotLeft + plotWidth) {
			chartX = plotLeft + plotWidth;
		}

		if (chartY < plotTop) {
			chartY = plotTop;
		} else if (chartY > plotTop + plotHeight) {
			chartY = plotTop + plotHeight;
		}
		
		// determine if the mouse has moved more than 10px
		this.hasDragged = Math.sqrt(
			Math.pow(mouseDownX - chartX, 2) +
			Math.pow(mouseDownY - chartY, 2)
		);
		
		if (this.hasDragged > 10) {
			clickedInside = chart.isInsidePlot(mouseDownX - plotLeft, mouseDownY - plotTop);

			// make a selection
			if (chart.hasCartesianSeries && (this.zoomX || this.zoomY) && clickedInside && !panKey) {
				if (!selectionMarker) {
					this.selectionMarker = selectionMarker = chart.renderer.rect(
						plotLeft,
						plotTop,
						zoomHor ? 1 : plotWidth,
						zoomVert ? 1 : plotHeight,
						0
					)
					.attr({
						fill: chartOptions.selectionMarkerFill || 'rgba(69,114,167,0.25)',
						zIndex: 7
					})
					.add();
				}
			}

			// adjust the width of the selection marker
			if (selectionMarker && zoomHor) {
				size = chartX - mouseDownX;
				selectionMarker.attr({
<<<<<<< HEAD
					width: Math.abs(size),
=======
					width: mathAbs(size),
>>>>>>> edb05534
					x: (size > 0 ? 0 : size) + mouseDownX
				});
			}
			// adjust the height of the selection marker
			if (selectionMarker && zoomVert) {
				size = chartY - mouseDownY;
				selectionMarker.attr({
<<<<<<< HEAD
					height: Math.abs(size),
=======
					height: mathAbs(size),
>>>>>>> edb05534
					y: (size > 0 ? 0 : size) + mouseDownY
				});
			}

			// panning
			if (clickedInside && !selectionMarker && chartOptions.panning) {
				chart.pan(e, chartOptions.panning);
			}
		}
	},

	/**
	 * On mouse up or touch end across the entire document, drop the selection.
	 */
	drop: function (e) {
		var pointer = this,
			chart = this.chart,
			hasPinched = this.hasPinched;

		if (this.selectionMarker) {
			var selectionData = {
					xAxis: [],
					yAxis: [],
					originalEvent: e.originalEvent || e
				},
				selectionBox = this.selectionMarker,
				selectionLeft = selectionBox.attr ? selectionBox.attr('x') : selectionBox.x,
				selectionTop = selectionBox.attr ? selectionBox.attr('y') : selectionBox.y,
				selectionWidth = selectionBox.attr ? selectionBox.attr('width') : selectionBox.width,
				selectionHeight = selectionBox.attr ? selectionBox.attr('height') : selectionBox.height,
				runZoom;

			// a selection has been made
			if (this.hasDragged || hasPinched) {

				// record each axis' min and max
				each(chart.axes, function (axis) {
					if (axis.zoomEnabled && defined(axis.min) && (hasPinched || pointer[{ xAxis: 'zoomX', yAxis: 'zoomY' }[axis.coll]])) { // #859, #3569
						var horiz = axis.horiz,
							minPixelPadding = e.type === 'touchend' ? axis.minPixelPadding: 0, // #1207, #3075
							selectionMin = axis.toValue((horiz ? selectionLeft : selectionTop) + minPixelPadding),
							selectionMax = axis.toValue((horiz ? selectionLeft + selectionWidth : selectionTop + selectionHeight) - minPixelPadding);

						selectionData[axis.coll].push({
							axis: axis,
							min: Math.min(selectionMin, selectionMax), // for reversed axes
							max: Math.max(selectionMin, selectionMax)
						});
						runZoom = true;
					}
				});
				if (runZoom) {
					HighchartsAdapter.fireEvent(chart, 'selection', selectionData, function (args) { 
						chart.zoom(extend(args, hasPinched ? { animation: false } : null)); 
					});
				}

			}
			this.selectionMarker = this.selectionMarker.destroy();

			// Reset scaling preview
			if (hasPinched) {
				this.scaleGroups();
			}
		}

		// Reset all
		if (chart) { // it may be destroyed on mouse up - #877
			css(chart.container, { cursor: chart._cursor });
			chart.cancelClick = this.hasDragged > 10; // #370
			chart.mouseIsDown = this.hasDragged = this.hasPinched = false;
			this.pinchDown = [];
		}
	},

	onContainerMouseDown: function (e) {

		e = this.normalize(e);

		// issue #295, dragging not always working in Firefox
		if (e.preventDefault) {
			e.preventDefault();
		}
		
		this.dragStart(e);
	},

	

	onDocumentMouseUp: function (e) {
		if (charts[H.hoverChartIndex]) {
			charts[H.hoverChartIndex].pointer.drop(e);
		}
	},

	/**
	 * Special handler for mouse move that will hide the tooltip when the mouse leaves the plotarea.
	 * Issue #149 workaround. The mouseleave event does not always fire. 
	 */
	onDocumentMouseMove: function (e) {
		var chart = this.chart,
			chartPosition = this.chartPosition;

		e = this.normalize(e, chartPosition);

		// If we're outside, hide the tooltip
		if (chartPosition && !this.inClass(e.target, 'highcharts-tracker') &&
				!chart.isInsidePlot(e.chartX - chart.plotLeft, e.chartY - chart.plotTop)) {
			this.reset();
		}
	},

	/**
	 * When mouse leaves the container, hide the tooltip.
	 */
	onContainerMouseLeave: function () {
		var chart = charts[H.hoverChartIndex];
		if (chart) {
			chart.pointer.reset();
			chart.pointer.chartPosition = null; // also reset the chart position, used in #149 fix
		}
	},

	// The mousemove, touchmove and touchstart event handler
	onContainerMouseMove: function (e) {

		var chart = this.chart;

		H.hoverChartIndex = chart.index;

		e = this.normalize(e);		
		e.returnValue = false; // #2251, #3224
		
		if (chart.mouseIsDown === 'mousedown') {
			this.drag(e);
		} 
		
		// Show the tooltip and run mouse over events (#977)
		if ((this.inClass(e.target, 'highcharts-tracker') || 
				chart.isInsidePlot(e.chartX - chart.plotLeft, e.chartY - chart.plotTop)) && !chart.openMenu) {
			this.runPointActions(e);
		}
	},

	/**
	 * Utility to detect whether an element has, or has a parent with, a specific
	 * class name. Used on detection of tracker objects and on deciding whether
	 * hovering the tooltip should cause the active series to mouse out.
	 */
	inClass: function (element, className) {
		var elemClassName;
		while (element) {
			elemClassName = attr(element, 'class');
			if (elemClassName) {
				if (elemClassName.indexOf(className) !== -1) {
					return true;
				} else if (elemClassName.indexOf('highcharts-container') !== -1) {
					return false;
				}
			}
			element = element.parentNode;
		}		
	},

	onTrackerMouseOut: function (e) {
		var series = this.chart.hoverSeries,
			relatedTarget = e.relatedTarget || e.toElement;
		
		if (series && !series.options.stickyTracking && 
<<<<<<< HEAD
				!this.inClass(relatedTarget, 'highcharts-tooltip') &&
				!this.inClass(relatedTarget, 'highcharts-series-' + series.index)) { // #2499, #4465
=======
				!this.inClass(relatedTarget, PREFIX + 'tooltip') &&
				!this.inClass(relatedTarget, PREFIX + 'series-' + series.index)) { // #2499, #4465
>>>>>>> edb05534
			series.onMouseOut();
		}
	},

	onContainerClick: function (e) {
		var chart = this.chart,
			fireEvent = HighchartsAdapter.fireEvent,
			hoverPoint = chart.hoverPoint, 
			plotLeft = chart.plotLeft,
			plotTop = chart.plotTop;
		
		e = this.normalize(e);
		e.originalEvent = e; // #3913

		if (!chart.cancelClick) {
			
			// On tracker click, fire the series and point events. #783, #1583
			if (hoverPoint && this.inClass(e.target, 'highcharts-tracker')) {

				// the series click event
				fireEvent(hoverPoint.series, 'click', extend(e, {
					point: hoverPoint
				}));

				// the point click event
				if (chart.hoverPoint) { // it may be destroyed (#1844)
					hoverPoint.firePointEvent('click', e);
				}

			// When clicking outside a tracker, fire a chart event
			} else {
				extend(e, this.getCoordinates(e));

				// fire a click event in the chart
				if (chart.isInsidePlot(e.chartX - plotLeft, e.chartY - plotTop)) {
					fireEvent(chart, 'click', e);
				}
			}


		}
	},

	/**
	 * Set the JS DOM events on the container and document. This method should contain
	 * a one-to-one assignment between methods and their handlers. Any advanced logic should
	 * be moved to the handler reflecting the event's name.
	 */
	setDOMEvents: function () {

		var pointer = this,
			container = pointer.chart.container;

		container.onmousedown = function (e) {
			pointer.onContainerMouseDown(e);
		};
		container.onmousemove = function (e) {
			pointer.onContainerMouseMove(e);
		};
		container.onclick = function (e) {
			pointer.onContainerClick(e);
		};
		addEvent(container, 'mouseleave', pointer.onContainerMouseLeave);
		if (H.chartCount === 1) {
			addEvent(document, 'mouseup', pointer.onDocumentMouseUp);
		}
		if (H.hasTouch) {
			container.ontouchstart = function (e) {
				pointer.onContainerTouchStart(e);
			};
			container.ontouchmove = function (e) {
				pointer.onContainerTouchMove(e);
			};
			if (H.chartCount === 1) {
				addEvent(document, 'touchend', pointer.onDocumentTouchEnd);
			}
		}
		
	},

	/**
	 * Destroys the Pointer object and disconnects DOM events.
	 */
	destroy: function () {
		var prop;

		removeEvent(this.chart.container, 'mouseleave', this.onContainerMouseLeave);
		if (!H.chartCount) {
			removeEvent(document, 'mouseup', this.onDocumentMouseUp);
			removeEvent(document, 'touchend', this.onDocumentTouchEnd);
		}

		// memory and CPU leak
		clearInterval(this.tooltipTimeout);

		for (prop in this) {
			this[prop] = null;
		}
	}
};

	return H;
}(Highcharts));<|MERGE_RESOLUTION|>--- conflicted
+++ resolved
@@ -161,17 +161,11 @@
 			}
 		}
 
-<<<<<<< HEAD
-		// If it has a hoverPoint and that series requires direct touch (like columns), 
-		// use the hoverPoint (#3899). Otherwise, search the k-d tree.
-		if (!shared && hoverSeries && hoverSeries.directTouch && hoverPoint) {
-=======
 		// If it has a hoverPoint and that series requires direct touch (like columns, #3899), or we're on 
 		// a noSharedTooltip series among shared tooltip series (#4546), use the hoverPoint . Otherwise, 
 		// search the k-d tree.
 		stickToHoverSeries = hoverSeries && (shared ? hoverSeries.noSharedTooltip : hoverSeries.directTouch);
 		if (stickToHoverSeries && hoverPoint) {
->>>>>>> edb05534
 			kdpoint = hoverPoint;
 
 		// Handle shared tooltip or cases where a series is not yet hovered
@@ -439,11 +433,7 @@
 			if (selectionMarker && zoomHor) {
 				size = chartX - mouseDownX;
 				selectionMarker.attr({
-<<<<<<< HEAD
 					width: Math.abs(size),
-=======
-					width: mathAbs(size),
->>>>>>> edb05534
 					x: (size > 0 ? 0 : size) + mouseDownX
 				});
 			}
@@ -451,11 +441,7 @@
 			if (selectionMarker && zoomVert) {
 				size = chartY - mouseDownY;
 				selectionMarker.attr({
-<<<<<<< HEAD
 					height: Math.abs(size),
-=======
-					height: mathAbs(size),
->>>>>>> edb05534
 					y: (size > 0 ? 0 : size) + mouseDownY
 				});
 			}
@@ -625,13 +611,8 @@
 			relatedTarget = e.relatedTarget || e.toElement;
 		
 		if (series && !series.options.stickyTracking && 
-<<<<<<< HEAD
 				!this.inClass(relatedTarget, 'highcharts-tooltip') &&
 				!this.inClass(relatedTarget, 'highcharts-series-' + series.index)) { // #2499, #4465
-=======
-				!this.inClass(relatedTarget, PREFIX + 'tooltip') &&
-				!this.inClass(relatedTarget, PREFIX + 'series-' + series.index)) { // #2499, #4465
->>>>>>> edb05534
 			series.onMouseOut();
 		}
 	},
