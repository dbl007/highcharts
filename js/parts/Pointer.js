--- conflicted
+++ resolved
@@ -293,14 +293,9 @@
 			},
 			hoverPoints;
 
-<<<<<<< HEAD
-		// If there is a hoverPoint and its series requires direct touch (like columns, #3899), or we're on
-		// a noSharedTooltip series among shared tooltip series (#4546), use the existing hoverPoint.
-=======
 		// If there is a hoverPoint and its series requires direct touch (like
 		// columns, #3899), or we're on a noSharedTooltip series among shared
 		// tooltip series (#4546), use the existing hoverPoint.
->>>>>>> 4f33c80c
 		if  (useExisting) {
 			isHoverPoint = function (p) {
 				return p === existingHoverPoint;
@@ -316,24 +311,15 @@
 			});
 		}
 		hoverPoints = (useExisting && !shared) ?
-<<<<<<< HEAD
-			[existingHoverPoint] : // can't use getKDPoints due to !kdNow.
-=======
 			// Non-shared tooltips with directTouch don't use the k-d-tree
 			[existingHoverPoint] :
->>>>>>> 4f33c80c
 			this.getKDPoints(searchSeries, shared, coordinates);
 		hoverPoint = H.find(hoverPoints, isHoverPoint);
 		hoverSeries = hoverPoint && hoverPoint.series;
 
-<<<<<<< HEAD
-		/* In this case we could only look for the hoverPoint in series with
-		 * stickyTracking, but we should still include all series in the shared tooltip */
-=======
 		// In this case we could only look for the hoverPoint in series with
 		// stickyTracking, but we should still include all series in the shared
 		// tooltip.
->>>>>>> 4f33c80c
 		if (!useExisting && !notSticky && shared) {
 			hoverPoints = this.getKDPoints(series, shared, coordinates);
 		}
