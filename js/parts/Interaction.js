--- conflicted
+++ resolved
@@ -758,9 +758,6 @@
 		fireEvent(series, showOrHide);
 	},
 
-<<<<<<< HEAD
-	
-=======
 	/**
 	 * Memorize tooltip texts and positions
 	 */
@@ -829,7 +826,6 @@
 		}
 		series.tooltipPoints = tooltipPoints;
 	},
->>>>>>> 7cd8f853
 
 	/**
 	 * Show the graph
