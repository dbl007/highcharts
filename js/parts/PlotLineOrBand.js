(function (H) {
	var arrayMax = H.arrayMax,
		arrayMin = H.arrayMin,
		defined = H.defined,
		destroyObjectProperties = H.destroyObjectProperties,
		each = H.each,
		erase = H.erase,
		log2lin = H.log2lin,
		merge = H.merge,
		pick = H.pick;
/*
 * The object wrapper for plot lines and plot bands
 * @param {Object} options
 */
H.PlotLineOrBand = function (axis, options) {
	this.axis = axis;

	if (options) {
		this.options = options;
		this.id = options.id;
	}
};

H.PlotLineOrBand.prototype = {
	
	/**
	 * Render the plot line or plot band. If it is already existing,
	 * move it.
	 */
	render: function () {
		var plotLine = this,
			axis = plotLine.axis,
			horiz = axis.horiz,
			options = plotLine.options,
			optionsLabel = options.label,
			label = plotLine.label,
			to = options.to,
			from = options.from,
			value = options.value,
			isBand = defined(from) && defined(to),
			isLine = defined(value),
			svgElem = plotLine.svgElem,
			isNew = !svgElem,
			path = [],
			addEvent,
			eventType,
			color = options.color,
			zIndex = pick(options.zIndex, 0),
			events = options.events,
<<<<<<< HEAD
			attribs = {
				'class': 'highcharts-plot-' + (isBand ? 'band ' : 'line ') + (options.className || '') // docs: className
			},
			groupAttribs = {},
			renderer = axis.chart.renderer,
			groupName = isBand ? 'bands' : 'lines',
			group;
=======
			attribs = {},
			renderer = axis.chart.renderer,
			log2lin = axis.log2lin;
>>>>>>> fae5b77c

		// logarithmic conversion
		if (axis.isLog) {
			from = log2lin(from);
			to = log2lin(to);
			value = log2lin(value);
		}

		/*= if (build.classic) { =*/
		// Set the presentational attributes
		if (isLine) {
			attribs = {
				stroke: color,
				'stroke-width': options.width
			};
			if (options.dashStyle) {
				attribs.dashstyle = options.dashStyle;
			}
			
		} else if (isBand) { // plot band
			if (color) {
				attribs.fill = color;
			}
			if (options.borderWidth) {
				attribs.stroke = options.borderColor;
				attribs['stroke-width'] = options.borderWidth;
			}
		}
		/*= } =*/

		// Grouping and zIndex
		groupAttribs.zIndex = zIndex;
		groupName += '-' + zIndex;

		group = axis[groupName];
		if (!group) {
			axis[groupName] = group = renderer.g('plot-' + groupName)
				.attr(groupAttribs).add();
		}

		// Create the path
		if (isNew) {
			plotLine.svgElem = svgElem = 
				renderer
					.path()
					.attr(attribs).add(group);
		}
		

		// Set the path or return
		if (isLine) {
			path = axis.getPlotLinePath(value, svgElem.strokeWidth());
		} else if (isBand) { // plot band
			path = axis.getPlotBandPath(from, to, options);
		} else {
			return;
		}

		// common for lines and bands
		if (isNew && path && path.length) {
			svgElem.attr({ d: path });

			// events
			if (events) {
				addEvent = function (eventType) {
					svgElem.on(eventType, function (e) {
						events[eventType].apply(plotLine, [e]);
					});
				};
				for (eventType in events) {
					addEvent(eventType);
				}
			}
		} else if (svgElem) {
			if (path) {
				svgElem.show();
				svgElem.animate({ d: path });
			} else {
				svgElem.hide();
				if (label) {
					plotLine.label = label = label.destroy();
				}
			}
		}

		// the plot band/line label
		if (optionsLabel && defined(optionsLabel.text) && path && path.length && 
				axis.width > 0 && axis.height > 0 && !path.flat) {
			// apply defaults
			optionsLabel = merge({
				align: horiz && isBand && 'center',
				x: horiz ? !isBand && 4 : 10,
				verticalAlign: !horiz && isBand && 'middle',
				y: horiz ? isBand ? 16 : 10 : isBand ? 6 : -4,
				rotation: horiz && !isBand && 90
			}, optionsLabel);

			this.renderLabel(optionsLabel, path, isBand, zIndex);

		} else if (label) { // move out of sight
			label.hide();
		}

		// chainable
		return plotLine;
	},

	/**
	 * Render and align label for plot line or band.
	 */
	renderLabel: function (optionsLabel, path, isBand, zIndex) {
		var plotLine = this,
			label = plotLine.label,
			renderer = plotLine.axis.chart.renderer,
			attribs,
			xs,
			ys,
			x,
			y;

		// add the SVG element
		if (!label) {
			attribs = {
				align: optionsLabel.textAlign || optionsLabel.align,
				rotation: optionsLabel.rotation,
				'class': 'highcharts-plot-' + (isBand ? 'band' : 'line') + '-label ' + (optionsLabel.className || '')
			};
			
			attribs.zIndex = zIndex;
			
			plotLine.label = label = renderer.text(
					optionsLabel.text,
					0,
					0,
					optionsLabel.useHTML
				)
				.attr(attribs)
				.add();

			/*= if (build.classic) { =*/
			label.css(optionsLabel.style);
			/*= } =*/
		}

		// get the bounding box and align the label
		// #3000 changed to better handle choice between plotband or plotline
		xs = [path[1], path[4], (isBand ? path[6] : path[1])];
		ys = [path[2], path[5], (isBand ? path[7] : path[2])];
		x = arrayMin(xs);
		y = arrayMin(ys);

		label.align(optionsLabel, false, {
			x: x,
			y: y,
			width: arrayMax(xs) - x,
			height: arrayMax(ys) - y
		});
		label.show();
	},

	/**
	 * Remove the plot line or band
	 */
	destroy: function () {
		// remove it from the lookup
		erase(this.axis.plotLinesAndBands, this);

		delete this.axis;
		destroyObjectProperties(this);
	}
};

/**
 * Object with members for extending the Axis prototype
 * @todo Extend directly instead of adding object to Highcharts first
 */

H.AxisPlotLineOrBandExtension = {

	/**
	 * Create the path for a plot band
	 */
	getPlotBandPath: function (from, to) {
		var toPath = this.getPlotLinePath(to, null, null, true),
			path = this.getPlotLinePath(from, null, null, true);

		if (path && toPath) {

			// Flat paths don't need labels (#3836)
			path.flat = path.toString() === toPath.toString();

			path.push(
				toPath[4],
				toPath[5],
				toPath[1],
				toPath[2]
			);
		} else { // outside the axis area
			path = null;
		}

		return path;
	},

	addPlotBand: function (options) {
		return this.addPlotBandOrLine(options, 'plotBands');
	},

	addPlotLine: function (options) {
		return this.addPlotBandOrLine(options, 'plotLines');
	},

	/**
	 * Add a plot band or plot line after render time
	 *
	 * @param options {Object} The plotBand or plotLine configuration object
	 */
	addPlotBandOrLine: function (options, coll) {
		var obj = new H.PlotLineOrBand(this, options).render(),
			userOptions = this.userOptions;

		if (obj) { // #2189
			// Add it to the user options for exporting and Axis.update
			if (coll) {
				userOptions[coll] = userOptions[coll] || [];
				userOptions[coll].push(options);
			}
			this.plotLinesAndBands.push(obj);
		}

		return obj;
	},

	/**
	 * Remove a plot band or plot line from the chart by id
	 * @param {Object} id
	 */
	removePlotBandOrLine: function (id) {
		var plotLinesAndBands = this.plotLinesAndBands,
			options = this.options,
			userOptions = this.userOptions,
			i = plotLinesAndBands.length;
		while (i--) {
			if (plotLinesAndBands[i].id === id) {
				plotLinesAndBands[i].destroy();
			}
		}
		each([options.plotLines || [], userOptions.plotLines || [], options.plotBands || [], userOptions.plotBands || []], function (arr) {
			i = arr.length;
			while (i--) {
				if (arr[i].id === id) {
					erase(arr, arr[i]);
				}
			}
		});
	}
};

	return H;
}(Highcharts));<|MERGE_RESOLUTION|>--- conflicted
+++ resolved
@@ -5,7 +5,6 @@
 		destroyObjectProperties = H.destroyObjectProperties,
 		each = H.each,
 		erase = H.erase,
-		log2lin = H.log2lin,
 		merge = H.merge,
 		pick = H.pick;
 /*
@@ -47,19 +46,14 @@
 			color = options.color,
 			zIndex = pick(options.zIndex, 0),
 			events = options.events,
-<<<<<<< HEAD
 			attribs = {
 				'class': 'highcharts-plot-' + (isBand ? 'band ' : 'line ') + (options.className || '') // docs: className
 			},
 			groupAttribs = {},
 			renderer = axis.chart.renderer,
 			groupName = isBand ? 'bands' : 'lines',
-			group;
-=======
-			attribs = {},
-			renderer = axis.chart.renderer,
+			group,
 			log2lin = axis.log2lin;
->>>>>>> fae5b77c
 
 		// logarithmic conversion
 		if (axis.isLog) {
