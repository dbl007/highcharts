--- conflicted
+++ resolved
@@ -20,13 +20,8 @@
 	}
 };
 
-<<<<<<< HEAD
 H.PlotLineOrBand.prototype = {
 	
-=======
-Highcharts.PlotLineOrBand.prototype = {
-
->>>>>>> 806e78df
 	/**
 	 * Render the plot line or plot band. If it is already existing,
 	 * move it.
