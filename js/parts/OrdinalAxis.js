/* ****************************************************************************
 * Start ordinal axis logic                                                   *
 *****************************************************************************/


wrap(Series.prototype, 'init', function (proceed) {
	var series = this,
		xAxis;

	// call the original function
	proceed.apply(this, Array.prototype.slice.call(arguments, 1));

	xAxis = series.xAxis;

	// Destroy the extended ordinal index on updated data
	if (xAxis && xAxis.options.ordinal) {
		addEvent(series, 'updatedData', function () {
			delete xAxis.ordinalIndex;
		});
	}
});

/**
 * In an ordinal axis, there might be areas with dense consentrations of points, then large
 * gaps between some. Creating equally distributed ticks over this entire range
 * may lead to a huge number of ticks that will later be removed. So instead, break the
 * positions up in segments, find the tick positions for each segment then concatenize them.
 * This method is used from both data grouping logic and X axis tick position logic.
 */
wrap(Axis.prototype, 'getTimeTicks', function (proceed, normalizedInterval, min, max, startOfWeek, positions, closestDistance, findHigherRanks) {

	var start = 0,
		end = 0,
		segmentPositions,
		higherRanks = {},
		hasCrossedHigherRank,
		info,
		posLength,
		outsideMax,
		groupPositions = [],
		lastGroupPosition = -Number.MAX_VALUE,
		tickPixelIntervalOption = this.options.tickPixelInterval;

	// The positions are not always defined, for example for ordinal positions when data
	// has regular interval (#1557, #2090)
	if (!this.options.ordinal || !positions || positions.length < 3 || min === UNDEFINED) {
		return proceed.call(this, normalizedInterval, min, max, startOfWeek);
	}

	// Analyze the positions array to split it into segments on gaps larger than 5 times
	// the closest distance. The closest distance is already found at this point, so
	// we reuse that instead of computing it again.
	posLength = positions.length;
	for (; end < posLength; end++) {

		outsideMax = end && positions[end - 1] > max;

		if (positions[end] < min) { // Set the last position before min
			start = end;
		}

<<<<<<< HEAD
		if (end === posLength - 1 || positions[end + 1] - positions[end] > closestDistance * 5 || outsideMax) {

			// For each segment, calculate the tick positions from the getTimeTicks utility
			// function. The interval will be the same regardless of how long the segment is.
			if (positions[end] > lastGroupPosition) { // #1475

				segmentPositions = proceed.call(this, normalizedInterval, positions[start], positions[end], startOfWeek);

				// Prevent duplicate groups, for example for multiple segments within one larger time frame (#1475)
				while (segmentPositions.length && segmentPositions[0] <= lastGroupPosition) {
					segmentPositions.shift();
				}
				if (segmentPositions.length) {
					lastGroupPosition = segmentPositions[segmentPositions.length - 1];
=======
						// When zooming in on a week, prevent axis padding for weekends even though the data within
						// the week is evenly spaced.
						if (!axis.options.keepOrdinalPadding && (ordinalPositions[0] - min > dist || max - ordinalPositions[ordinalPositions.length - 1] > dist)) {
							useOrdinal = true;
						}
					}
					
					// Record the slope and offset to compute the linear values from the array index.
					// Since the ordinal positions may exceed the current range, get the start and 
					// end positions within it (#719, #665b)
					if (useOrdinal) {
						
						// Register
						axis.ordinalPositions = ordinalPositions;
						
						// This relies on the ordinalPositions being set. Use mathMax and mathMin to prevent
						// padding on either sides of the data.
						minIndex = xAxis.val2lin(mathMax(min, ordinalPositions[0]), true);
						maxIndex = xAxis.val2lin(mathMin(max, ordinalPositions[ordinalPositions.length - 1]), true);
				
						// Set the slope and offset of the values compared to the indices in the ordinal positions
						axis.ordinalSlope = slope = (max - min) / (maxIndex - minIndex);
						axis.ordinalOffset = min - (minIndex * slope);
						
					} else {
						axis.ordinalPositions = axis.ordinalSlope = axis.ordinalOffset = UNDEFINED;
					}
				}
				axis.groupIntervalFactor = null; // reset for next run
			};
			
			/**
			 * Translate from a linear axis value to the corresponding ordinal axis position. If there
			 * are no gaps in the ordinal axis this will be the same. The translated value is the value
			 * that the point would have if the axis were linear, using the same min and max.
			 * 
			 * @param Number val The axis value
			 * @param Boolean toIndex Whether to return the index in the ordinalPositions or the new value
			 */
			xAxis.val2lin = function (val, toIndex) {
				
				var axis = this,
					ordinalPositions = axis.ordinalPositions;
				
				if (!ordinalPositions) {
					return val;
				
				} else {
				
					var ordinalLength = ordinalPositions.length,
						i,
						distance,
						ordinalIndex;
						
					// first look for an exact match in the ordinalpositions array
					i = ordinalLength;
					while (i--) {
						if (ordinalPositions[i] === val) {
							ordinalIndex = i;
							break;
						}
					}
					
					// if that failed, find the intermediate position between the two nearest values
					i = ordinalLength - 1;
					while (i--) {
						if (val > ordinalPositions[i] || i === 0) { // interpolate
							distance = (val - ordinalPositions[i]) / (ordinalPositions[i + 1] - ordinalPositions[i]); // something between 0 and 1
							ordinalIndex = i + distance;
							break;
						}
					}
					return toIndex ?
						ordinalIndex :
						axis.ordinalSlope * (ordinalIndex || 0) + axis.ordinalOffset;
>>>>>>> 89e9356d
				}

				groupPositions = groupPositions.concat(segmentPositions);
			}
			// Set start of next segment
			start = end + 1;
		}

		if (outsideMax) {
			break;
		}
	}

	// Get the grouping info from the last of the segments. The info is the same for
	// all segments.
	info = segmentPositions.info;

	// Optionally identify ticks with higher rank, for example when the ticks
	// have crossed midnight.
	if (findHigherRanks && info.unitRange <= timeUnits[HOUR]) {
		end = groupPositions.length - 1;

		// Compare points two by two
		for (start = 1; start < end; start++) {
			if (new Date(groupPositions[start])[getDate]() !== new Date(groupPositions[start - 1])[getDate]()) {
				higherRanks[groupPositions[start]] = DAY;
				hasCrossedHigherRank = true;
			}
		}

		// If the complete array has crossed midnight, we want to mark the first
		// positions also as higher rank
		if (hasCrossedHigherRank) {
			higherRanks[groupPositions[0]] = DAY;
		}
		info.higherRanks = higherRanks;
	}

	// Save the info
	groupPositions.info = info;



	// Don't show ticks within a gap in the ordinal axis, where the space between
	// two points is greater than a portion of the tick pixel interval
	if (findHigherRanks && defined(tickPixelIntervalOption)) { // check for squashed ticks

		var length = groupPositions.length,
			i = length,
			itemToRemove,
			translated,
			translatedArr = [],
			lastTranslated,
			medianDistance,
			distance,
			distances = [];

		// Find median pixel distance in order to keep a reasonably even distance between
		// ticks (#748)
		while (i--) {
			translated = this.translate(groupPositions[i]);
			if (lastTranslated) {
				distances[i] = lastTranslated - translated;
			}
			translatedArr[i] = lastTranslated = translated;
		}
		distances.sort();
		medianDistance = distances[mathFloor(distances.length / 2)];
		if (medianDistance < tickPixelIntervalOption * 0.6) {
			medianDistance = null;
		}

		// Now loop over again and remove ticks where needed
		i = groupPositions[length - 1] > max ? length - 1 : length; // #817
		lastTranslated = undefined;
		while (i--) {
			translated = translatedArr[i];
			distance = lastTranslated - translated;

			// Remove ticks that are closer than 0.6 times the pixel interval from the one to the right,
			// but not if it is close to the median distance (#748).
			if (lastTranslated && distance < tickPixelIntervalOption * 0.8 &&
					(medianDistance === null || distance < medianDistance * 0.8)) {

				// Is this a higher ranked position with a normal position to the right?
				if (higherRanks[groupPositions[i]] && !higherRanks[groupPositions[i + 1]]) {

					// Yes: remove the lower ranked neighbour to the right
					itemToRemove = i + 1;
					lastTranslated = translated; // #709

				} else {

					// No: remove this one
					itemToRemove = i;
				}

				groupPositions.splice(itemToRemove, 1);

			} else {
				lastTranslated = translated;
			}
		}
	}
	return groupPositions;
});

// Extend the Axis prototype
extend(Axis.prototype, {

	/**
	 * Calculate the ordinal positions before tick positions are calculated.
	 */
	beforeSetTickPositions: function () {
		var axis = this,
			len,
			ordinalPositions = [],
			useOrdinal = false,
			dist,
			extremes = axis.getExtremes(),
			min = extremes.min,
			max = extremes.max,
			minIndex,
			maxIndex,
			slope,
			i;

		// apply the ordinal logic
		if (axis.options.ordinal) {

			each(axis.series, function (series, i) {

				if (series.visible !== false && series.takeOrdinalPosition !== false) {

					// concatenate the processed X data into the existing positions, or the empty array
					ordinalPositions = ordinalPositions.concat(series.processedXData);
					len = ordinalPositions.length;

					// remove duplicates (#1588)
					ordinalPositions.sort(function (a, b) {
						return a - b; // without a custom function it is sorted as strings
					});
<<<<<<< HEAD

					if (len) {
						i = len - 1;
						while (i--) {
							if (ordinalPositions[i] === ordinalPositions[i + 1]) {
								ordinalPositions.splice(i, 1);
=======
					
					// Run beforeSetTickPositions to compute the ordinalPositions
					xAxis.beforeSetTickPositions.apply(fakeAxis);
					
					// Cache it
					ordinalIndex[key] = fakeAxis.ordinalPositions;
				}
				return ordinalIndex[key];
			};
			
			/**
			 * Find the factor to estimate how wide the plot area would have been if ordinal
			 * gaps were included. This value is used to compute an imagined plot width in order
			 * to establish the data grouping interval. 
			 * 
			 * A real world case is the intraday-candlestick
			 * example. Without this logic, it would show the correct data grouping when viewing
			 * a range within each day, but once moving the range to include the gap between two
			 * days, the interval would include the cut-away night hours and the data grouping
			 * would be wrong. So the below method tries to compensate by identifying the most
			 * common point interval, in this case days. 
			 * 
			 * An opposite case is presented in issue #718. We have a long array of daily data,
			 * then one point is appended one hour after the last point. We expect the data grouping
			 * not to change.
			 * 
			 * In the future, if we find cases where this estimation doesn't work optimally, we
			 * might need to add a second pass to the data grouping logic, where we do another run
			 * with a greater interval if the number of data groups is more than a certain fraction
			 * of the desired group count.
			 */
			xAxis.getGroupIntervalFactor = function (xMin, xMax, series) {
				var i = 0,
					processedXData = series.processedXData,
					len = processedXData.length, 
					distances = [],
					median,
					groupIntervalFactor = this.groupIntervalFactor;

				// Only do this computation for the first series, let the other inherit it (#2416)
				if (!groupIntervalFactor) {
						
					// Register all the distances in an array
					for (; i < len - 1; i++) {
						distances[i] = processedXData[i + 1] - processedXData[i];
					}
					
					// Sort them and find the median
					distances.sort(function (a, b) {
						return a - b;
					});
					median = distances[mathFloor(len / 2)];
					
					// Compensate for series that don't extend through the entire axis extent. #1675.
					xMin = mathMax(xMin, processedXData[0]);
					xMax = mathMin(xMax, processedXData[len - 1]);

					this.groupIntervalFactor = groupIntervalFactor = (len * median) / (xMax - xMin);
				}


				// Return the factor needed for data grouping
				return groupIntervalFactor;
			};
			
			/**
			 * Make the tick intervals closer because the ordinal gaps make the ticks spread out or cluster
			 */
			xAxis.postProcessTickInterval = function (tickInterval) {
				// TODO: http://jsfiddle.net/highcharts/FQm4E/1/
				// This is a case where this algorithm doesn't work optimally. In this case, the 
				// tick labels are spread out per week, but all the gaps reside within weeks. So 
				// we have a situation where the labels are courser than the ordinal gaps, and 
				// thus the tick interval should not be altered				
				var ordinalSlope = this.ordinalSlope;
				
				return ordinalSlope ? 
					tickInterval / (ordinalSlope / xAxis.closestPointRange) : 
					tickInterval;
			};
			
			/**
			 * In an ordinal axis, there might be areas with dense consentrations of points, then large
			 * gaps between some. Creating equally distributed ticks over this entire range
			 * may lead to a huge number of ticks that will later be removed. So instead, break the 
			 * positions up in segments, find the tick positions for each segment then concatenize them.
			 * This method is used from both data grouping logic and X axis tick position logic. 
			 */
			xAxis.getNonLinearTimeTicks = function (normalizedInterval, min, max, startOfWeek, positions, closestDistance, findHigherRanks) {
				
				var start = 0,
					end = 0,
					segmentPositions,
					higherRanks = {},
					hasCrossedHigherRank,
					info,
					posLength,
					outsideMax,
					groupPositions = [],
					lastGroupPosition = -Number.MAX_VALUE,
					tickPixelIntervalOption = xAxis.options.tickPixelInterval;
					
				// The positions are not always defined, for example for ordinal positions when data
				// has regular interval (#1557, #2090)
				if (!positions || positions.length < 3 || min === UNDEFINED) {
					return xAxis.getTimeTicks(normalizedInterval, min, max, startOfWeek);
				}
				
				// Analyze the positions array to split it into segments on gaps larger than 5 times
				// the closest distance. The closest distance is already found at this point, so 
				// we reuse that instead of computing it again.
				posLength = positions.length;
				for (; end < posLength; end++) {
					
					outsideMax = end && positions[end - 1] > max;
					
					if (positions[end] < min) { // Set the last position before min
						start = end;						
					}
					
					if (end === posLength - 1 || positions[end + 1] - positions[end] > closestDistance * 5 || outsideMax) {
						
						// For each segment, calculate the tick positions from the getTimeTicks utility
						// function. The interval will be the same regardless of how long the segment is.
						if (positions[end] > lastGroupPosition) { // #1475
							segmentPositions = xAxis.getTimeTicks(normalizedInterval, positions[start], positions[end], startOfWeek);
							
							// Prevent duplicate groups, for example for multiple segments within one larger time frame (#1475)
							while (segmentPositions.length && segmentPositions[0] <= lastGroupPosition) {
								segmentPositions.shift();
							}
							if (segmentPositions.length) {
								lastGroupPosition = segmentPositions[segmentPositions.length - 1];
>>>>>>> 89e9356d
							}
						}
					}
				}
<<<<<<< HEAD

			});

			// cache the length
			len = ordinalPositions.length;

			// Check if we really need the overhead of mapping axis data against the ordinal positions.
			// If the series consist of evenly spaced data any way, we don't need any ordinal logic.
			if (len > 2) { // two points have equal distance by default
				dist = ordinalPositions[1] - ordinalPositions[0];
				i = len - 1;
				while (i-- && !useOrdinal) {
					if (ordinalPositions[i + 1] - ordinalPositions[i] !== dist) {
						useOrdinal = true;
=======
				
				// Get the grouping info from the last of the segments. The info is the same for
				// all segments.
				info = segmentPositions.info;
				
				// Optionally identify ticks with higher rank, for example when the ticks
				// have crossed midnight.
				if (findHigherRanks && info.unitRange <= timeUnits[HOUR]) {
					end = groupPositions.length - 1;
					
					// Compare points two by two
					for (start = 1; start < end; start++) {
						if (new Date(groupPositions[start] - timezoneOffset)[getDate]() !== new Date(groupPositions[start - 1] - timezoneOffset)[getDate]()) {
							higherRanks[groupPositions[start]] = DAY;
							hasCrossedHigherRank = true;
						}
					}
					
					// If the complete array has crossed midnight, we want to mark the first
					// positions also as higher rank
					if (hasCrossedHigherRank) {
						higherRanks[groupPositions[0]] = DAY;
>>>>>>> 89e9356d
					}
				}

				// When zooming in on a week, prevent axis padding for weekends even though the data within
				// the week is evenly spaced.
				if (ordinalPositions[0] - min > dist || max - ordinalPositions[ordinalPositions.length - 1] > dist) {
					useOrdinal = true;
				}
			}

			// Record the slope and offset to compute the linear values from the array index.
			// Since the ordinal positions may exceed the current range, get the start and
			// end positions within it (#719, #665b)
			if (useOrdinal) {

				// Register
				axis.ordinalPositions = ordinalPositions;

				// This relies on the ordinalPositions being set. Use mathMax and mathMin to prevent
				// padding on either sides of the data.
				minIndex = axis.val2lin(mathMax(min, ordinalPositions[0]), true);
				maxIndex = axis.val2lin(mathMin(max, ordinalPositions[ordinalPositions.length - 1]), true);

				// Set the slope and offset of the values compared to the indices in the ordinal positions
				axis.ordinalSlope = slope = (max - min) / (maxIndex - minIndex);
				axis.ordinalOffset = min - (minIndex * slope);

			} else {
				axis.ordinalPositions = axis.ordinalSlope = axis.ordinalOffset = UNDEFINED;
			}
		}
	},
	/**
	 * Translate from a linear axis value to the corresponding ordinal axis position. If there
	 * are no gaps in the ordinal axis this will be the same. The translated value is the value
	 * that the point would have if the axis were linear, using the same min and max.
	 *
	 * @param Number val The axis value
	 * @param Boolean toIndex Whether to return the index in the ordinalPositions or the new value
	 */
	val2lin: function (val, toIndex) {
		var axis = this,
			ordinalPositions = axis.ordinalPositions;

		if (!ordinalPositions) {
			return val;

		} else {

			var ordinalLength = ordinalPositions.length,
				i,
				distance,
				ordinalIndex;

			// first look for an exact match in the ordinalpositions array
			i = ordinalLength;
			while (i--) {
				if (ordinalPositions[i] === val) {
					ordinalIndex = i;
					break;
				}
			}

			// if that failed, find the intermediate position between the two nearest values
			i = ordinalLength - 1;
			while (i--) {
				if (val > ordinalPositions[i] || i === 0) { // interpolate
					distance = (val - ordinalPositions[i]) / (ordinalPositions[i + 1] - ordinalPositions[i]); // something between 0 and 1
					ordinalIndex = i + distance;
					break;
				}
			}
			return toIndex ?
				ordinalIndex :
				axis.ordinalSlope * (ordinalIndex || 0) + axis.ordinalOffset;
		}
	},
	/**
	 * Translate from linear (internal) to axis value
	 *
	 * @param Number val The linear abstracted value
	 * @param Boolean fromIndex Translate from an index in the ordinal positions rather than a value
	 */
	lin2val: function (val, fromIndex) {
		var axis = this,
			ordinalPositions = axis.ordinalPositions;

		if (!ordinalPositions) { // the visible range contains only equally spaced values
			return val;

		} else {

			var ordinalSlope = axis.ordinalSlope,
				ordinalOffset = axis.ordinalOffset,
				i = ordinalPositions.length - 1,
				linearEquivalentLeft,
				linearEquivalentRight,
				distance;


			// Handle the case where we translate from the index directly, used only
			// when panning an ordinal axis
			if (fromIndex) {

				if (val < 0) { // out of range, in effect panning to the left
					val = ordinalPositions[0];
				} else if (val > i) { // out of range, panning to the right
					val = ordinalPositions[i];
				} else { // split it up
					i = mathFloor(val);
					distance = val - i; // the decimal
				}

			// Loop down along the ordinal positions. When the linear equivalent of i matches
			// an ordinal position, interpolate between the left and right values.
			} else {
				while (i--) {
					linearEquivalentLeft = (ordinalSlope * i) + ordinalOffset;
					if (val >= linearEquivalentLeft) {
						linearEquivalentRight = (ordinalSlope * (i + 1)) + ordinalOffset;
						distance = (val - linearEquivalentLeft) / (linearEquivalentRight - linearEquivalentLeft); // something between 0 and 1
						break;
					}
				}
			}

			// If the index is within the range of the ordinal positions, return the associated
			// or interpolated value. If not, just return the value
			return distance !== UNDEFINED && ordinalPositions[i] !== UNDEFINED ?
				ordinalPositions[i] + (distance ? distance * (ordinalPositions[i + 1] - ordinalPositions[i]) : 0) :
				val;
		}
	},
	/**
	 * Get the ordinal positions for the entire data set. This is necessary in chart panning
	 * because we need to find out what points or data groups are available outside the
	 * visible range. When a panning operation starts, if an index for the given grouping
	 * does not exists, it is created and cached. This index is deleted on updated data, so
	 * it will be regenerated the next time a panning operation starts.
	 */
	getExtendedPositions: function () {
		var axis = this,
			chart = axis.chart,
			grouping = axis.series[0].currentDataGrouping,
			ordinalIndex = axis.ordinalIndex,
			key = grouping ? grouping.count + grouping.unitName : 'raw',
			extremes = axis.getExtremes(),
			fakeAxis,
			fakeSeries;

		// If this is the first time, or the ordinal index is deleted by updatedData,
		// create it.
		if (!ordinalIndex) {
			ordinalIndex = axis.ordinalIndex = {};
		}


		if (!ordinalIndex[key]) {

			// Create a fake axis object where the extended ordinal positions are emulated
			fakeAxis = {
				series: [],
				getExtremes: function () {
					return {
						min: extremes.dataMin,
						max: extremes.dataMax
					};
				},
				options: {
					ordinal: true
				}
			};

			// Add the fake series to hold the full data, then apply processData to it
			each(axis.series, function (series) {
				fakeSeries = {
					xAxis: fakeAxis,
					xData: series.xData,
					chart: chart,
					destroyGroupedData: noop
				};
				fakeSeries.options = {
					dataGrouping : grouping ? {
						enabled: true,
						forced: true,
						approximation: 'open', // doesn't matter which, use the fastest
						units: [[grouping.unitName, [grouping.count]]]
					} : {
						enabled: false
					}
				};
				series.processData.apply(fakeSeries);

				fakeAxis.series.push(fakeSeries);
			});

			// Run beforeSetTickPositions to compute the ordinalPositions
			axis.beforeSetTickPositions.apply(fakeAxis);

			// Cache it
			ordinalIndex[key] = fakeAxis.ordinalPositions;
		}
		return ordinalIndex[key];
	},

	/**
	 * Find the factor to estimate how wide the plot area would have been if ordinal
	 * gaps were included. This value is used to compute an imagined plot width in order
	 * to establish the data grouping interval.
	 *
	 * A real world case is the intraday-candlestick
	 * example. Without this logic, it would show the correct data grouping when viewing
	 * a range within each day, but once moving the range to include the gap between two
	 * days, the interval would include the cut-away night hours and the data grouping
	 * would be wrong. So the below method tries to compensate by identifying the most
	 * common point interval, in this case days.
	 *
	 * An opposite case is presented in issue #718. We have a long array of daily data,
	 * then one point is appended one hour after the last point. We expect the data grouping
	 * not to change.
	 *
	 * In the future, if we find cases where this estimation doesn't work optimally, we
	 * might need to add a second pass to the data grouping logic, where we do another run
	 * with a greater interval if the number of data groups is more than a certain fraction
	 * of the desired group count.
	 */
	getGroupIntervalFactor: function (xMin, xMax, processedXData) {
		var i = 0,
			len = processedXData.length,
			distances = [],
			median;

		// Register all the distances in an array
		for (; i < len - 1; i++) {
			distances[i] = processedXData[i + 1] - processedXData[i];
		}

		// Sort them and find the median
		distances.sort(function (a, b) {
			return a - b;
		});
		median = distances[mathFloor(len / 2)];

		// Compensate for series that don't extend through the entire axis extent. #1675.
		xMin = mathMax(xMin, processedXData[0]);
		xMax = mathMin(xMax, processedXData[len - 1]);

		// Return the factor needed for data grouping
		return (len * median) / (xMax - xMin);
	},

	/**
	 * Make the tick intervals closer because the ordinal gaps make the ticks spread out or cluster
	 */
	postProcessTickInterval: function (tickInterval) {
		// TODO: http://jsfiddle.net/highcharts/FQm4E/1/
		// This is a case where this algorithm doesn't work optimally. In this case, the
		// tick labels are spread out per week, but all the gaps reside within weeks. So
		// we have a situation where the labels are courser than the ordinal gaps, and
		// thus the tick interval should not be altered
		var ordinalSlope = this.ordinalSlope;

		return ordinalSlope ?
			tickInterval / (ordinalSlope / this.closestPointRange) :
			tickInterval;
	}
});

// Extending the Chart.pan method for ordinal axes
wrap(Chart.prototype, 'pan', function (proceed, e) {
	var chart = this,
		xAxis = chart.xAxis[0],
		chartX = e.chartX,
		runBase = false;

	if (xAxis.options.ordinal && xAxis.series.length) {

		var mouseDownX = chart.mouseDownX,
			extremes = xAxis.getExtremes(),
			dataMax = extremes.dataMax,
			min = extremes.min,
			max = extremes.max,
			trimmedRange,
			hoverPoints = chart.hoverPoints,
			closestPointRange = xAxis.closestPointRange,
			pointPixelWidth = xAxis.translationSlope * (xAxis.ordinalSlope || closestPointRange),
			movedUnits = (mouseDownX - chartX) / pointPixelWidth, // how many ordinal units did we move?
			extendedAxis = { ordinalPositions: xAxis.getExtendedPositions() }, // get index of all the chart's points
			ordinalPositions,
			searchAxisLeft,
			lin2val = xAxis.lin2val,
			val2lin = xAxis.val2lin,
			searchAxisRight;

		if (!extendedAxis.ordinalPositions) { // we have an ordinal axis, but the data is equally spaced
			runBase = true;

		} else if (mathAbs(movedUnits) > 1) {

			// Remove active points for shared tooltip
			if (hoverPoints) {
				each(hoverPoints, function (point) {
					point.setState();
				});
			}

			if (movedUnits < 0) {
				searchAxisLeft = extendedAxis;
				searchAxisRight = xAxis.ordinalPositions ? xAxis : extendedAxis;
			} else {
				searchAxisLeft = xAxis.ordinalPositions ? xAxis : extendedAxis;
				searchAxisRight = extendedAxis;
			}

			// In grouped data series, the last ordinal position represents the grouped data, which is
			// to the left of the real data max. If we don't compensate for this, we will be allowed
			// to pan grouped data series passed the right of the plot area.
			ordinalPositions = searchAxisRight.ordinalPositions;
			if (dataMax > ordinalPositions[ordinalPositions.length - 1]) {
				ordinalPositions.push(dataMax);
			}

			// Get the new min and max values by getting the ordinal index for the current extreme,
			// then add the moved units and translate back to values. This happens on the
			// extended ordinal positions if the new position is out of range, else it happens
			// on the current x axis which is smaller and faster.
			trimmedRange = xAxis.toFixedRange(null, null,
				lin2val.apply(searchAxisLeft, [
					val2lin.apply(searchAxisLeft, [min, true]) + movedUnits, // the new index
					true // translate from index
				]),
				lin2val.apply(searchAxisRight, [
					val2lin.apply(searchAxisRight, [max, true]) + movedUnits, // the new index
					true // translate from index
				])
			);

			// Apply it if it is within the available data range
			if (trimmedRange.min >= mathMin(extremes.dataMin, min) && trimmedRange.max <= mathMax(dataMax, max)) {
				xAxis.setExtremes(trimmedRange.min, trimmedRange.max, true, false, { trigger: 'pan' });
			}

			chart.mouseDownX = chartX; // set new reference for next run
			css(chart.container, { cursor: 'move' });
		}

	} else {
		runBase = true;
	}

	// revert to the linear chart.pan version
	if (runBase) {
		// call the original function
		proceed.apply(this, Array.prototype.slice.call(arguments, 1));
	}
});



/**
 * Extend getSegments by identifying gaps in the ordinal data so that we can draw a gap in the
 * line or area
 */
wrap(Series.prototype, 'getSegments', function (proceed) {

	var series = this,
		segments,
		gapSize = series.options.gapSize,
		xAxis = series.xAxis;

	// call base method
	proceed.apply(this, Array.prototype.slice.call(arguments, 1));

	if (gapSize) {

		// properties
		segments = series.segments;

		// extension for ordinal breaks
		each(segments, function (segment, no) {
			var i = segment.length - 1;
			while (i--) {
				if (segment[i + 1].x - segment[i].x > xAxis.closestPointRange * gapSize) {
					segments.splice( // insert after this one
						no + 1,
						0,
						segment.splice(i + 1, segment.length - i)
					);
				}
			}
		});
	}
});

/* ****************************************************************************
 * End ordinal axis logic                                                   *
 *****************************************************************************/<|MERGE_RESOLUTION|>--- conflicted
+++ resolved
@@ -59,7 +59,6 @@
 			start = end;
 		}
 
-<<<<<<< HEAD
 		if (end === posLength - 1 || positions[end + 1] - positions[end] > closestDistance * 5 || outsideMax) {
 
 			// For each segment, calculate the tick positions from the getTimeTicks utility
@@ -74,83 +73,6 @@
 				}
 				if (segmentPositions.length) {
 					lastGroupPosition = segmentPositions[segmentPositions.length - 1];
-=======
-						// When zooming in on a week, prevent axis padding for weekends even though the data within
-						// the week is evenly spaced.
-						if (!axis.options.keepOrdinalPadding && (ordinalPositions[0] - min > dist || max - ordinalPositions[ordinalPositions.length - 1] > dist)) {
-							useOrdinal = true;
-						}
-					}
-					
-					// Record the slope and offset to compute the linear values from the array index.
-					// Since the ordinal positions may exceed the current range, get the start and 
-					// end positions within it (#719, #665b)
-					if (useOrdinal) {
-						
-						// Register
-						axis.ordinalPositions = ordinalPositions;
-						
-						// This relies on the ordinalPositions being set. Use mathMax and mathMin to prevent
-						// padding on either sides of the data.
-						minIndex = xAxis.val2lin(mathMax(min, ordinalPositions[0]), true);
-						maxIndex = xAxis.val2lin(mathMin(max, ordinalPositions[ordinalPositions.length - 1]), true);
-				
-						// Set the slope and offset of the values compared to the indices in the ordinal positions
-						axis.ordinalSlope = slope = (max - min) / (maxIndex - minIndex);
-						axis.ordinalOffset = min - (minIndex * slope);
-						
-					} else {
-						axis.ordinalPositions = axis.ordinalSlope = axis.ordinalOffset = UNDEFINED;
-					}
-				}
-				axis.groupIntervalFactor = null; // reset for next run
-			};
-			
-			/**
-			 * Translate from a linear axis value to the corresponding ordinal axis position. If there
-			 * are no gaps in the ordinal axis this will be the same. The translated value is the value
-			 * that the point would have if the axis were linear, using the same min and max.
-			 * 
-			 * @param Number val The axis value
-			 * @param Boolean toIndex Whether to return the index in the ordinalPositions or the new value
-			 */
-			xAxis.val2lin = function (val, toIndex) {
-				
-				var axis = this,
-					ordinalPositions = axis.ordinalPositions;
-				
-				if (!ordinalPositions) {
-					return val;
-				
-				} else {
-				
-					var ordinalLength = ordinalPositions.length,
-						i,
-						distance,
-						ordinalIndex;
-						
-					// first look for an exact match in the ordinalpositions array
-					i = ordinalLength;
-					while (i--) {
-						if (ordinalPositions[i] === val) {
-							ordinalIndex = i;
-							break;
-						}
-					}
-					
-					// if that failed, find the intermediate position between the two nearest values
-					i = ordinalLength - 1;
-					while (i--) {
-						if (val > ordinalPositions[i] || i === 0) { // interpolate
-							distance = (val - ordinalPositions[i]) / (ordinalPositions[i + 1] - ordinalPositions[i]); // something between 0 and 1
-							ordinalIndex = i + distance;
-							break;
-						}
-					}
-					return toIndex ?
-						ordinalIndex :
-						axis.ordinalSlope * (ordinalIndex || 0) + axis.ordinalOffset;
->>>>>>> 89e9356d
 				}
 
 				groupPositions = groupPositions.concat(segmentPositions);
@@ -175,7 +97,7 @@
 
 		// Compare points two by two
 		for (start = 1; start < end; start++) {
-			if (new Date(groupPositions[start])[getDate]() !== new Date(groupPositions[start - 1])[getDate]()) {
+			if (new Date(groupPositions[start] - timezoneOffset)[getDate]() !== new Date(groupPositions[start - 1] - timezoneOffset)[getDate]()) {
 				higherRanks[groupPositions[start]] = DAY;
 				hasCrossedHigherRank = true;
 			}
@@ -293,153 +215,16 @@
 					ordinalPositions.sort(function (a, b) {
 						return a - b; // without a custom function it is sorted as strings
 					});
-<<<<<<< HEAD
 
 					if (len) {
 						i = len - 1;
 						while (i--) {
 							if (ordinalPositions[i] === ordinalPositions[i + 1]) {
 								ordinalPositions.splice(i, 1);
-=======
-					
-					// Run beforeSetTickPositions to compute the ordinalPositions
-					xAxis.beforeSetTickPositions.apply(fakeAxis);
-					
-					// Cache it
-					ordinalIndex[key] = fakeAxis.ordinalPositions;
-				}
-				return ordinalIndex[key];
-			};
-			
-			/**
-			 * Find the factor to estimate how wide the plot area would have been if ordinal
-			 * gaps were included. This value is used to compute an imagined plot width in order
-			 * to establish the data grouping interval. 
-			 * 
-			 * A real world case is the intraday-candlestick
-			 * example. Without this logic, it would show the correct data grouping when viewing
-			 * a range within each day, but once moving the range to include the gap between two
-			 * days, the interval would include the cut-away night hours and the data grouping
-			 * would be wrong. So the below method tries to compensate by identifying the most
-			 * common point interval, in this case days. 
-			 * 
-			 * An opposite case is presented in issue #718. We have a long array of daily data,
-			 * then one point is appended one hour after the last point. We expect the data grouping
-			 * not to change.
-			 * 
-			 * In the future, if we find cases where this estimation doesn't work optimally, we
-			 * might need to add a second pass to the data grouping logic, where we do another run
-			 * with a greater interval if the number of data groups is more than a certain fraction
-			 * of the desired group count.
-			 */
-			xAxis.getGroupIntervalFactor = function (xMin, xMax, series) {
-				var i = 0,
-					processedXData = series.processedXData,
-					len = processedXData.length, 
-					distances = [],
-					median,
-					groupIntervalFactor = this.groupIntervalFactor;
-
-				// Only do this computation for the first series, let the other inherit it (#2416)
-				if (!groupIntervalFactor) {
-						
-					// Register all the distances in an array
-					for (; i < len - 1; i++) {
-						distances[i] = processedXData[i + 1] - processedXData[i];
-					}
-					
-					// Sort them and find the median
-					distances.sort(function (a, b) {
-						return a - b;
-					});
-					median = distances[mathFloor(len / 2)];
-					
-					// Compensate for series that don't extend through the entire axis extent. #1675.
-					xMin = mathMax(xMin, processedXData[0]);
-					xMax = mathMin(xMax, processedXData[len - 1]);
-
-					this.groupIntervalFactor = groupIntervalFactor = (len * median) / (xMax - xMin);
-				}
-
-
-				// Return the factor needed for data grouping
-				return groupIntervalFactor;
-			};
-			
-			/**
-			 * Make the tick intervals closer because the ordinal gaps make the ticks spread out or cluster
-			 */
-			xAxis.postProcessTickInterval = function (tickInterval) {
-				// TODO: http://jsfiddle.net/highcharts/FQm4E/1/
-				// This is a case where this algorithm doesn't work optimally. In this case, the 
-				// tick labels are spread out per week, but all the gaps reside within weeks. So 
-				// we have a situation where the labels are courser than the ordinal gaps, and 
-				// thus the tick interval should not be altered				
-				var ordinalSlope = this.ordinalSlope;
-				
-				return ordinalSlope ? 
-					tickInterval / (ordinalSlope / xAxis.closestPointRange) : 
-					tickInterval;
-			};
-			
-			/**
-			 * In an ordinal axis, there might be areas with dense consentrations of points, then large
-			 * gaps between some. Creating equally distributed ticks over this entire range
-			 * may lead to a huge number of ticks that will later be removed. So instead, break the 
-			 * positions up in segments, find the tick positions for each segment then concatenize them.
-			 * This method is used from both data grouping logic and X axis tick position logic. 
-			 */
-			xAxis.getNonLinearTimeTicks = function (normalizedInterval, min, max, startOfWeek, positions, closestDistance, findHigherRanks) {
-				
-				var start = 0,
-					end = 0,
-					segmentPositions,
-					higherRanks = {},
-					hasCrossedHigherRank,
-					info,
-					posLength,
-					outsideMax,
-					groupPositions = [],
-					lastGroupPosition = -Number.MAX_VALUE,
-					tickPixelIntervalOption = xAxis.options.tickPixelInterval;
-					
-				// The positions are not always defined, for example for ordinal positions when data
-				// has regular interval (#1557, #2090)
-				if (!positions || positions.length < 3 || min === UNDEFINED) {
-					return xAxis.getTimeTicks(normalizedInterval, min, max, startOfWeek);
-				}
-				
-				// Analyze the positions array to split it into segments on gaps larger than 5 times
-				// the closest distance. The closest distance is already found at this point, so 
-				// we reuse that instead of computing it again.
-				posLength = positions.length;
-				for (; end < posLength; end++) {
-					
-					outsideMax = end && positions[end - 1] > max;
-					
-					if (positions[end] < min) { // Set the last position before min
-						start = end;						
-					}
-					
-					if (end === posLength - 1 || positions[end + 1] - positions[end] > closestDistance * 5 || outsideMax) {
-						
-						// For each segment, calculate the tick positions from the getTimeTicks utility
-						// function. The interval will be the same regardless of how long the segment is.
-						if (positions[end] > lastGroupPosition) { // #1475
-							segmentPositions = xAxis.getTimeTicks(normalizedInterval, positions[start], positions[end], startOfWeek);
-							
-							// Prevent duplicate groups, for example for multiple segments within one larger time frame (#1475)
-							while (segmentPositions.length && segmentPositions[0] <= lastGroupPosition) {
-								segmentPositions.shift();
-							}
-							if (segmentPositions.length) {
-								lastGroupPosition = segmentPositions[segmentPositions.length - 1];
->>>>>>> 89e9356d
 							}
 						}
 					}
 				}
-<<<<<<< HEAD
 
 			});
 
@@ -454,36 +239,12 @@
 				while (i-- && !useOrdinal) {
 					if (ordinalPositions[i + 1] - ordinalPositions[i] !== dist) {
 						useOrdinal = true;
-=======
-				
-				// Get the grouping info from the last of the segments. The info is the same for
-				// all segments.
-				info = segmentPositions.info;
-				
-				// Optionally identify ticks with higher rank, for example when the ticks
-				// have crossed midnight.
-				if (findHigherRanks && info.unitRange <= timeUnits[HOUR]) {
-					end = groupPositions.length - 1;
-					
-					// Compare points two by two
-					for (start = 1; start < end; start++) {
-						if (new Date(groupPositions[start] - timezoneOffset)[getDate]() !== new Date(groupPositions[start - 1] - timezoneOffset)[getDate]()) {
-							higherRanks[groupPositions[start]] = DAY;
-							hasCrossedHigherRank = true;
-						}
 					}
-					
-					// If the complete array has crossed midnight, we want to mark the first
-					// positions also as higher rank
-					if (hasCrossedHigherRank) {
-						higherRanks[groupPositions[0]] = DAY;
->>>>>>> 89e9356d
-					}
 				}
 
 				// When zooming in on a week, prevent axis padding for weekends even though the data within
-				// the week is evenly spaced.
-				if (ordinalPositions[0] - min > dist || max - ordinalPositions[ordinalPositions.length - 1] > dist) {
+				// the week is evenly spaced.				
+				if (!axis.options.keepOrdinalPadding && (ordinalPositions[0] - min > dist || max - ordinalPositions[ordinalPositions.length - 1] > dist)) {
 					useOrdinal = true;
 				}
 			}
@@ -509,6 +270,7 @@
 				axis.ordinalPositions = axis.ordinalSlope = axis.ordinalOffset = UNDEFINED;
 			}
 		}
+		axis.getGroupIntervalFactor = null; // reset for next run
 	},
 	/**
 	 * Translate from a linear axis value to the corresponding ordinal axis position. If there
@@ -704,29 +466,37 @@
 	 * with a greater interval if the number of data groups is more than a certain fraction
 	 * of the desired group count.
 	 */
-	getGroupIntervalFactor: function (xMin, xMax, processedXData) {
+	getGroupIntervalFactor: function (xMin, xMax, series) {
 		var i = 0,
+			processedXData = series.processedXData,
 			len = processedXData.length,
 			distances = [],
-			median;
-
-		// Register all the distances in an array
-		for (; i < len - 1; i++) {
-			distances[i] = processedXData[i + 1] - processedXData[i];
-		}
-
-		// Sort them and find the median
-		distances.sort(function (a, b) {
-			return a - b;
-		});
-		median = distances[mathFloor(len / 2)];
-
-		// Compensate for series that don't extend through the entire axis extent. #1675.
-		xMin = mathMax(xMin, processedXData[0]);
-		xMax = mathMin(xMax, processedXData[len - 1]);
+			median,
+			groupIntervalFactor = this.getGroupIntervalFactor;
+
+		// Only do this computation for the first series, let the other inherit it (#2416)
+		if (!groupIntervalFactor) {
+
+			// Register all the distances in an array
+			for (; i < len - 1; i++) {
+				distances[i] = processedXData[i + 1] - processedXData[i];
+			}
+
+			// Sort them and find the median
+			distances.sort(function (a, b) {
+					return a - b;
+			});
+			median = distances[mathFloor(len / 2)];
+
+			// Compensate for series that don't extend through the entire axis extent. #1675.
+			xMin = mathMax(xMin, processedXData[0]);
+			xMax = mathMin(xMax, processedXData[len - 1]);
+
+			this.groupIntervalFactor = groupIntervalFactor = (len * median) / (xMax - xMin);
+		}
 
 		// Return the factor needed for data grouping
-		return (len * median) / (xMax - xMin);
+		return groupIntervalFactor;
 	},
 
 	/**
