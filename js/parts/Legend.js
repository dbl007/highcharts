--- conflicted
+++ resolved
@@ -319,13 +319,8 @@
 			series.drawLegendSymbol(legend, item);
 
 			if (legend.setItemEvents) {
-<<<<<<< HEAD
 				legend.setItemEvents(item, li, useHTML);
 			}			
-=======
-				legend.setItemEvents(item, li, useHTML, itemStyle, itemHiddenStyle);
-			}
->>>>>>> e251c56b
 
 			// add the HTML checkbox on top
 			if (showCheckbox) {
