
// global variables
extend(Highcharts, {
	Chart: Chart,
	dateFormat: dateFormat,
	pathAnim: pathAnim,
	getOptions: getOptions,
	numberFormat: numberFormat,
	Point: Point,
	Color: Color,
	Renderer: Renderer,
	seriesTypes: seriesTypes,
	setOptions: setOptions,
	Series: Series,

	// Expose utility funcitons for modules
	addEvent: addEvent,
	removeEvent: removeEvent,
	createElement: createElement,
	discardElement: discardElement,
	css: css,
	each: each,
	extend: extend,
	map: map,
	merge: merge,
	pick: pick,
	splat: splat,
	extendClass: extendClass,
<<<<<<< HEAD
	product: 'Highstock',
	version: '1.0 Beta'
});
=======
	product: '@product.name@',
	version: '@product.version@'
};
>>>>>>> f8bc7528
}());<|MERGE_RESOLUTION|>--- conflicted
+++ resolved
@@ -26,13 +26,7 @@
 	pick: pick,
 	splat: splat,
 	extendClass: extendClass,
-<<<<<<< HEAD
-	product: 'Highstock',
-	version: '1.0 Beta'
-});
-=======
 	product: '@product.name@',
 	version: '@product.version@'
-};
->>>>>>> f8bc7528
+});
 }());