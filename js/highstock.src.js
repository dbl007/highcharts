--- conflicted
+++ resolved
@@ -1410,13 +1410,8 @@
 				//pointFormat: '<span style="color:{series.color}">{series.name}</span>: <b>{point.y}</b>'
 				//valueDecimals: null,
 				//xDateFormat: '%A, %b %e, %Y',
-<<<<<<< HEAD
-				//yPrefix: '',
-				//ySuffix: ''
-=======
 				//valuePrefix: '',
 				//ySuffix: ''				
->>>>>>> 7e24ad1d
 			//}
 			// turboThreshold: 1000
 			// zIndex: null
