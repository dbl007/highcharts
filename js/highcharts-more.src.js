// ==ClosureCompiler==
// @compilation_level SIMPLE_OPTIMIZATIONS

/**
 * @license Highcharts JS v4.1.4-modified ()
 *
 * (c) 2009-2014 Torstein Honsi
 *
 * License: www.highcharts.com/license
 */

// JSLint options:
/*global Highcharts, HighchartsAdapter, document, window, navigator, setInterval, clearInterval, clearTimeout, setTimeout, location, jQuery, $, console */

(function (Highcharts, UNDEFINED) {
var arrayMin = Highcharts.arrayMin,
	arrayMax = Highcharts.arrayMax,
	each = Highcharts.each,
	extend = Highcharts.extend,
	merge = Highcharts.merge,
	map = Highcharts.map,
	pick = Highcharts.pick,
	pInt = Highcharts.pInt,
	defaultPlotOptions = Highcharts.getOptions().plotOptions,
	seriesTypes = Highcharts.seriesTypes,
	extendClass = Highcharts.extendClass,
	splat = Highcharts.splat,
	wrap = Highcharts.wrap,
	Axis = Highcharts.Axis,
	Tick = Highcharts.Tick,
	Point = Highcharts.Point,
	Pointer = Highcharts.Pointer,
	CenteredSeriesMixin = Highcharts.CenteredSeriesMixin,
	TrackerMixin = Highcharts.TrackerMixin,
	Series = Highcharts.Series,
	math = Math,
	mathRound = math.round,
	mathFloor = math.floor,
	mathMax = math.max,
	Color = Highcharts.Color,
	noop = function () {};/**
 * The Pane object allows options that are common to a set of X and Y axes.
 * 
 * In the future, this can be extended to basic Highcharts and Highstock.
 */
function Pane(options, chart, firstAxis) {
	this.init.call(this, options, chart, firstAxis);
}

// Extend the Pane prototype
extend(Pane.prototype, {
	
	/**
	 * Initiate the Pane object
	 */
	init: function (options, chart, firstAxis) {
		var pane = this,
			backgroundOption,
			defaultOptions = pane.defaultOptions;
		
		pane.chart = chart;
		
		// Set options
		if (chart.angular) { // gauges
			defaultOptions.background = {}; // gets extended by this.defaultBackgroundOptions
		}
		pane.options = options = merge(defaultOptions, options);
		
		backgroundOption = options.background;
		
		// To avoid having weighty logic to place, update and remove the backgrounds,
		// push them to the first axis' plot bands and borrow the existing logic there.
		if (backgroundOption) {
			each([].concat(splat(backgroundOption)).reverse(), function (config) {
				var backgroundColor = config.backgroundColor,  // if defined, replace the old one (specific for gradients)
					axisUserOptions = firstAxis.userOptions;
				config = merge(pane.defaultBackgroundOptions, config);
				if (backgroundColor) {
					config.backgroundColor = backgroundColor;
				}
				config.color = config.backgroundColor; // due to naming in plotBands
				firstAxis.options.plotBands.unshift(config);
				axisUserOptions.plotBands = axisUserOptions.plotBands || []; // #3176
				axisUserOptions.plotBands.unshift(config);
			});
		}
	},
	
	/**
	 * The default options object
	 */
	defaultOptions: {
		// background: {conditional},
		center: ['50%', '50%'],
		size: '85%',
		startAngle: 0
		//endAngle: startAngle + 360
	},	
	
	/**
	 * The default background options
	 */
	defaultBackgroundOptions: {
		shape: 'circle',
		borderWidth: 1,
		borderColor: 'silver',
		backgroundColor: {
			linearGradient: { x1: 0, y1: 0, x2: 0, y2: 1 },
			stops: [
				[0, '#FFF'],
				[1, '#DDD']
			]
		},
		from: -Number.MAX_VALUE, // corrected to axis min
		innerRadius: 0,
		to: Number.MAX_VALUE, // corrected to axis max
		outerRadius: '105%'
	}
	
});
var axisProto = Axis.prototype,
	tickProto = Tick.prototype;
	
/**
 * Augmented methods for the x axis in order to hide it completely, used for the X axis in gauges
 */
var hiddenAxisMixin = {
	getOffset: noop,
	redraw: function () {
		this.isDirty = false; // prevent setting Y axis dirty
	},
	render: function () {
		this.isDirty = false; // prevent setting Y axis dirty
	},
	setScale: noop,
	setCategories: noop,
	setTitle: noop
};

/**
 * Augmented methods for the value axis
 */
/*jslint unparam: true*/
var radialAxisMixin = {
	isRadial: true,
	
	/**
	 * The default options extend defaultYAxisOptions
	 */
	defaultRadialGaugeOptions: {
		labels: {
			align: 'center',
			x: 0,
			y: null // auto
		},
		minorGridLineWidth: 0,
		minorTickInterval: 'auto',
		minorTickLength: 10,
		minorTickPosition: 'inside',
		minorTickWidth: 1,
		tickLength: 10,
		tickPosition: 'inside',
		tickWidth: 2,
		title: {
			rotation: 0
		},
		zIndex: 2 // behind dials, points in the series group
	},
	
	// Circular axis around the perimeter of a polar chart
	defaultRadialXOptions: {
		gridLineWidth: 1, // spokes
		labels: {
			align: null, // auto
			distance: 15,
			x: 0,
			y: null // auto
		},
		maxPadding: 0,
		minPadding: 0,
		showLastLabel: false, 
		tickLength: 0
	},
	
	// Radial axis, like a spoke in a polar chart
	defaultRadialYOptions: {
		gridLineInterpolation: 'circle',
		labels: {
			align: 'right',
			x: -3,
			y: -2
		},
		showLastLabel: false,
		title: {
			x: 4,
			text: null,
			rotation: 90
		}
	},
	
	/**
	 * Merge and set options
	 */
	setOptions: function (userOptions) {
		
		var options = this.options = merge(
			this.defaultOptions,
			this.defaultRadialOptions,
			userOptions
		);

		// Make sure the plotBands array is instanciated for each Axis (#2649)
		if (!options.plotBands) {
			options.plotBands = [];
		}
		
	},
	
	/**
	 * Wrap the getOffset method to return zero offset for title or labels in a radial 
	 * axis
	 */
	getOffset: function () {
		// Call the Axis prototype method (the method we're in now is on the instance)
		axisProto.getOffset.call(this);
		
		// Title or label offsets are not counted
		this.chart.axisOffset[this.side] = 0;
		
		// Set the center array
		this.center = this.pane.center = CenteredSeriesMixin.getCenter.call(this.pane);
	},


	/**
	 * Get the path for the axis line. This method is also referenced in the getPlotLinePath
	 * method.
	 */
	getLinePath: function (lineWidth, radius) {
		var center = this.center;
		radius = pick(radius, center[2] / 2 - this.offset);
		
		return this.chart.renderer.symbols.arc(
			this.left + center[0],
			this.top + center[1],
			radius,
			radius, 
			{
				start: this.startAngleRad,
				end: this.endAngleRad,
				open: true,
				innerR: 0
			}
		);
	},

	/**
	 * Override setAxisTranslation by setting the translation to the difference
	 * in rotation. This allows the translate method to return angle for 
	 * any given value.
	 */
	setAxisTranslation: function () {
		
		// Call uber method		
		axisProto.setAxisTranslation.call(this);
			
		// Set transA and minPixelPadding
		if (this.center) { // it's not defined the first time
			if (this.isCircular) {
				
				this.transA = (this.endAngleRad - this.startAngleRad) / 
					((this.max - this.min) || 1);
					
				
			} else { 
				this.transA = (this.center[2] / 2) / ((this.max - this.min) || 1);
			}
			
			if (this.isXAxis) {
				this.minPixelPadding = this.transA * this.minPointOffset;
			} else {
				// This is a workaround for regression #2593, but categories still don't position correctly.
				// TODO: Implement true handling of Y axis categories on gauges.
				this.minPixelPadding = 0; 
			}
		}
	},
	
	/**
	 * In case of auto connect, add one closestPointRange to the max value right before
	 * tickPositions are computed, so that ticks will extend passed the real max.
	 */
	beforeSetTickPositions: function () {
		if (this.autoConnect) {
			this.max += (this.categories && 1) || this.pointRange || this.closestPointRange || 0; // #1197, #2260
		}
	},
	
	/**
	 * Override the setAxisSize method to use the arc's circumference as length. This
	 * allows tickPixelInterval to apply to pixel lengths along the perimeter
	 */
	setAxisSize: function () {
		
		axisProto.setAxisSize.call(this);

		if (this.isRadial) {

			// Set the center array
			this.center = this.pane.center = Highcharts.CenteredSeriesMixin.getCenter.call(this.pane);

			// The sector is used in Axis.translate to compute the translation of reversed axis points (#2570)
			if (this.isCircular) {
				this.sector = this.endAngleRad - this.startAngleRad;	
			}
			
			// Axis len is used to lay out the ticks
			this.len = this.width = this.height = this.center[2] * pick(this.sector, 1) / 2;


		}
	},
	
	/**
	 * Returns the x, y coordinate of a point given by a value and a pixel distance
	 * from center
	 */
	getPosition: function (value, length) {
		return this.postTranslate(
			this.isCircular ? this.translate(value) : 0, // #2848
			pick(this.isCircular ? length : this.translate(value), this.center[2] / 2) - this.offset
		);		
	},
	
	/**
	 * Translate from intermediate plotX (angle), plotY (axis.len - radius) to final chart coordinates. 
	 */
	postTranslate: function (angle, radius) {
		
		var chart = this.chart,
			center = this.center;
			
		angle = this.startAngleRad + angle;

		return {
			x: chart.plotLeft + center[0] + Math.cos(angle) * radius,
			y: chart.plotTop + center[1] + Math.sin(angle) * radius
		}; 
		
	},
	
	/**
	 * Find the path for plot bands along the radial axis
	 */
	getPlotBandPath: function (from, to, options) {
		var center = this.center,
			startAngleRad = this.startAngleRad,
			fullRadius = center[2] / 2,
			radii = [
				pick(options.outerRadius, '100%'),
				options.innerRadius,
				pick(options.thickness, 10)
			],
			percentRegex = /%$/,
			start,
			end,
			open,
			isCircular = this.isCircular, // X axis in a polar chart
			ret;
			
		// Polygonal plot bands
		if (this.options.gridLineInterpolation === 'polygon') {
			ret = this.getPlotLinePath(from).concat(this.getPlotLinePath(to, true));
		
		// Circular grid bands
		} else {

			// Keep within bounds
			from = Math.max(from, this.min);
			to = Math.min(to, this.max);
			
			// Plot bands on Y axis (radial axis) - inner and outer radius depend on to and from
			if (!isCircular) {
				radii[0] = this.translate(from);
				radii[1] = this.translate(to);
			}
			
			// Convert percentages to pixel values
			radii = map(radii, function (radius) {
				if (percentRegex.test(radius)) {
					radius = (pInt(radius, 10) * fullRadius) / 100;
				}
				return radius;
			});
			
			// Handle full circle
			if (options.shape === 'circle' || !isCircular) {
				start = -Math.PI / 2;
				end = Math.PI * 1.5;
				open = true;
			} else {
				start = startAngleRad + this.translate(from);
				end = startAngleRad + this.translate(to);
			}
		
		
			ret = this.chart.renderer.symbols.arc(
				this.left + center[0],
				this.top + center[1],
				radii[0],
				radii[0],
				{
					start: Math.min(start, end), // Math is for reversed yAxis (#3606)
					end: Math.max(start, end),
					innerR: pick(radii[1], radii[0] - radii[2]),
					open: open
				}
			);
		}

		return ret;
	},
	
	/**
	 * Find the path for plot lines perpendicular to the radial axis.
	 */
	getPlotLinePath: function (value, reverse) {
		var axis = this,
			center = axis.center,
			chart = axis.chart,
			end = axis.getPosition(value),
			xAxis,
			xy,
			tickPositions,
			ret;
		
		// Spokes
		if (axis.isCircular) {
			ret = ['M', center[0] + chart.plotLeft, center[1] + chart.plotTop, 'L', end.x, end.y];
		
		// Concentric circles			
		} else if (axis.options.gridLineInterpolation === 'circle') {
			value = axis.translate(value);
			if (value) { // a value of 0 is in the center
				ret = axis.getLinePath(0, value);
			}
		// Concentric polygons 
		} else {
			// Find the X axis in the same pane
			each(chart.xAxis, function (a) {
				if (a.pane === axis.pane) {
					xAxis = a;
				}
			});
			ret = [];
			value = axis.translate(value);
			tickPositions = xAxis.tickPositions;
			if (xAxis.autoConnect) {
				tickPositions = tickPositions.concat([tickPositions[0]]);
			}
			// Reverse the positions for concatenation of polygonal plot bands
			if (reverse) {
				tickPositions = [].concat(tickPositions).reverse();
			}
				
			each(tickPositions, function (pos, i) {
				xy = xAxis.getPosition(pos, value);
				ret.push(i ? 'L' : 'M', xy.x, xy.y);
			});
			
		}
		return ret;
	},
	
	/**
	 * Find the position for the axis title, by default inside the gauge
	 */
	getTitlePosition: function () {
		var center = this.center,
			chart = this.chart,
			titleOptions = this.options.title;
		
		return { 
			x: chart.plotLeft + center[0] + (titleOptions.x || 0), 
			y: chart.plotTop + center[1] - ({ high: 0.5, middle: 0.25, low: 0 }[titleOptions.align] * 
				center[2]) + (titleOptions.y || 0)  
		};
	}
	
};
/*jslint unparam: false*/

/**
 * Override axisProto.init to mix in special axis instance functions and function overrides
 */
wrap(axisProto, 'init', function (proceed, chart, userOptions) {
	var axis = this,
		angular = chart.angular,
		polar = chart.polar,
		isX = userOptions.isX,
		isHidden = angular && isX,
		isCircular,
		startAngleRad,
		endAngleRad,
		options,
		chartOptions = chart.options,
		paneIndex = userOptions.pane || 0,
		pane,
		paneOptions;
		
	// Before prototype.init
	if (angular) {
		extend(this, isHidden ? hiddenAxisMixin : radialAxisMixin);
		isCircular =  !isX;
		if (isCircular) {
			this.defaultRadialOptions = this.defaultRadialGaugeOptions;
		}
		
	} else if (polar) {
		//extend(this, userOptions.isX ? radialAxisMixin : radialAxisMixin);
		extend(this, radialAxisMixin);
		isCircular = isX;
		this.defaultRadialOptions = isX ? this.defaultRadialXOptions : merge(this.defaultYAxisOptions, this.defaultRadialYOptions);
		
	}
	
	// Run prototype.init
	proceed.call(this, chart, userOptions);
	
	if (!isHidden && (angular || polar)) {
		options = this.options;
		
		// Create the pane and set the pane options.
		if (!chart.panes) {
			chart.panes = [];
		}
		this.pane = pane = chart.panes[paneIndex] = chart.panes[paneIndex] || new Pane(
			splat(chartOptions.pane)[paneIndex],
			chart,
			axis
		);
		paneOptions = pane.options;
		
			
		// Disable certain features on angular and polar axes
		chart.inverted = false;
		chartOptions.chart.zoomType = null;
		
		// Start and end angle options are
		// given in degrees relative to top, while internal computations are
		// in radians relative to right (like SVG).
		this.startAngleRad = startAngleRad = (paneOptions.startAngle - 90) * Math.PI / 180;
		this.endAngleRad = endAngleRad = (pick(paneOptions.endAngle, paneOptions.startAngle + 360)  - 90) * Math.PI / 180;
		this.offset = options.offset || 0;
		
		this.isCircular = isCircular;
		
		// Automatically connect grid lines?
		if (isCircular && userOptions.max === UNDEFINED && endAngleRad - startAngleRad === 2 * Math.PI) {
			this.autoConnect = true;
		}
	}
	
});

/**
 * Add special cases within the Tick class' methods for radial axes.
 */	
wrap(tickProto, 'getPosition', function (proceed, horiz, pos, tickmarkOffset, old) {
	var axis = this.axis;
	
	return axis.getPosition ? 
		axis.getPosition(pos) :
		proceed.call(this, horiz, pos, tickmarkOffset, old);	
});

/**
 * Wrap the getLabelPosition function to find the center position of the label
 * based on the distance option
 */	
wrap(tickProto, 'getLabelPosition', function (proceed, x, y, label, horiz, labelOptions, tickmarkOffset, index, step) {
	var axis = this.axis,
		optionsY = labelOptions.y,
		ret,
		centerSlot = 20, // 20 degrees to each side at the top and bottom
		align = labelOptions.align,
		angle = ((axis.translate(this.pos) + axis.startAngleRad + Math.PI / 2) / Math.PI * 180) % 360;

	if (axis.isRadial) {
		ret = axis.getPosition(this.pos, (axis.center[2] / 2) + pick(labelOptions.distance, -25));
		
		// Automatically rotated
		if (labelOptions.rotation === 'auto') {
			label.attr({ 
				rotation: angle
			});
		
		// Vertically centered
		} else if (optionsY === null) {
			optionsY = axis.chart.renderer.fontMetrics(label.styles.fontSize).b - label.getBBox().height / 2;
		}
		
		// Automatic alignment
		if (align === null) {
			if (axis.isCircular) {
				if (this.label.getBBox().width > axis.len * axis.tickInterval / (axis.max - axis.min)) { // #3506
					centerSlot = 0;
				}
				if (angle > centerSlot && angle < 180 - centerSlot) {
					align = 'left'; // right hemisphere
				} else if (angle > 180 + centerSlot && angle < 360 - centerSlot) {
					align = 'right'; // left hemisphere
				} else {
					align = 'center'; // top or bottom
				}
			} else {
				align = 'center';
			}
			label.attr({
				align: align
			});
		}
		
		ret.x += labelOptions.x;
		ret.y += optionsY;
		
	} else {
		ret = proceed.call(this, x, y, label, horiz, labelOptions, tickmarkOffset, index, step);
	}
	return ret;
});

/**
 * Wrap the getMarkPath function to return the path of the radial marker
 */
wrap(tickProto, 'getMarkPath', function (proceed, x, y, tickLength, tickWidth, horiz, renderer) {
	var axis = this.axis,
		endPoint,
		ret;
		
	if (axis.isRadial) {
		endPoint = axis.getPosition(this.pos, axis.center[2] / 2 + tickLength);
		ret = [
			'M',
			x,
			y,
			'L',
			endPoint.x,
			endPoint.y
		];
	} else {
		ret = proceed.call(this, x, y, tickLength, tickWidth, horiz, renderer);
	}
	return ret;
});/* 
 * The AreaRangeSeries class
 * 
 */

/**
 * Extend the default options with map options
 */
defaultPlotOptions.arearange = merge(defaultPlotOptions.area, {
	lineWidth: 1,
	marker: null,
	threshold: null,
	tooltip: {
		pointFormat: '<span style="color:{series.color}">\u25CF</span> {series.name}: <b>{point.low}</b> - <b>{point.high}</b><br/>'
	},
	trackByArea: true,
	dataLabels: {
		align: null,
		verticalAlign: null,
		xLow: 0,
		xHigh: 0,
		yLow: 0,
		yHigh: 0	
	},
	states: {
		hover: {
			halo: false
		}
	}
});

/**
 * Add the series type
 */
seriesTypes.arearange = extendClass(seriesTypes.area, {
	type: 'arearange',
	pointArrayMap: ['low', 'high'],
	toYData: function (point) {
		return [point.low, point.high];
	},
	pointValKey: 'low',
	deferTranslatePolar: true,

	/**
	 * Translate a point's plotHigh from the internal angle and radius measures to 
	 * true plotHigh coordinates. This is an addition of the toXY method found in
	 * Polar.js, because it runs too early for arearanges to be considered (#3419).
	 */
	highToXY: function (point) {
		// Find the polar plotX and plotY
		var chart = this.chart,
			xy = this.xAxis.postTranslate(point.rectPlotX, this.yAxis.len - point.plotHigh);
		point.plotHighX = xy.x - chart.plotLeft;
		point.plotHigh = xy.y - chart.plotTop;
	},
	
	/**
	 * Translate data points from raw values x and y to plotX and plotY
	 */
	translate: function () {
		var series = this,
			yAxis = series.yAxis;

		seriesTypes.area.prototype.translate.apply(series);

		// Set plotLow and plotHigh
		each(series.points, function (point) {

			var low = point.low,
				high = point.high,
				plotY = point.plotY;

			if (high === null || low === null) {
				point.isNull = true;
			} else {
				point.plotLow = plotY;
				point.plotHigh = yAxis.translate(high, 0, 1, 0, 1);
			}
		});

		// Postprocess plotHigh
		if (this.chart.polar) {
			each(this.points, function (point) {
				series.highToXY(point);
			});
		}
	},
	
	/**
	 * Extend the line series' getSegmentPath method by applying the segment
	 * path to both lower and higher values of the range
	 */
	getGraphPath: function () {
		
		var points = this.points,
			highPoints = [],
			highAreaPoints = [],
			i = points.length,
			getGraphPath = Series.prototype.getGraphPath,
			point,
			pointShim,
			linePath,
			lowerPath,
			options = this.options,
			step = options.step,
			higherPath,
			higherAreaPath;

		// Create the top line and the top part of the area fill. The area fill compensates for 
		// null points by drawing down to the lower graph, moving across the null gap and 
		// starting again at the lower graph.
		i = points.length;
		while (i--) {
<<<<<<< HEAD
			point = points[i];
		
			if (!point.isNull && (!points[i + 1] || points[i + 1].isNull)) {
				highAreaPoints.push({
					plotX: point.plotX,
					plotY: point.plotLow
				});
			}
			pointShim = {
				plotX: point.plotX,
				plotY: point.plotHigh,
				isNull: point.isNull
			};
			highAreaPoints.push(pointShim);
			highPoints.push(pointShim);
			if (!point.isNull && (!points[i - 1] || points[i - 1].isNull)) {
				highAreaPoints.push({
					plotX: point.plotX,
					plotY: point.plotLow
=======
			point = segment[i];
			if (point.plotHigh !== null) {
				highSegment.push({
					plotX: point.plotHighX || point.plotX, // plotHighX is for polar charts
					plotY: point.plotHigh
>>>>>>> 872c94e5
				});
			}
		}
		
		// Get the paths
		lowerPath = getGraphPath.call(this, points);
		if (step) {
			if (step === true) {
				step = 'left';
			}
			options.step = { left: 'right', center: 'center', right: 'left' }[step]; // swap for reading in getGraphPath
		}
		higherPath = getGraphPath.call(this, highPoints);
		higherAreaPath = getGraphPath.call(this, highAreaPoints);
		options.step = step;

		// Create a line on both top and bottom of the range
		linePath = [].concat(lowerPath, higherPath);
		
		// For the area path, we need to change the 'move' statement into 'lineTo' or 'curveTo'
<<<<<<< HEAD
		higherAreaPath[0] = 'L'; // this probably doesn't work for spline			
		this.areaPath = this.areaPath.concat(lowerPath, higherAreaPath);
=======
		if (!this.chart.polar) {
			higherPath[0] = 'L'; // this probably doesn't work for spline
		}
		this.areaPath = this.areaPath.concat(lowerPath, higherPath);
>>>>>>> 872c94e5
		
		return linePath;
	},
	
	/**
	 * Extend the basic drawDataLabels method by running it for both lower and higher
	 * values.
	 */
	drawDataLabels: function () {
		
		var data = this.data,
			length = data.length,
			i,
			originalDataLabels = [],
			seriesProto = Series.prototype,
			dataLabelOptions = this.options.dataLabels,
			align = dataLabelOptions.align,
			point,
			inverted = this.chart.inverted;
			
		if (dataLabelOptions.enabled || this._hasPointLabels) {
			
			// Step 1: set preliminary values for plotY and dataLabel and draw the upper labels
			i = length;
			while (i--) {
				point = data[i];
				
				// Set preliminary values
				point.y = point.high;
				point._plotY = point.plotY;
				point.plotY = point.plotHigh;
				
				// Store original data labels and set preliminary label objects to be picked up 
				// in the uber method
				originalDataLabels[i] = point.dataLabel;
				point.dataLabel = point.dataLabelUpper;
				
				// Set the default offset
				point.below = false;
				if (inverted) {
					if (!align) {
						dataLabelOptions.align = 'left';
					}
					dataLabelOptions.x = dataLabelOptions.xHigh;								
				} else {
					dataLabelOptions.y = dataLabelOptions.yHigh;
				}
			}
			
			if (seriesProto.drawDataLabels) {
				seriesProto.drawDataLabels.apply(this, arguments); // #1209
			}
			
			// Step 2: reorganize and handle data labels for the lower values
			i = length;
			while (i--) {
				point = data[i];
				
				// Move the generated labels from step 1, and reassign the original data labels
				point.dataLabelUpper = point.dataLabel;
				point.dataLabel = originalDataLabels[i];
				
				// Reset values
				point.y = point.low;
				point.plotY = point._plotY;
				
				// Set the default offset
				point.below = true;
				if (inverted) {
					if (!align) {
						dataLabelOptions.align = 'right';
					}
					dataLabelOptions.x = dataLabelOptions.xLow;
				} else {
					dataLabelOptions.y = dataLabelOptions.yLow;
				}
			}
			if (seriesProto.drawDataLabels) {
				seriesProto.drawDataLabels.apply(this, arguments);
			}
		}

		dataLabelOptions.align = align;
	
	},
	
	alignDataLabel: function () {
		seriesTypes.column.prototype.alignDataLabel.apply(this, arguments);
	},
	
	setStackedPoints: noop,
	
	getSymbol: noop,
	
	drawPoints: noop
});/**
 * The AreaSplineRangeSeries class
 */

defaultPlotOptions.areasplinerange = merge(defaultPlotOptions.arearange);

/**
 * AreaSplineRangeSeries object
 */
seriesTypes.areasplinerange = extendClass(seriesTypes.arearange, {
	type: 'areasplinerange',
	getPointSpline: seriesTypes.spline.prototype.getPointSpline
});

(function () {
	
	var colProto = seriesTypes.column.prototype;

	/**
	 * The ColumnRangeSeries class
	 */
	defaultPlotOptions.columnrange = merge(defaultPlotOptions.column, defaultPlotOptions.arearange, {
		lineWidth: 1,
		pointRange: null
	});

	/**
	 * ColumnRangeSeries object
	 */
	seriesTypes.columnrange = extendClass(seriesTypes.arearange, {
		type: 'columnrange',
		/**
		 * Translate data points from raw values x and y to plotX and plotY
		 */
		translate: function () {
			var series = this,
				yAxis = series.yAxis,
				plotHigh;

			colProto.translate.apply(series);

			// Set plotLow and plotHigh
			each(series.points, function (point) {
				var shapeArgs = point.shapeArgs,
					minPointLength = series.options.minPointLength,
					heightDifference,
					height,
					y;

				point.tooltipPos = null; // don't inherit from column
				point.plotHigh = plotHigh = yAxis.translate(point.high, 0, 1, 0, 1);
				point.plotLow = point.plotY;

				// adjust shape
				y = plotHigh;
				height = point.plotY - plotHigh;

				if (height < minPointLength) {
					heightDifference = (minPointLength - height);
					height += heightDifference;
					y -= heightDifference / 2;
				}
				shapeArgs.height = height;
				shapeArgs.y = y;
			});
		},
		directTouch: true,
		trackerGroups: ['group', 'dataLabelsGroup'],
		drawGraph: noop,
		pointAttrToOptions: colProto.pointAttrToOptions,
		drawPoints: colProto.drawPoints,
		drawTracker: colProto.drawTracker,
		animate: colProto.animate,
		getColumnMetrics: colProto.getColumnMetrics
	});
}());

/* 
 * The GaugeSeries class
 */



/**
 * Extend the default options
 */
defaultPlotOptions.gauge = merge(defaultPlotOptions.line, {
	dataLabels: {
		enabled: true,
		defer: false,
		y: 15,
		borderWidth: 1,
		borderColor: 'silver',
		borderRadius: 3,
		crop: false,
		verticalAlign: 'top',
		zIndex: 2
	},
	dial: {
		// radius: '80%',
		// backgroundColor: 'black',
		// borderColor: 'silver',
		// borderWidth: 0,
		// baseWidth: 3,
		// topWidth: 1,
		// baseLength: '70%' // of radius
		// rearLength: '10%'
	},
	pivot: {
		//radius: 5,
		//borderWidth: 0
		//borderColor: 'silver',
		//backgroundColor: 'black'
	},
	tooltip: {
		headerFormat: ''
	},
	showInLegend: false
});

/**
 * Extend the point object
 */
var GaugePoint = extendClass(Point, {
	/**
	 * Don't do any hover colors or anything
	 */
	setState: function (state) {
		this.state = state;
	}
});


/**
 * Add the series type
 */
var GaugeSeries = {
	type: 'gauge',
	pointClass: GaugePoint,
	
	// chart.angular will be set to true when a gauge series is present, and this will
	// be used on the axes
	angular: true, 
	drawGraph: noop,
	fixedBox: true,
	forceDL: true,
	trackerGroups: ['group', 'dataLabelsGroup'],
	
	/**
	 * Calculate paths etc
	 */
	translate: function () {
		
		var series = this,
			yAxis = series.yAxis,
			options = series.options,
			center = yAxis.center;
			
		series.generatePoints();
		
		each(series.points, function (point) {
			
			var dialOptions = merge(options.dial, point.dial),
				radius = (pInt(pick(dialOptions.radius, 80)) * center[2]) / 200,
				baseLength = (pInt(pick(dialOptions.baseLength, 70)) * radius) / 100,
				rearLength = (pInt(pick(dialOptions.rearLength, 10)) * radius) / 100,
				baseWidth = dialOptions.baseWidth || 3,
				topWidth = dialOptions.topWidth || 1,
				overshoot = options.overshoot,
				rotation = yAxis.startAngleRad + yAxis.translate(point.y, null, null, null, true);

			// Handle the wrap and overshoot options
			if (overshoot && typeof overshoot === 'number') {
				overshoot = overshoot / 180 * Math.PI;
				rotation = Math.max(yAxis.startAngleRad - overshoot, Math.min(yAxis.endAngleRad + overshoot, rotation));			
			
			} else if (options.wrap === false) {
				rotation = Math.max(yAxis.startAngleRad, Math.min(yAxis.endAngleRad, rotation));
			}

			rotation = rotation * 180 / Math.PI;
				
			point.shapeType = 'path';
			point.shapeArgs = {
				d: dialOptions.path || [
					'M', 
					-rearLength, -baseWidth / 2, 
					'L', 
					baseLength, -baseWidth / 2,
					radius, -topWidth / 2,
					radius, topWidth / 2,
					baseLength, baseWidth / 2,
					-rearLength, baseWidth / 2,
					'z'
				],
				translateX: center[0],
				translateY: center[1],
				rotation: rotation
			};
			
			// Positions for data label
			point.plotX = center[0];
			point.plotY = center[1];
		});
	},
	
	/**
	 * Draw the points where each point is one needle
	 */
	drawPoints: function () {
		
		var series = this,
			center = series.yAxis.center,
			pivot = series.pivot,
			options = series.options,
			pivotOptions = options.pivot,
			renderer = series.chart.renderer;
		
		each(series.points, function (point) {
			
			var graphic = point.graphic,
				shapeArgs = point.shapeArgs,
				d = shapeArgs.d,
				dialOptions = merge(options.dial, point.dial); // #1233
			
			if (graphic) {
				graphic.animate(shapeArgs);
				shapeArgs.d = d; // animate alters it
			} else {
				point.graphic = renderer[point.shapeType](shapeArgs)
					.attr({
						stroke: dialOptions.borderColor || 'none',
						'stroke-width': dialOptions.borderWidth || 0,
						fill: dialOptions.backgroundColor || 'black',
						rotation: shapeArgs.rotation // required by VML when animation is false
					})
					.add(series.group);
			}
		});
		
		// Add or move the pivot
		if (pivot) {
			pivot.animate({ // #1235
				translateX: center[0],
				translateY: center[1]
			});
		} else {
			series.pivot = renderer.circle(0, 0, pick(pivotOptions.radius, 5))
				.attr({
					'stroke-width': pivotOptions.borderWidth || 0,
					stroke: pivotOptions.borderColor || 'silver',
					fill: pivotOptions.backgroundColor || 'black'
				})
				.translate(center[0], center[1])
				.add(series.group);
		}
	},
	
	/**
	 * Animate the arrow up from startAngle
	 */
	animate: function (init) {
		var series = this;

		if (!init) {
			each(series.points, function (point) {
				var graphic = point.graphic;

				if (graphic) {
					// start value
					graphic.attr({
						rotation: series.yAxis.startAngleRad * 180 / Math.PI
					});

					// animate
					graphic.animate({
						rotation: point.shapeArgs.rotation
					}, series.options.animation);
				}
			});

			// delete this function to allow it only once
			series.animate = null;
		}
	},
	
	render: function () {
		this.group = this.plotGroup(
			'group', 
			'series', 
			this.visible ? 'visible' : 'hidden', 
			this.options.zIndex, 
			this.chart.seriesGroup
		);
		Series.prototype.render.call(this);
		this.group.clip(this.chart.clipRect);
	},
	
	/**
	 * Extend the basic setData method by running processData and generatePoints immediately,
	 * in order to access the points from the legend.
	 */
	setData: function (data, redraw) {
		Series.prototype.setData.call(this, data, false);
		this.processData();
		this.generatePoints();
		if (pick(redraw, true)) {
			this.chart.redraw();
		}
	},

	/**
	 * If the tracking module is loaded, add the point tracker
	 */
	drawTracker: TrackerMixin && TrackerMixin.drawTrackerPoint
};
seriesTypes.gauge = extendClass(seriesTypes.line, GaugeSeries);

/* ****************************************************************************
 * Start Box plot series code											      *
 *****************************************************************************/

// Set default options
defaultPlotOptions.boxplot = merge(defaultPlotOptions.column, {
	fillColor: '#FFFFFF',
	lineWidth: 1,
	//medianColor: null,
	medianWidth: 2,
	states: {
		hover: {
			brightness: -0.3
		}
	},
	//stemColor: null,
	//stemDashStyle: 'solid'
	//stemWidth: null,
	threshold: null,
	tooltip: {
		pointFormat: '<span style="color:{point.color}">\u25CF</span> <b> {series.name}</b><br/>' + // docs
			'Maximum: {point.high}<br/>' +
			'Upper quartile: {point.q3}<br/>' +
			'Median: {point.median}<br/>' +
			'Lower quartile: {point.q1}<br/>' +
			'Minimum: {point.low}<br/>'
			
	},
	//whiskerColor: null,
	whiskerLength: '50%',
	whiskerWidth: 2
});

// Create the series object
seriesTypes.boxplot = extendClass(seriesTypes.column, {
	type: 'boxplot',
	pointArrayMap: ['low', 'q1', 'median', 'q3', 'high'], // array point configs are mapped to this
	toYData: function (point) { // return a plain array for speedy calculation
		return [point.low, point.q1, point.median, point.q3, point.high];
	},
	pointValKey: 'high', // defines the top of the tracker
	
	/**
	 * One-to-one mapping from options to SVG attributes
	 */
	pointAttrToOptions: { // mapping between SVG attributes and the corresponding options
		fill: 'fillColor',
		stroke: 'color',
		'stroke-width': 'lineWidth'
	},
	
	/**
	 * Disable data labels for box plot
	 */
	drawDataLabels: noop,

	/**
	 * Translate data points from raw values x and y to plotX and plotY
	 */
	translate: function () {
		var series = this,
			yAxis = series.yAxis,
			pointArrayMap = series.pointArrayMap;

		seriesTypes.column.prototype.translate.apply(series);

		// do the translation on each point dimension
		each(series.points, function (point) {
			each(pointArrayMap, function (key) {
				if (point[key] !== null) {
					point[key + 'Plot'] = yAxis.translate(point[key], 0, 1, 0, 1);
				}
			});
		});
	},

	/**
	 * Draw the data points
	 */
	drawPoints: function () {
		var series = this,  //state = series.state,
			points = series.points,
			options = series.options,
			chart = series.chart,
			renderer = chart.renderer,
			pointAttr,
			q1Plot,
			q3Plot,
			highPlot,
			lowPlot,
			medianPlot,
			crispCorr,
			crispX,
			graphic,
			stemPath,
			stemAttr,
			boxPath,
			whiskersPath,
			whiskersAttr,
			medianPath,
			medianAttr,
			width,
			left,
			right,
			halfWidth,
			shapeArgs,
			color,
			doQuartiles = series.doQuartiles !== false, // error bar inherits this series type but doesn't do quartiles
			whiskerLength = parseInt(series.options.whiskerLength, 10) / 100;


		each(points, function (point) {

			graphic = point.graphic;
			shapeArgs = point.shapeArgs; // the box
			stemAttr = {};
			whiskersAttr = {};
			medianAttr = {};
			color = point.color || series.color;
			
			if (point.plotY !== UNDEFINED) {

				pointAttr = point.pointAttr[point.selected ? 'selected' : ''];

				// crisp vector coordinates
				width = shapeArgs.width;
				left = mathFloor(shapeArgs.x);
				right = left + width;
				halfWidth = mathRound(width / 2);
				//crispX = mathRound(left + halfWidth) + crispCorr;
				q1Plot = mathFloor(doQuartiles ? point.q1Plot : point.lowPlot);// + crispCorr;
				q3Plot = mathFloor(doQuartiles ? point.q3Plot : point.lowPlot);// + crispCorr;
				highPlot = mathFloor(point.highPlot);// + crispCorr;
				lowPlot = mathFloor(point.lowPlot);// + crispCorr;
				
				// Stem attributes
				stemAttr.stroke = point.stemColor || options.stemColor || color;
				stemAttr['stroke-width'] = pick(point.stemWidth, options.stemWidth, options.lineWidth);
				stemAttr.dashstyle = point.stemDashStyle || options.stemDashStyle;
				
				// Whiskers attributes
				whiskersAttr.stroke = point.whiskerColor || options.whiskerColor || color;
				whiskersAttr['stroke-width'] = pick(point.whiskerWidth, options.whiskerWidth, options.lineWidth);
				
				// Median attributes
				medianAttr.stroke = point.medianColor || options.medianColor || color;
				medianAttr['stroke-width'] = pick(point.medianWidth, options.medianWidth, options.lineWidth);
				
				// The stem
				crispCorr = (stemAttr['stroke-width'] % 2) / 2;
				crispX = left + halfWidth + crispCorr;				
				stemPath = [
					// stem up
					'M',
					crispX, q3Plot,
					'L',
					crispX, highPlot,
					
					// stem down
					'M',
					crispX, q1Plot,
					'L',
					crispX, lowPlot
				];
				
				// The box
				if (doQuartiles) {
					crispCorr = (pointAttr['stroke-width'] % 2) / 2;
					crispX = mathFloor(crispX) + crispCorr;
					q1Plot = mathFloor(q1Plot) + crispCorr;
					q3Plot = mathFloor(q3Plot) + crispCorr;
					left += crispCorr;
					right += crispCorr;
					boxPath = [
						'M',
						left, q3Plot,
						'L',
						left, q1Plot,
						'L',
						right, q1Plot,
						'L',
						right, q3Plot,
						'L',
						left, q3Plot,
						'z'
					];
				}
				
				// The whiskers
				if (whiskerLength) {
					crispCorr = (whiskersAttr['stroke-width'] % 2) / 2;
					highPlot = highPlot + crispCorr;
					lowPlot = lowPlot + crispCorr;
					whiskersPath = [
						// High whisker
						'M',
						crispX - halfWidth * whiskerLength, 
						highPlot,
						'L',
						crispX + halfWidth * whiskerLength, 
						highPlot,
						
						// Low whisker
						'M',
						crispX - halfWidth * whiskerLength, 
						lowPlot,
						'L',
						crispX + halfWidth * whiskerLength, 
						lowPlot
					];
				}
				
				// The median
				crispCorr = (medianAttr['stroke-width'] % 2) / 2;				
				medianPlot = mathRound(point.medianPlot) + crispCorr;
				medianPath = [
					'M',
					left, 
					medianPlot,
					'L',
					right, 
					medianPlot
				];
				
				// Create or update the graphics
				if (graphic) { // update
					
					point.stem.animate({ d: stemPath });
					if (whiskerLength) {
						point.whiskers.animate({ d: whiskersPath });
					}
					if (doQuartiles) {
						point.box.animate({ d: boxPath });
					}
					point.medianShape.animate({ d: medianPath });
					
				} else { // create new
					point.graphic = graphic = renderer.g()
						.add(series.group);
					
					point.stem = renderer.path(stemPath)
						.attr(stemAttr)
						.add(graphic);
						
					if (whiskerLength) {
						point.whiskers = renderer.path(whiskersPath) 
							.attr(whiskersAttr)
							.add(graphic);
					}
					if (doQuartiles) {
						point.box = renderer.path(boxPath)
							.attr(pointAttr)
							.add(graphic);
					}	
					point.medianShape = renderer.path(medianPath)
						.attr(medianAttr)
						.add(graphic);
				}
			}
		});

	},
	setStackedPoints: noop // #3890


});

/* ****************************************************************************
 * End Box plot series code												*
 *****************************************************************************/
/* ****************************************************************************
 * Start error bar series code                                                *
 *****************************************************************************/

// 1 - set default options
defaultPlotOptions.errorbar = merge(defaultPlotOptions.boxplot, {
	color: '#000000',
	grouping: false,
	linkedTo: ':previous',
	tooltip: {
		pointFormat: '<span style="color:{point.color}">\u25CF</span> {series.name}: <b>{point.low}</b> - <b>{point.high}</b><br/>' // docs
	},
	whiskerWidth: null
});

// 2 - Create the series object
seriesTypes.errorbar = extendClass(seriesTypes.boxplot, {
	type: 'errorbar',
	pointArrayMap: ['low', 'high'], // array point configs are mapped to this
	toYData: function (point) { // return a plain array for speedy calculation
		return [point.low, point.high];
	},
	pointValKey: 'high', // defines the top of the tracker
	doQuartiles: false,
	drawDataLabels: seriesTypes.arearange ? seriesTypes.arearange.prototype.drawDataLabels : noop,

	/**
	 * Get the width and X offset, either on top of the linked series column
	 * or standalone
	 */
	getColumnMetrics: function () {
		return (this.linkedParent && this.linkedParent.columnMetrics) || 
			seriesTypes.column.prototype.getColumnMetrics.call(this);
	}
});

/* ****************************************************************************
 * End error bar series code                                                  *
 *****************************************************************************/
/* ****************************************************************************
 * Start Waterfall series code                                                *
 *****************************************************************************/

// 1 - set default options
defaultPlotOptions.waterfall = merge(defaultPlotOptions.column, {
	lineWidth: 1,
	lineColor: '#333',
	dashStyle: 'dot',
	borderColor: '#333',
	dataLabels: {
		inside: true
	},
	states: {
		hover: {
			lineWidthPlus: 0 // #3126
		}
	}
});


// 2 - Create the series object
seriesTypes.waterfall = extendClass(seriesTypes.column, {
	type: 'waterfall',

	upColorProp: 'fill',

	pointArrayMap: ['low', 'y'],

	pointValKey: 'y',

	/**
	 * Translate data points from raw values
	 */
	translate: function () {
		var series = this,
			options = series.options,
			yAxis = series.yAxis,
			len,
			i,
			points,
			point,
			shapeArgs,
			stack,
			y,
			yValue,
			previousY,
			previousIntermediate,
			range,
			threshold = options.threshold,
			stacking = options.stacking,
			tooltipY;

		// run column series translate
		seriesTypes.column.prototype.translate.apply(this);

		previousY = previousIntermediate = threshold;
		points = series.points;

		for (i = 0, len = points.length; i < len; i++) {
			// cache current point object
			point = points[i];
			yValue = this.processedYData[i];
			shapeArgs = point.shapeArgs;

			// get current stack
			stack = stacking && yAxis.stacks[(series.negStacks && yValue < threshold ? '-' : '') + series.stackKey];
			range = stack ? 
				stack[point.x].points[series.index + ',' + i] :
				[0, yValue];

			// override point value for sums
			// #3710 Update point does not propagate to sum
			if (point.isSum) {
				point.y = yValue;
			} else if (point.isIntermediateSum) {
				point.y = yValue - previousIntermediate; // #3840
			}
			// up points
			y = mathMax(previousY, previousY + point.y) + range[0];
			shapeArgs.y = yAxis.translate(y, 0, 1);


			// sum points
			if (point.isSum) {
				shapeArgs.y = yAxis.translate(range[1], 0, 1);
				shapeArgs.height = yAxis.translate(range[0], 0, 1) - shapeArgs.y;

			} else if (point.isIntermediateSum) {
				shapeArgs.y = yAxis.translate(range[1], 0, 1);
				shapeArgs.height = yAxis.translate(previousIntermediate, 0, 1) - shapeArgs.y;
				previousIntermediate = range[1];

			// If it's not the sum point, update previous stack end position and get 
			// shape height (#3886)
			} else {
				if (previousY !== 0) { // Not the first point
					shapeArgs.height = yValue > 0 ? 
						yAxis.translate(previousY, 0, 1) - shapeArgs.y :
						yAxis.translate(previousY, 0, 1) - yAxis.translate(previousY - yValue, 0, 1);
				}
				previousY += yValue;
			}
			// #3952 Negative sum or intermediate sum not rendered correctly
			if (shapeArgs.height < 0) {
				shapeArgs.y += shapeArgs.height;
				shapeArgs.height *= -1;
			}

			point.plotY = shapeArgs.y = mathRound(shapeArgs.y) - (series.borderWidth % 2) / 2;
			shapeArgs.height = mathMax(mathRound(shapeArgs.height), 0.001); // #3151
			point.yBottom = shapeArgs.y + shapeArgs.height;

			// Correct tooltip placement (#3014)
			tooltipY = point.plotY + (point.negative ? shapeArgs.height : 0);
			if (series.chart.inverted) {
				point.tooltipPos[0] = yAxis.len - tooltipY;
			} else {
				point.tooltipPos[1] = tooltipY;
			}

		}
	},

	/**
	 * Call default processData then override yData to reflect waterfall's extremes on yAxis
	 */
	processData: function (force) {
		var series = this,
			options = series.options,
			yData = series.yData,
			points = series.options.data, // #3710 Update point does not propagate to sum
			point,
			dataLength = yData.length,
			threshold = options.threshold || 0,
			subSum,
			sum,
			dataMin,
			dataMax,
			y,
			i;

		sum = subSum = dataMin = dataMax = threshold;

		for (i = 0; i < dataLength; i++) {
			y = yData[i];
			point = points && points[i] ? points[i] : {};

			if (y === "sum" || point.isSum) {
				yData[i] = sum;
			} else if (y === "intermediateSum" || point.isIntermediateSum) {
				yData[i] = subSum;
			} else {
				sum += y;
				subSum += y;
			}
			dataMin = Math.min(sum, dataMin);
			dataMax = Math.max(sum, dataMax);
		}

		Series.prototype.processData.call(this, force);

		// Record extremes
		series.dataMin = dataMin;
		series.dataMax = dataMax;
	},

	/**
	 * Return y value or string if point is sum
	 */
	toYData: function (pt) {
		if (pt.isSum) {
			return (pt.x === 0 ? null : "sum"); //#3245 Error when first element is Sum or Intermediate Sum
		} else if (pt.isIntermediateSum) {
			return (pt.x === 0 ? null : "intermediateSum"); //#3245
		}
		return pt.y;
	},

	/**
	 * Postprocess mapping between options and SVG attributes
	 */
	getAttribs: function () {
		seriesTypes.column.prototype.getAttribs.apply(this, arguments);

		var series = this,
			options = series.options,
			stateOptions = options.states,
			upColor = options.upColor || series.color,
			hoverColor = Highcharts.Color(upColor).brighten(0.1).get(),
			seriesDownPointAttr = merge(series.pointAttr),
			upColorProp = series.upColorProp;

		seriesDownPointAttr[''][upColorProp] = upColor;
		seriesDownPointAttr.hover[upColorProp] = stateOptions.hover.upColor || hoverColor;
		seriesDownPointAttr.select[upColorProp] = stateOptions.select.upColor || upColor;

		each(series.points, function (point) {
			if (!point.options.color) {
				// Up color
				if (point.y > 0) {
					point.pointAttr = seriesDownPointAttr;
					point.color = upColor;

				// Down color (#3710, update to negative)
				} else {
					point.pointAttr = series.pointAttr;
				}
			}
		});
	},

	/**
	 * Draw columns' connector lines
	 */
	getGraphPath: function () {

		var data = this.data,
			length = data.length,
			lineWidth = this.options.lineWidth + this.borderWidth,
			normalizer = mathRound(lineWidth) % 2 / 2,
			path = [],
			M = 'M',
			L = 'L',
			prevArgs,
			pointArgs,
			i,
			d;

		for (i = 1; i < length; i++) {
			pointArgs = data[i].shapeArgs;
			prevArgs = data[i - 1].shapeArgs;

			d = [
				M,
				prevArgs.x + prevArgs.width, prevArgs.y + normalizer,
				L,
				pointArgs.x, prevArgs.y + normalizer
			];

			if (data[i - 1].y < 0) {
				d[2] += prevArgs.height;
				d[5] += prevArgs.height;
			}

			path = path.concat(d);
		}

		return path;
	},

	/**
	 * Extremes are recorded in processData
	 */
	getExtremes: noop,

	drawGraph: Series.prototype.drawGraph
});

/* ****************************************************************************
 * End Waterfall series code                                                  *
 *****************************************************************************/
/**
 * Set the default options for polygon
 */
defaultPlotOptions.polygon = merge(defaultPlotOptions.scatter, {
	marker: {
		enabled: false
	}
});

/**
 * The polygon series class
 */
seriesTypes.polygon = extendClass(seriesTypes.scatter, {
	type: 'polygon',
	fillGraph: true,
	// Close all segments
	getSegmentPath: function (segment) {
		return Series.prototype.getSegmentPath.call(this, segment).concat('z');
	},
	drawGraph: Series.prototype.drawGraph,
	drawLegendSymbol: Highcharts.LegendSymbolMixin.drawRectangle
});
/* ****************************************************************************
 * Start Bubble series code											          *
 *****************************************************************************/

// 1 - set default options
defaultPlotOptions.bubble = merge(defaultPlotOptions.scatter, {
	dataLabels: {
		formatter: function () { // #2945
			return this.point.z;
		},
		inside: true,
		verticalAlign: 'middle'
	},
	// displayNegative: true,
	marker: {
		// fillOpacity: 0.5,
		lineColor: null, // inherit from series.color
		lineWidth: 1
	},
	minSize: 8,
	maxSize: '20%',
	// negativeColor: null,
	// sizeBy: 'area'
	states: {
		hover: {
			halo: {
				size: 5
			}
		}
	},
	tooltip: {
		pointFormat: '({point.x}, {point.y}), Size: {point.z}'
	},
	turboThreshold: 0,
	zThreshold: 0,
	zoneAxis: 'z'
});

var BubblePoint = extendClass(Point, {
	haloPath: function () {
		return Point.prototype.haloPath.call(this, this.shapeArgs.r + this.series.options.states.hover.halo.size);
	},
	ttBelow: false
});

// 2 - Create the series object
seriesTypes.bubble = extendClass(seriesTypes.scatter, {
	type: 'bubble',
	pointClass: BubblePoint,
	pointArrayMap: ['y', 'z'],
	parallelArrays: ['x', 'y', 'z'],
	trackerGroups: ['group', 'dataLabelsGroup'],
	bubblePadding: true,
	zoneAxis: 'z',
	
	/**
	 * Mapping between SVG attributes and the corresponding options
	 */
	pointAttrToOptions: { 
		stroke: 'lineColor',
		'stroke-width': 'lineWidth',
		fill: 'fillColor'
	},
	
	/**
	 * Apply the fillOpacity to all fill positions
	 */
	applyOpacity: function (fill) {
		var markerOptions = this.options.marker,
			fillOpacity = pick(markerOptions.fillOpacity, 0.5);
		
		// When called from Legend.colorizeItem, the fill isn't predefined
		fill = fill || markerOptions.fillColor || this.color; 
		
		if (fillOpacity !== 1) {
			fill = Color(fill).setOpacity(fillOpacity).get('rgba');
		}
		return fill;
	},
	
	/**
	 * Extend the convertAttribs method by applying opacity to the fill
	 */
	convertAttribs: function () {
		var obj = Series.prototype.convertAttribs.apply(this, arguments);
		
		obj.fill = this.applyOpacity(obj.fill);
		
		return obj;
	},

	/**
	 * Get the radius for each point based on the minSize, maxSize and each point's Z value. This
	 * must be done prior to Series.translate because the axis needs to add padding in 
	 * accordance with the point sizes.
	 */
	getRadii: function (zMin, zMax, minSize, maxSize) {
		var len,
			i,
			pos,
			zData = this.zData,
			radii = [],
			sizeByArea = this.options.sizeBy !== 'width',
			zRange;
		
		// Set the shape type and arguments to be picked up in drawPoints
		for (i = 0, len = zData.length; i < len; i++) {
			zRange = zMax - zMin;
			pos = zRange > 0 ? // relative size, a number between 0 and 1
				(zData[i] - zMin) / (zMax - zMin) : 
				0.5;
			if (sizeByArea && pos >= 0) {
				pos = Math.sqrt(pos);
			}
			radii.push(math.ceil(minSize + pos * (maxSize - minSize)) / 2);
		}
		this.radii = radii;
	},
	
	/**
	 * Perform animation on the bubbles
	 */
	animate: function (init) {
		var animation = this.options.animation;
		
		if (!init) { // run the animation
			each(this.points, function (point) {
				var graphic = point.graphic,
					shapeArgs = point.shapeArgs;

				if (graphic && shapeArgs) {
					// start values
					graphic.attr('r', 1);

					// animate
					graphic.animate({
						r: shapeArgs.r
					}, animation);
				}
			});

			// delete this function to allow it only once
			this.animate = null;
		}
	},
	
	/**
	 * Extend the base translate method to handle bubble size
	 */
	translate: function () {
		
		var i,
			data = this.data,
			point,
			radius,
			radii = this.radii;
		
		// Run the parent method
		seriesTypes.scatter.prototype.translate.call(this);
		
		// Set the shape type and arguments to be picked up in drawPoints
		i = data.length;
		
		while (i--) {
			point = data[i];
			radius = radii ? radii[i] : 0; // #1737
			
			if (radius >= this.minPxSize / 2) {
				// Shape arguments
				point.shapeType = 'circle';
				point.shapeArgs = {
					x: point.plotX,
					y: point.plotY,
					r: radius
				};
				
				// Alignment box for the data label
				point.dlBox = {
					x: point.plotX - radius,
					y: point.plotY - radius,
					width: 2 * radius,
					height: 2 * radius
				};
			} else { // below zThreshold
				point.shapeArgs = point.plotY = point.dlBox = UNDEFINED; // #1691
			}
		}
	},
	
	/**
	 * Get the series' symbol in the legend
	 * 
	 * @param {Object} legend The legend object
	 * @param {Object} item The series (this) or point
	 */
	drawLegendSymbol: function (legend, item) {
		var radius = pInt(legend.itemStyle.fontSize) / 2;
		
		item.legendSymbol = this.chart.renderer.circle(
			radius,
			legend.baseline - radius,
			radius
		).attr({
			zIndex: 3
		}).add(item.legendGroup);
		item.legendSymbol.isMarker = true;	
		
	},
		
	drawPoints: seriesTypes.column.prototype.drawPoints,
	alignDataLabel: seriesTypes.column.prototype.alignDataLabel,
	buildKDTree: noop,
	applyZones: noop
});

/**
 * Add logic to pad each axis with the amount of pixels
 * necessary to avoid the bubbles to overflow.
 */
Axis.prototype.beforePadding = function () {
	var axis = this,
		axisLength = this.len,
		chart = this.chart,
		pxMin = 0, 
		pxMax = axisLength,
		isXAxis = this.isXAxis,
		dataKey = isXAxis ? 'xData' : 'yData',
		min = this.min,
		extremes = {},
		smallestSize = math.min(chart.plotWidth, chart.plotHeight),
		zMin = Number.MAX_VALUE,
		zMax = -Number.MAX_VALUE,
		range = this.max - min,
		transA = axisLength / range,
		activeSeries = [];

	// Handle padding on the second pass, or on redraw
	each(this.series, function (series) {

		var seriesOptions = series.options,
			zData;

		if (series.bubblePadding && (series.visible || !chart.options.chart.ignoreHiddenSeries)) {

			// Correction for #1673
			axis.allowZoomOutside = true;

			// Cache it
			activeSeries.push(series);

			if (isXAxis) { // because X axis is evaluated first
			
				// For each series, translate the size extremes to pixel values
				each(['minSize', 'maxSize'], function (prop) {
					var length = seriesOptions[prop],
						isPercent = /%$/.test(length);
					
					length = pInt(length);
					extremes[prop] = isPercent ?
						smallestSize * length / 100 :
						length;
					
				});
				series.minPxSize = extremes.minSize;
				
				// Find the min and max Z
				zData = series.zData;
				if (zData.length) { // #1735
					zMin = pick(seriesOptions.zMin, math.min(
						zMin,
						math.max(
							arrayMin(zData), 
							seriesOptions.displayNegative === false ? seriesOptions.zThreshold : -Number.MAX_VALUE
						)
					));
					zMax = pick(seriesOptions.zMax, math.max(zMax, arrayMax(zData)));
				}
			}
		}
	});

	each(activeSeries, function (series) {

		var data = series[dataKey],
			i = data.length,
			radius;

		if (isXAxis) {
			series.getRadii(zMin, zMax, extremes.minSize, extremes.maxSize);
		}
		
		if (range > 0) {
			while (i--) {
				if (typeof data[i] === 'number') {
					radius = series.radii[i];
					pxMin = Math.min(((data[i] - min) * transA) - radius, pxMin);
					pxMax = Math.max(((data[i] - min) * transA) + radius, pxMax);
				}
			}
		}
	});
	
	if (activeSeries.length && range > 0 && pick(this.options.min, this.userMin) === UNDEFINED && pick(this.options.max, this.userMax) === UNDEFINED) {
		pxMax -= axisLength;
		transA *= (axisLength + pxMin - pxMax) / axisLength;
		this.min += pxMin / transA;
		this.max += pxMax / transA;
	}
};

/* ****************************************************************************
 * End Bubble series code                                                     *
 *****************************************************************************/

(function () {

	/**
	 * Extensions for polar charts. Additionally, much of the geometry required for polar charts is
	 * gathered in RadialAxes.js.
	 * 
	 */

	var seriesProto = Series.prototype,
		pointerProto = Pointer.prototype,
		colProto;

	/**
	 * Search a k-d tree by the point angle, used for shared tooltips in polar charts
	 */
	seriesProto.searchPointByAngle = function (e) {
		var series = this,
			chart = series.chart,
			xAxis = series.xAxis,
			center = xAxis.pane.center,
			plotX = e.chartX - center[0] - chart.plotLeft,
			plotY = e.chartY - center[1] - chart.plotTop;

		return this.searchKDTree({
			clientX: 180 + (Math.atan2(plotX, plotY) * (-180 / Math.PI))
		});

	};
	
	/**
	 * Wrap the buildKDTree function so that it searches by angle (clientX) in case of shared tooltip,
	 * and by two dimensional distance in case of non-shared.
	 */
	wrap(seriesProto, 'buildKDTree', function (proceed) {
		if (this.chart.polar) {
			if (this.kdByAngle) {
				this.searchPoint = this.searchPointByAngle;
			} else {
				this.kdDimensions = 2;
				this.kdComparer = 'distR';
			}
		}
		proceed.apply(this);
	});

	/**
	 * Translate a point's plotX and plotY from the internal angle and radius measures to 
	 * true plotX, plotY coordinates
	 */
	seriesProto.toXY = function (point) {
		var xy,
			chart = this.chart,
			plotX = point.plotX,
			plotY = point.plotY,
			clientX;
	
		// Save rectangular plotX, plotY for later computation
		point.rectPlotX = plotX;
		point.rectPlotY = plotY;
	
		// Find the polar plotX and plotY
		xy = this.xAxis.postTranslate(point.plotX, this.yAxis.len - plotY);
		point.plotX = point.polarPlotX = xy.x - chart.plotLeft;
		point.plotY = point.polarPlotY = xy.y - chart.plotTop;

		// If shared tooltip, record the angle in degrees in order to align X points. Otherwise,
		// use a standard k-d tree to get the nearest point in two dimensions.
		if (this.kdByAngle) {
			clientX = ((plotX / Math.PI * 180) + this.xAxis.pane.options.startAngle) % 360;
			if (clientX < 0) { // #2665
				clientX += 360;
			}
			point.clientX = clientX;
		} else {
			point.clientX = point.plotX;
		}
	};

	/**
	 * Add some special init logic to areas and areasplines
	 * /
	function initArea(proceed, chart, options) {
		proceed.call(this, chart, options);
		if (this.chart.polar) {
		
			/ **
			 * Overridden method to close a segment path. While in a cartesian plane the area 
			 * goes down to the threshold, in the polar chart it goes to the center.
			 * /
			this.closeSegment = function (path) {
				var center = this.xAxis.center;
				path.push(
					'L',
					center[0],
					center[1]
				);			
			};
		
			// Instead of complicated logic to draw an area around the inner area in a stack,
			// just draw it behind
			this.closedStacks = true;
		}
	}

 
	if (seriesTypes.area) {		
		wrap(seriesTypes.area.prototype, 'init', initArea);	
	}
	if (seriesTypes.areaspline) {		
		wrap(seriesTypes.areaspline.prototype, 'init', initArea);			
	}	
	*/
	
	if (seriesTypes.spline) {
		/**
		 * Overridden method for calculating a spline from one point to the next
		 */
		wrap(seriesTypes.spline.prototype, 'getPointSpline', function (proceed, segment, point, i) {
	
			var ret,
				smoothing = 1.5, // 1 means control points midway between points, 2 means 1/3 from the point, 3 is 1/4 etc;
				denom = smoothing + 1,
				plotX, 
				plotY,
				lastPoint,
				nextPoint,
				lastX,
				lastY,
				nextX,
				nextY,
				leftContX,
				leftContY,
				rightContX,
				rightContY,
				distanceLeftControlPoint,
				distanceRightControlPoint,
				leftContAngle,
				rightContAngle,
				jointAngle;
		
		
			if (this.chart.polar) {
		
				plotX = point.plotX;
				plotY = point.plotY;
				lastPoint = segment[i - 1];
				nextPoint = segment[i + 1];
			
				// Connect ends
				if (this.connectEnds) {
					if (!lastPoint) {
						lastPoint = segment[segment.length - 2]; // not the last but the second last, because the segment is already connected
					}
					if (!nextPoint) {
						nextPoint = segment[1];
					}	
				}

				// find control points
				if (lastPoint && nextPoint) {
		
					lastX = lastPoint.plotX;
					lastY = lastPoint.plotY;
					nextX = nextPoint.plotX;
					nextY = nextPoint.plotY;
					leftContX = (smoothing * plotX + lastX) / denom;
					leftContY = (smoothing * plotY + lastY) / denom;
					rightContX = (smoothing * plotX + nextX) / denom;
					rightContY = (smoothing * plotY + nextY) / denom;
					distanceLeftControlPoint = Math.sqrt(Math.pow(leftContX - plotX, 2) + Math.pow(leftContY - plotY, 2));
					distanceRightControlPoint = Math.sqrt(Math.pow(rightContX - plotX, 2) + Math.pow(rightContY - plotY, 2));
					leftContAngle = Math.atan2(leftContY - plotY, leftContX - plotX);
					rightContAngle = Math.atan2(rightContY - plotY, rightContX - plotX);
					jointAngle = (Math.PI / 2) + ((leftContAngle + rightContAngle) / 2);
				
				
					// Ensure the right direction, jointAngle should be in the same quadrant as leftContAngle
					if (Math.abs(leftContAngle - jointAngle) > Math.PI / 2) {
						jointAngle -= Math.PI;
					}
			
					// Find the corrected control points for a spline straight through the point
					leftContX = plotX + Math.cos(jointAngle) * distanceLeftControlPoint;
					leftContY = plotY + Math.sin(jointAngle) * distanceLeftControlPoint;
					rightContX = plotX + Math.cos(Math.PI + jointAngle) * distanceRightControlPoint;
					rightContY = plotY + Math.sin(Math.PI + jointAngle) * distanceRightControlPoint;
			
					// Record for drawing in next point
					point.rightContX = rightContX;
					point.rightContY = rightContY;

				}
		
		
				// moveTo or lineTo
				if (!i) {
					ret = ['M', plotX, plotY];
				} else { // curve from last point to this
					ret = [
						'C',
						lastPoint.rightContX || lastPoint.plotX,
						lastPoint.rightContY || lastPoint.plotY,
						leftContX || plotX,
						leftContY || plotY,
						plotX,
						plotY
					];
					lastPoint.rightContX = lastPoint.rightContY = null; // reset for updating series later
				}
		
		
			} else {
				ret = proceed.call(this, segment, point, i);
			}
			return ret;
		});
	}

	/**
	 * Extend translate. The plotX and plotY values are computed as if the polar chart were a
	 * cartesian plane, where plotX denotes the angle in radians and (yAxis.len - plotY) is the pixel distance from
	 * center. 
	 */
	wrap(seriesProto, 'translate', function (proceed) {
		var chart = this.chart,
			points,
			i;

		// Run uber method
		proceed.call(this);
	
		// Postprocess plot coordinates
		if (chart.polar) {
			this.kdByAngle = chart.tooltip.shared;
	
			if (!this.preventPostTranslate) {
				points = this.points;
				i = points.length;

				while (i--) {
					// Translate plotX, plotY from angle and radius to true plot coordinates
					this.toXY(points[i]);
				}
			}
		}
	});

	/** 
	 * Extend getSegmentPath to allow connecting ends across 0 to provide a closed circle in 
	 * line-like series.
	 */
	wrap(seriesProto, 'getGraphPath', function (proceed, points) {
		var series = this;
		
		points = points || this.points;
	
		// Connect the path
		if (this.chart.polar && this.options.connectEnds !== false && points[0].y !== null) {
			this.connectEnds = true; // re-used in splines
			points.splice(points.length, 0, points[0]);
		}

		// For area charts, pseudo points are added to the graph, now we need to translate these
		each(points, function (point) {
			if (point.polarPlotY === undefined) {
				series.toXY(point);
			}
		});
	
		// Run uber method
		return proceed.call(this, points);
	
	});


	function polarAnimate(proceed, init) {
		var chart = this.chart,
			animation = this.options.animation,
			group = this.group,
			markerGroup = this.markerGroup,
			center = this.xAxis.center,
			plotLeft = chart.plotLeft,
			plotTop = chart.plotTop,
			attribs;

		// Specific animation for polar charts
		if (chart.polar) {
		
			// Enable animation on polar charts only in SVG. In VML, the scaling is different, plus animation
			// would be so slow it would't matter.
			if (chart.renderer.isSVG) {

				if (animation === true) {
					animation = {};
				}
	
				// Initialize the animation
				if (init) {
				
					// Scale down the group and place it in the center
					attribs = {
						translateX: center[0] + plotLeft,
						translateY: center[1] + plotTop,
						scaleX: 0.001, // #1499
						scaleY: 0.001
					};
					
					group.attr(attribs);
					if (markerGroup) {
						//markerGroup.attrSetters = group.attrSetters;
						markerGroup.attr(attribs);
					}
				
				// Run the animation
				} else {
					attribs = {
						translateX: plotLeft,
						translateY: plotTop,
						scaleX: 1,
						scaleY: 1
					};
					group.animate(attribs, animation);
					if (markerGroup) {
						markerGroup.animate(attribs, animation);
					}
				
					// Delete this function to allow it only once
					this.animate = null;
				}
			}
	
		// For non-polar charts, revert to the basic animation
		} else {
			proceed.call(this, init);
		} 
	}

	// Define the animate method for regular series
	wrap(seriesProto, 'animate', polarAnimate);


	if (seriesTypes.column) {

		colProto = seriesTypes.column.prototype;
		/**
		* Define the animate method for columnseries
		*/
		wrap(colProto, 'animate', polarAnimate);


		/**
		 * Extend the column prototype's translate method
		 */
		wrap(colProto, 'translate', function (proceed) {
		
			var xAxis = this.xAxis,
				len = this.yAxis.len,
				center = xAxis.center,
				startAngleRad = xAxis.startAngleRad,
				renderer = this.chart.renderer,
				start,
				points,
				point,
				i;
	
			this.preventPostTranslate = true;
	
			// Run uber method
			proceed.call(this);
	
			// Postprocess plot coordinates
			if (xAxis.isRadial) {
				points = this.points;
				i = points.length;
				while (i--) {
					point = points[i];
					start = point.barX + startAngleRad;
					point.shapeType = 'path';
					point.shapeArgs = {
						d: renderer.symbols.arc(
							center[0],
							center[1],
							len - point.plotY,
							null, 
							{
								start: start,
								end: start + point.pointWidth,
								innerR: len - pick(point.yBottom, len)
							}
						)
					};
					// Provide correct plotX, plotY for tooltip
					this.toXY(point); 
					point.tooltipPos = [point.plotX, point.plotY];
					point.ttBelow = point.plotY > center[1];
				}
			}
		});


		/**
		 * Align column data labels outside the columns. #1199.
		 */
		wrap(colProto, 'alignDataLabel', function (proceed, point, dataLabel, options, alignTo, isNew) {
	
			if (this.chart.polar) {
				var angle = point.rectPlotX / Math.PI * 180,
					align,
					verticalAlign;
		
				// Align nicely outside the perimeter of the columns
				if (options.align === null) {
					if (angle > 20 && angle < 160) {
						align = 'left'; // right hemisphere
					} else if (angle > 200 && angle < 340) {
						align = 'right'; // left hemisphere
					} else {
						align = 'center'; // top or bottom
					}
					options.align = align;
				}
				if (options.verticalAlign === null) {
					if (angle < 45 || angle > 315) {
						verticalAlign = 'bottom'; // top part
					} else if (angle > 135 && angle < 225) {
						verticalAlign = 'top'; // bottom part
					} else {
						verticalAlign = 'middle'; // left or right
					}
					options.verticalAlign = verticalAlign;
				}
		
				seriesProto.alignDataLabel.call(this, point, dataLabel, options, alignTo, isNew);
			} else {
				proceed.call(this, point, dataLabel, options, alignTo, isNew);
			}
	
		});		
	}

	/**
	 * Extend getCoordinates to prepare for polar axis values
	 */
	wrap(pointerProto, 'getCoordinates', function (proceed, e) {
		var chart = this.chart,
			ret = {
				xAxis: [],
				yAxis: []
			};
	
		if (chart.polar) {	

			each(chart.axes, function (axis) {
				var isXAxis = axis.isXAxis,
					center = axis.center,
					x = e.chartX - center[0] - chart.plotLeft,
					y = e.chartY - center[1] - chart.plotTop;
			
				ret[isXAxis ? 'xAxis' : 'yAxis'].push({
					axis: axis,
					value: axis.translate(
						isXAxis ?
							Math.PI - Math.atan2(x, y) : // angle 
							Math.sqrt(Math.pow(x, 2) + Math.pow(y, 2)), // distance from center
						true
					)
				});
			});
		
		} else {
			ret = proceed.call(this, e);
		}
	
		return ret;
	});

}());

}(Highcharts));<|MERGE_RESOLUTION|>--- conflicted
+++ resolved
@@ -765,7 +765,6 @@
 		// starting again at the lower graph.
 		i = points.length;
 		while (i--) {
-<<<<<<< HEAD
 			point = points[i];
 		
 			if (!point.isNull && (!points[i + 1] || points[i + 1].isNull)) {
@@ -785,13 +784,6 @@
 				highAreaPoints.push({
 					plotX: point.plotX,
 					plotY: point.plotLow
-=======
-			point = segment[i];
-			if (point.plotHigh !== null) {
-				highSegment.push({
-					plotX: point.plotHighX || point.plotX, // plotHighX is for polar charts
-					plotY: point.plotHigh
->>>>>>> 872c94e5
 				});
 			}
 		}
@@ -812,15 +804,8 @@
 		linePath = [].concat(lowerPath, higherPath);
 		
 		// For the area path, we need to change the 'move' statement into 'lineTo' or 'curveTo'
-<<<<<<< HEAD
 		higherAreaPath[0] = 'L'; // this probably doesn't work for spline			
 		this.areaPath = this.areaPath.concat(lowerPath, higherAreaPath);
-=======
-		if (!this.chart.polar) {
-			higherPath[0] = 'L'; // this probably doesn't work for spline
-		}
-		this.areaPath = this.areaPath.concat(lowerPath, higherPath);
->>>>>>> 872c94e5
 		
 		return linePath;
 	},
