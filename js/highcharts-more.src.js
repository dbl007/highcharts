--- conflicted
+++ resolved
@@ -2,11 +2,7 @@
 // @compilation_level SIMPLE_OPTIMIZATIONS
 
 /**
-<<<<<<< HEAD
- * @license Highcharts JS v4.1.9-modified ()
-=======
  * @license Highcharts JS v4.1.9-modified (2015-10-16)
->>>>>>> bc7434ca
  *
  * (c) 2009-2014 Torstein Honsi
  *
