/* *
 * Sankey diagram module
 *
 * (c) 2010-2019 Torstein Honsi
 *
 * License: www.highcharts.com/license
 */

/**
 * A node in a sankey diagram.
 *
 * @interface Highcharts.SankeyNodeObject
 * @extends Highcharts.Point
 * @product highcharts
 *//**
 * The color of the auto generated node.
 *
 * @name Highcharts.SankeyNodeObject#color
 * @type {Highcharts.ColorString|Highcharts.GradientColorObject|Highcharts.PatternObject}
 *//**
 * The color index of the auto generated node, especially for use in styled
 * mode.
 *
 * @name Highcharts.SankeyNodeObject#colorIndex
 * @type {number}
 *//**
 * An optional column index of where to place the node. The default behaviour is
 * to place it next to the preceding node.
 *
 * @see {@link https://jsfiddle.net/gh/get/library/pure/highcharts/highcharts/tree/master/samples/highcharts/plotoptions/sankey-node-column/|Highcharts-Demo:}
 *      Specified node column
 *
 * @name Highcharts.SankeyNodeObject#column
 * @type {number}
 * @since 6.0.5
 *//**
 * The id of the auto-generated node, refering to the `from` or `to` setting of
 * the link.
 *
 * @name Highcharts.SankeyNodeObject#id
 * @type {string}
 *//**
 * The name to display for the node in data labels and tooltips. Use this when
 * the name is different from the `id`. Where the id must be unique for each
 * node, this is not necessary for the name.
 *
 * @see {@link https://jsfiddle.net/gh/get/library/pure/highcharts/highcharts/tree/master/samples/highcharts/css/sankey/|Highcharts-Demo:}
 *         Sankey diagram with node options
 *
 * @name Highcharts.SankeyNodeObject#name
 * @type {string}
 * @product highcharts
 *//**
 * The vertical offset of a node in terms of weight. Positive values shift the
 * node downwards, negative shift it upwards.
 *
 * @see {@link https://jsfiddle.net/gh/get/library/pure/highcharts/highcharts/tree/master/samples/highcharts/plotoptions/sankey-node-column/|Highcharts-Demo:}
 *         Specified node offset
 *
 * @name Highcharts.SankeyNodeObject#offset
 * @type {number}
 * @default 0
 * @since 6.0.5
 */

/**
 * Options for the series data labels, appearing next to each data point.
 *
 * Since v6.2.0, multiple data labels can be applied to each single point by
 * defining them as an array of configs.
 *
 * In styled mode, the data labels can be styled with the
 * `.highcharts-data-label-box` and `.highcharts-data-label` class names.
 *
 * @see {@link https://jsfiddle.net/gh/get/library/pure/highcharts/highcharts/tree/master/samples/highcharts/plotoptions/series-datalabels-enabled|Highcharts-Demo:}
 *      Data labels enabled
 * @see {@link https://jsfiddle.net/gh/get/library/pure/highcharts/highcharts/tree/master/samples/highcharts/plotoptions/series-datalabels-multiple|Highcharts-Demo:}
 *      Multiple data labels on a bar series
 * @see {@link https://jsfiddle.net/gh/get/library/pure/highcharts/highcharts/tree/master/samples/highcharts/css/series-datalabels|Highcharts-Demo:}
 *      Style mode example
 *
 * @interface Highcharts.PlotSankeyDataLabelsOptionsObject
 * @extends Highcharts.DataLabelsOptionsObject
 *//**
 * The
 * [format string](https://www.highcharts.com/docs/chart-concepts/labels-and-string-formatting)
 * specifying what to show for _nodes_ in the sankey diagram. By default the
 * `nodeFormatter` returns `{point.name}`.
 *
 * @see {@link https://jsfiddle.net/gh/get/library/pure/highcharts/highcharts/tree/master/samples/highcharts/plotoptions/sankey-link-datalabels|Highcharts-Demo:}
 *      Node and link data labels
 *
 * @name Highcharts.PlotSankeyDataLabelsOptionsObject#nodeFormat
 * @type {string|undefined}
 *//**
 * Callback to format data labels for _nodes_ in the sankey diagram. The
 * `nodeFormat` option takes precedence over the `nodeFormatter`.
 *
 * @name Highcharts.PlotSankeyDataLabelsOptionsObject#nodeFormatter
 * @type {Highcharts.FormatterCallbackFunction<Highcharts.SankeyNodeObject>|undefined}
 * @default function () { return this.point.name; }
 * @since 6.0.2
 */

'use strict';

import H from '../parts/Globals.js';
import '../parts/Utilities.js';
import '../parts/Options.js';
import '../mixins/nodes.js';
import mixinTreeSeries from '../mixins/tree-series.js';
// Note: replace this with destructuring assignment in the future
var getLevelOptions = mixinTreeSeries.getLevelOptions;

<<<<<<< HEAD
var seriesType = H.seriesType,
=======
var defined = H.defined,
    isObject = H.isObject,
    merge = H.merge,
    seriesType = H.seriesType,
    pick = H.pick,
>>>>>>> ceba63d4
    Point = H.Point;

var getDLOptions = function getDLOptions(params) {
    var optionsPoint = (
            isObject(params.optionsPoint) ?
                params.optionsPoint.dataLabels :
                {}
        ),
        optionsLevel = (
            isObject(params.level) ?
                params.level.dataLabels :
                {}
        ),
        options = merge({
            style: {}
        }, optionsLevel, optionsPoint);
    return options;
};

/**
 * @private
 * @class
 * @name Highcharts.seriesTypes.sankey
 *
 * @augments Highcharts.Series
 */
seriesType('sankey', 'column'

    /**
<<<<<<< HEAD
     * A sankey diagram is a type of flow diagram, in which the width of the
     * link between two nodes is shown proportionally to the flow quantity.
     *
     * @sample highcharts/demo/sankey-diagram/
     *         Sankey diagram
     * @sample highcharts/plotoptions/sankey-inverted/
     *         Inverted sankey diagram
     * @sample highcharts/plotoptions/sankey-outgoing
     *         Sankey diagram with outgoing links
     *
     * @extends      plotOptions.column
     * @since        6.0.0
     * @product      highcharts
     * @excluding    animationLimit, boostThreshold, borderColor, borderRadius,
     *               borderWidth, crisp, cropThreshold, depth, dragDrop,
     *               edgeColor, edgeWidth, findNearestPointBy,
     *               getExtremesFromAll, grouping, groupPadding, groupZPadding,
     *               label, linkedTo, maxPointWidth, negativeColor,
     *               pointInterval, pointIntervalUnit, pointPadding,
     *               pointPlacement, pointRange, pointStart, pointWidth, shadow,
     *               softThreshold, stacking, threshold, zoneAxis, zones
     * @optionparent plotOptions.sankey
     */
=======
 * A sankey diagram is a type of flow diagram, in which the width of the
 * link between two nodes is shown proportionally to the flow quantity.
 *
 * @sample highcharts/demo/sankey-diagram/
 *         Sankey diagram
 * @sample highcharts/plotoptions/sankey-inverted/
 *         Inverted sankey diagram
 * @sample highcharts/plotoptions/sankey-outgoing
 *         Sankey diagram with outgoing links
 *
 * @extends      plotOptions.column
 * @since        6.0.0
 * @product      highcharts
 * @excluding    animationLimit, boostThreshold, borderRadius,
 *               crisp, cropThreshold, depth, edgeColor, edgeWidth,
 *               findNearestPointBy, grouping, groupPadding, groupZPadding,
 *               maxPointWidth, negativeColor, pointInterval, pointIntervalUnit,
 *               pointPadding, pointPlacement, pointRange, pointStart,
 *               pointWidth, shadow, softThreshold, stacking, threshold,
 *               zoneAxis, zones
 * @optionparent plotOptions.sankey
 */
>>>>>>> ceba63d4
    , {
        borderWidth: 0,
        colorByPoint: true,
        /**
         * Higher numbers makes the links in a sankey diagram or dependency
         * wheelrender more curved. A `curveFactor` of 0 makes the lines
         * straight.
         */
        curveFactor: 0.33,
        /**
         * Options for the data labels appearing on top of the nodes and links.
         * For sankey charts, data labels are visible for the nodes by default,
         * but hidden for links. This is controlled by modifying the
         * `nodeFormat`, and the `format` that applies to links and is an empty
         * string by default.
         *
         * @type {Highcharts.DataLabelsOptionsObject|Highcharts.PlotSankeyDataLabelsOptionsObject}
         */
        dataLabels: {
            /** @ignore-option */
            enabled: true,
            /**
             * enable padding
             * @ignore-option
             */
            backgroundColor: 'none',
            /** @ignore-option */
            crop: false,
            /** @ignore-option */
            nodeFormat: undefined,
            /** @ignore-option */
            nodeFormatter: function () {
                return this.point.name;
            },
            /** @ignore-option */
            format: undefined,
            /**
            /** @ignore-option */
            formatter: function () {
                return '';
            },
            /** @ignore-option */
            inside: true
        },
        inactiveOtherPoints: true,
        /**
<<<<<<< HEAD
         * Opacity for the links between nodes in the sankey diagram or
         * dependency wheel.
         */
=======
         * Set options on specific levels. Takes precedence over series options,
         * but not point options.
         *
         * @sample highcharts/demo/sunburst
         *         Sunburst chart
         *
         * @type      {Array<*>}
         * @since     7.1.0
         * @apioption plotOptions.sankey.levels
         */

        /**
         * Can set `borderColor` on all points which lies on the same level.
         *
         * @type      {Highcharts.ColorString}
         * @apioption plotOptions.sankey.levels.borderColor
         */

        /**
         * Can set `borderWidth` on all points which lies on the same level.
         *
         * @type      {number}
         * @apioption plotOptions.sankey.levels.borderWidth
         */

        /**
         * Can set `color` on all points which lies on the same level.
         *
         * @type      {Highcharts.ColorString|Highcharts.GradientColorObject|Highcharts.PatternObject}
         * @apioption plotOptions.sankey.levels.color
         */

        /**
         * Can set `colorByPoint` on all points which lies on the same level.
         *
         * @type      {boolean}
         * @apioption plotOptions.sankey.levels.colorByPoint
         */

        /**
         * Can set `dataLabels` on all points which lies on the same level.
         *
         * @type      {object}
         * @apioption plotOptions.sankey.levels.dataLabels
         */

        /**
         * Decides which level takes effect from the options set in the levels
         * object.
         *
         * @type      {number}
         * @apioption plotOptions.sankey.levels.level
         */

        /**
         * Can set `linkOpacity` on all points which lies on the same level.
         *
         * @type      {number}
         * @apioption plotOptions.sankey.levels.linkOpacity
         */

        /**
         * Can set `states` on all points which lies on the same level.
         *
         * @type      {object}
         * @apioption plotOptions.sankey.levels.states
         */

        /**
     * Opacity for the links between nodes in the sankey diagram.
     */
>>>>>>> ceba63d4
        linkOpacity: 0.5,
        /**
         * The pixel width of each node in a sankey diagram or dependency wheel,
         * or the height in case the chart is inverted.
         */
        nodeWidth: 20,
        /**
         * The padding between nodes in a sankey diagram or dependency wheel, in
         * pixels.
         */
        nodePadding: 10,
        showInLegend: false,
        states: {
            hover: {
                /**
                 * Opacity for the links between nodes in the sankey diagram in
                 * hover mode.
                 */
                linkOpacity: 1
            },
            inactive: {
                /**
                 * Opacity for the links between nodes in the sankey diagram in
                 * inactive mode.
                 */
                linkOpacity: 0.1
            }
        },
        tooltip: {
<<<<<<< HEAD
            /**
             * A callback for defining the format for _nodes_ in the sankey
             * chart's tooltip, as opposed to links.
             *
             * @type      {Highcharts.FormatterCallbackFunction<Highcharts.SankeyNodeObject>}
             * @since     6.0.2
             * @apioption plotOptions.sankey.tooltip.nodeFormatter
             */
=======
        /**
         * A callback for defining the format for _nodes_ in the chart's
         * tooltip, as opposed to links.
         *
         * @type      {Highcharts.FormatterCallbackFunction<object>}
         * @since     6.0.2
         * @apioption plotOptions.sankey.tooltip.nodeFormatter
         */
>>>>>>> ceba63d4

            /**
             * Whether the tooltip should follow the pointer or stay fixed on
             * the item.
             */
            followPointer: true,

            headerFormat:
            '<span style="font-size: 10px">{series.name}</span><br/>',
            pointFormat: '{point.fromNode.name} \u2192 {point.toNode.name}: <b>{point.weight}</b><br/>',
            /**
<<<<<<< HEAD
             * The
             * [format string](https://www.highcharts.com/docs/chart-concepts/labels-and-string-formatting)
             * specifying what to show for _nodes_ in tooltip of a sankey
             * diagram series, as opposed to links.
             */
=======
         * The
         * [format string](https://www.highcharts.com/docs/chart-concepts/labels-and-string-formatting)
         * specifying what to show for _nodes_ in tooltip of a diagram
         * series, as opposed to links.
         */
>>>>>>> ceba63d4
            nodeFormat: '{point.name}: <b>{point.sum}</b><br/>'
        }

    }, {
        isCartesian: false,
        invertable: true,
        forceDL: true,
        orderNodes: true,
        // Create a single node that holds information on incoming and outgoing
        // links.
        createNode: H.NodesMixin.createNode,
        setData: H.NodesMixin.setData,
        destroy: H.NodesMixin.destroy,

        // Overridable function to get node padding, overridden in dependency
        // wheel series type
        getNodePadding: function () {
            return this.options.nodePadding;
        },

        // Create a node column.
        createNodeColumn: function () {
            var chart = this.chart,
                column = [],
                nodePadding = this.getNodePadding();

            column.sum = function () {
                return this.reduce(function (sum, node) {
                    return sum + node.getSum();
                }, 0);
            };
            // Get the offset in pixels of a node inside the column.
            column.offset = function (node, factor) {
                var offset = 0,
                    totalNodeOffset;

                for (var i = 0; i < column.length; i++) {
                    totalNodeOffset = column[i].getSum() * factor + nodePadding;
                    if (column[i] === node) {
                        return {
                            relativeTop: offset + H.relativeLength(
                                node.options.offset || 0,
                                totalNodeOffset
                            )
                        };
                    }
                    offset += totalNodeOffset;
                }
            };

            // Get the column height in pixels.
            column.top = function (factor) {
                var height = this.reduce(function (height, node) {
                    if (height > 0) {
                        height += nodePadding;
                    }
                    height += node.getSum() * factor;
                    return height;
                }, 0);
                return (chart.plotSizeY - height) / 2;
            };

            return column;
        },

        // Create node columns by analyzing the nodes and the relations between
        // incoming and outgoing links.
        createNodeColumns: function () {
            var columns = [];

            this.nodes.forEach(function (node) {
                var fromColumn = -1,
                    fromNode,
                    i,
                    point;

                if (!H.defined(node.options.column)) {
                    // No links to this node, place it left
                    if (node.linksTo.length === 0) {
                        node.column = 0;

                    // There are incoming links, place it to the right of the
                    // highest order column that links to this one.
                    } else {
                        for (i = 0; i < node.linksTo.length; i++) {
                            point = node.linksTo[0];
                            if (point.fromNode.column > fromColumn) {
                                fromNode = point.fromNode;
                                fromColumn = fromNode.column;
                            }
                        }
                        node.column = fromColumn + 1;

                        // Hanging layout for organization chart
                        if (fromNode.options.layout === 'hanging') {
                            node.hangsFrom = fromNode;
                            node.column += fromNode.linksFrom.findIndex(
                                function (link) {
                                    return link.toNode === node;
                                }
                            );
                        }
                    }
                }

                if (!columns[node.column]) {
                    columns[node.column] = this.createNodeColumn();
                }

                columns[node.column].push(node);

            }, this);

            // Fill in empty columns (#8865)
            for (var i = 0; i < columns.length; i++) {
                if (columns[i] === undefined) {
                    columns[i] = this.createNodeColumn();
                }
            }

            return columns;
        },


        // Return the presentational attributes.
        pointAttribs: function (point, state) {
            var series = this,
                level = point.isNode ? point.level : point.fromNode.level,
                levelOptions = series.mapOptionsToLevel[level],
                options = point.options,
                stateOptions = levelOptions.states[state] || {},
                values = [
                    'colorByPoint', 'borderColor', 'borderWidth', 'linkOpacity'
                ].reduce(function (obj, key) {
                    obj[key] = pick(
                        stateOptions[key], options[key], levelOptions[key]
                    );
                    return obj;
                }, {}),
                color = pick(
                    stateOptions.color,
                    options.color,
                    values.colorByPoint ? point.color : levelOptions.color
                );

            // Node attributes
            if (point.isNode) {
                return {
                    fill: color,
                    stroke: values.borderColor,
                    'stroke-width': values.borderWidth
                };
            }

            // Link attributes
            return {
                fill: H.color(color).setOpacity(values.linkOpacity).get()
            };

        },

        // Extend generatePoints by adding the nodes, which are Point objects
        // but pushed to the this.nodes array.
        generatePoints: function () {
            H.NodesMixin.generatePoints.apply(this, arguments);

            // Order the nodes, starting with the root node(s) (#9818)
            function order(node, level) {
                if (node.level === undefined) { // Prevents circular recursion
                    node.level = level;
                    node.linksFrom.forEach(function (link) {
                        order(link.toNode, level + 1);
                    });
                }
            }

            if (this.orderNodes) {
                this.nodes
                    // Identify the root node(s)
                    .filter(function (node) {
                        return node.linksTo.length === 0;
                    })
                    // Start by the root node(s) and recursively set the level
                    // on all following nodes.
                    .forEach(function (node) {
                        order(node, 0);
                    });
                H.stableSort(this.nodes, function (a, b) {
                    return a.level - b.level;
                });
            }
        },

        // Run translation operations for one node
        translateNode: function (node, column) {
            var translationFactor = this.translationFactor,
                chart = this.chart,
                options = this.options,
                sum = node.getSum(),
                height = Math.round(sum * translationFactor),
                crisp = Math.round(options.borderWidth) % 2 / 2,
                nodeOffset = column.offset(node, translationFactor),
                fromNodeTop = Math.floor(pick(
                    nodeOffset.absoluteTop,
                    column.top(translationFactor) + nodeOffset.relativeTop
                )) + crisp,
                left = Math.floor(
                    this.colDistance * node.column +
                    options.borderWidth / 2
                ) + crisp,
                nodeLeft = chart.inverted ?
                    chart.plotSizeX - left :
                    left,
                nodeWidth = Math.round(this.nodeWidth);

            node.sum = sum;

            // Draw the node
            node.shapeType = 'rect';

            node.nodeX = nodeLeft;
            node.nodeY = fromNodeTop;
            if (!chart.inverted) {
                node.shapeArgs = {
                    x: nodeLeft,
                    y: fromNodeTop,
                    width: node.options.width || options.width || nodeWidth,
                    height: node.options.height || options.height || height
                };
            } else {
                node.shapeArgs = {
                    x: nodeLeft - nodeWidth,
                    y: chart.plotSizeY - fromNodeTop - height,
                    width: node.options.height || options.height || nodeWidth,
                    height: node.options.width || options.width || height
                };
            }

            node.shapeArgs.display = node.hasShape() ? '' : 'none';

            // Calculate data label options for the point
            node.dlOptions = getDLOptions({
                level: this.mapOptionsToLevel[node.level],
                optionsPoint: node.options
            });

            // Pass test in drawPoints
            node.plotY = 1;
        },

        // Run translation operations for one link
        translateLink: function (point) {
            var fromNode = point.fromNode,
                toNode = point.toNode,
                chart = this.chart,
                translationFactor = this.translationFactor,
                linkHeight = point.weight * translationFactor,
                options = this.options,
                fromLinkTop = fromNode.offset(point, 'linksFrom') *
                    translationFactor,
                curvy = (
                    (chart.inverted ? -this.colDistance : this.colDistance) *
                    options.curveFactor
                ),
                fromY = fromNode.nodeY + fromLinkTop,
                nodeLeft = fromNode.nodeX,
                toColTop = this.nodeColumns[toNode.column]
                    .top(translationFactor),
                toY = (
                    toColTop +
                    (toNode.offset(point, 'linksTo') * translationFactor) +
                    this.nodeColumns[toNode.column].offset(
                        toNode,
                        translationFactor
                    ).relativeTop
                ),
                nodeW = this.nodeWidth,
                right = toNode.column * this.colDistance,
                outgoing = point.outgoing,
                straight = right > nodeLeft;

            if (chart.inverted) {
                fromY = chart.plotSizeY - fromY;
                toY = chart.plotSizeY - toY;
                right = chart.plotSizeX - right;
                nodeW = -nodeW;
                linkHeight = -linkHeight;
                straight = nodeLeft > right;
            }

            point.shapeType = 'path';
            point.linkBase = [
                fromY,
                fromY + linkHeight,
                toY,
                toY + linkHeight
            ];

            // Links going from left to right
            if (straight) {
                point.shapeArgs = {
                    d: [
                        'M', nodeLeft + nodeW, fromY,
                        'C', nodeLeft + nodeW + curvy, fromY,
                        right - curvy, toY,
                        right, toY,
                        'L',
                        right + (outgoing ? nodeW : 0),
                        toY + linkHeight / 2,
                        'L',
                        right,
                        toY + linkHeight,
                        'C', right - curvy, toY + linkHeight,
                        nodeLeft + nodeW + curvy,
                        fromY + linkHeight,
                        nodeLeft + nodeW, fromY + linkHeight,
                        'z'
                    ]
                };

            // Experimental: Circular links pointing backwards. In
            // v6.1.0 this breaks the rendering completely, so even
            // this experimental rendering is an improvement. #8218.
            // @todo
            // - Make room for the link in the layout
            // - Automatically determine if the link should go up or
            //   down.
            } else {
                var bend = 20,
                    vDist = chart.plotHeight - fromY - linkHeight,
                    x1 = right - bend - linkHeight,
                    x2 = right - bend,
                    x3 = right,
                    x4 = nodeLeft + nodeW,
                    x5 = x4 + bend,
                    x6 = x5 + linkHeight,
                    fy1 = fromY,
                    fy2 = fromY + linkHeight,
                    fy3 = fy2 + bend,
                    y4 = fy3 + vDist,
                    y5 = y4 + bend,
                    y6 = y5 + linkHeight,
                    ty1 = toY,
                    ty2 = ty1 + linkHeight,
                    ty3 = ty2 + bend,
                    cfy1 = fy2 - linkHeight * 0.7,
                    cy2 = y5 + linkHeight * 0.7,
                    cty1 = ty2 - linkHeight * 0.7,
                    cx1 = x3 - linkHeight * 0.7,
                    cx2 = x4 + linkHeight * 0.7;

                point.shapeArgs = {
                    d: [
                        'M', x4, fy1,
                        'C', cx2, fy1, x6, cfy1, x6, fy3,
                        'L', x6, y4,
                        'C', x6, cy2, cx2, y6, x4, y6,
                        'L', x3, y6,
                        'C', cx1, y6, x1, cy2, x1, y4,
                        'L', x1, ty3,
                        'C', x1, cty1, cx1, ty1, x3, ty1,
                        'L', x3, ty2,
                        'C', x2, ty2, x2, ty2, x2, ty3,
                        'L', x2, y4,
                        'C', x2, y5, x2, y5, x3, y5,
                        'L', x4, y5,
                        'C', x5, y5, x5, y5, x5, y4,
                        'L', x5, fy3,
                        'C', x5, fy2, x5, fy2, x4, fy2,
                        'z'
                    ]
                };

            }

            // Place data labels in the middle
            point.dlBox = {
                x: nodeLeft + (right - nodeLeft + nodeW) / 2,
                y: fromY + (toY - fromY) / 2,
                height: linkHeight,
                width: 0
            };
            // Pass test in drawPoints
            point.y = point.plotY = 1;

            if (!point.color) {
                point.color = fromNode.color;
            }

        },

        // Run pre-translation by generating the nodeColumns.
        translate: function () {
            if (!this.processedXData) {
                this.processData();
            }
            this.generatePoints();

            this.nodeColumns = this.createNodeColumns();
            this.nodeWidth = H.relativeLength(
                this.options.nodeWidth,
                this.chart.plotSizeX
            );

            var series = this,
                chart = this.chart,
                options = this.options,
                nodeWidth = this.nodeWidth,
                nodeColumns = this.nodeColumns,
                nodePadding = this.getNodePadding();

            // Find out how much space is needed. Base it on the translation
            // factor of the most spaceous column.
            this.translationFactor = nodeColumns.reduce(
                function (translationFactor, column) {
                    var height = chart.plotSizeY - options.borderWidth -
                    (column.length - 1) * nodePadding;

                    return Math.min(translationFactor, height / column.sum());
                },
                Infinity
            );
            this.colDistance =
                (chart.plotSizeX - nodeWidth - options.borderWidth) /
                (nodeColumns.length - 1);

            // Calculate level options used in sankey and organization
            series.mapOptionsToLevel = getLevelOptions({
                // NOTE: if support for allowTraversingTree is added, then from
                // should be the level of the root node.
                from: 1,
                levels: options.levels,
                to: nodeColumns.length - 1, // Height of the tree
                defaults: {
                    borderColor: options.borderColor,
                    borderRadius: options.borderRadius, // organization series
                    borderWidth: options.borderWidth,
                    color: series.color,
                    colorByPoint: options.colorByPoint,
                    // NOTE: if support for allowTraversingTree is added, then
                    // levelIsConstant should be optional.
                    levelIsConstant: true,
                    linkColor: options.linkColor, // organization series
                    linkLineWidth: options.linkLineWidth, // organization series
                    linkOpacity: options.linkOpacity,
                    states: options.states
                }
            });

            // First translate all nodes so we can use them when drawing links
            nodeColumns.forEach(function (column) {

                column.forEach(function (node) {
                    series.translateNode(node, column);
                });

            }, this);

            // Then translate links
            this.nodes.forEach(function (node) {
                // Translate the links from this node
                node.linksFrom.forEach(function (linkPoint) {
                    series.translateLink(linkPoint);
                    linkPoint.allowShadow = false;
                });
            });
        },
        // Extend the render function to also render this.nodes together with
        // the points.
        render: function () {
            var points = this.points;

            this.points = this.points.concat(this.nodes || []);
            H.seriesTypes.column.prototype.render.call(this);
            this.points = points;
        },
        animate: H.Series.prototype.animate
    }, {
<<<<<<< HEAD
        setState: H.NodesMixin.setNodeState,
=======
        applyOptions: function (options, x) {
            Point.prototype.applyOptions.call(this, options, x);

            // Treat point.level as a synonym of point.column
            if (defined(this.options.level)) {
                this.options.column = this.column = this.options.level;
            }
            return this;
        },
>>>>>>> ceba63d4
        getClassName: function () {
            return (this.isNode ? 'highcharts-node ' : 'highcharts-link ') +
            Point.prototype.getClassName.call(this);
        },
        isValid: function () {
            return this.isNode || typeof this.weight === 'number';
        }
    });


/**
 * A `sankey` series. If the [type](#series.sankey.type) option is not
 * specified, it is inherited from [chart.type](#chart.type).
 *
 * @extends   series,plotOptions.sankey
 * @excluding animationLimit, boostBlending, boostThreshold, borderColor,
 *            borderRadius, borderWidth, crisp, cropThreshold, dataParser,
 *            dataURL, depth, dragDrop, edgeColor, edgeWidth,
 *            findNearestPointBy, getExtremesFromAll, grouping, groupPadding,
 *            groupZPadding, label, maxPointWidth, negativeColor, pointInterval,
 *            pointIntervalUnit, pointPadding, pointPlacement, pointRange,
 *            pointStart, pointWidth, shadow, softThreshold, stacking,
 *            threshold, zoneAxis, zones
 * @product   highcharts
 * @apioption series.sankey
 */


/**
 * A collection of options for the individual nodes. The nodes in a sankey
 * diagram are auto-generated instances of `Highcharts.Point`, but options can
 * be applied here and linked by the `id`.
 *
 * @sample highcharts/css/sankey/
 *         Sankey diagram with node options
 *
 * @type      {Array<*>}
 * @product   highcharts
 * @apioption series.sankey.nodes
 */

/**
 * The id of the auto-generated node, refering to the `from` or `to` setting of
 * the link.
 *
 * @type      {string}
 * @product   highcharts
 * @apioption series.sankey.nodes.id
 */

/**
 * The color of the auto generated node.
 *
 * @type      {Highcharts.ColorString|Highcharts.GradientColorObject|Highcharts.PatternObject}
 * @product   highcharts
 * @apioption series.sankey.nodes.color
 */

/**
 * The color index of the auto generated node, especially for use in styled
 * mode.
 *
 * @type      {number}
 * @product   highcharts
 * @apioption series.sankey.nodes.colorIndex
 */

/**
 * An optional column index of where to place the node. The default behaviour is
 * to place it next to the preceding node. Note that this option name is
 * counter intuitive in inverted charts, like for example an organization chart
 * rendered top down. In this case the "columns" are horizontal.
 *
 * @sample highcharts/plotoptions/sankey-node-column/
 *         Specified node column
 *
 * @type      {number}
 * @since     6.0.5
 * @product   highcharts
 * @apioption series.sankey.nodes.column
 */

/**
 * An optional level index of where to place the node. The default behaviour is
 * to place it next to the preceding node. Alias of `nodes.column`, but in
 * inverted sankeys and org charts, the levels are laid out as rows.
 *
 * @type      {number}
 * @since     7.1.0
 * @product   highcharts
 * @apioption series.sankey.nodes.level
 */

/**
 * The name to display for the node in data labels and tooltips. Use this when
 * the name is different from the `id`. Where the id must be unique for each
 * node, this is not necessary for the name.
 *
 * @sample highcharts/css/sankey/
 *         Sankey diagram with node options
 *
 * @type      {string}
 * @product   highcharts
 * @apioption series.sankey.nodes.name
 */

/**
 * In a horizontal layout, the vertical offset of a node in terms of weight.
 * Positive values shift the node downwards, negative shift it upwards. In a
 * vertical layout, like organization chart, the offset is horizontal.
 *
 * If a percantage string is given, the node is offset by the percentage of the
 * node size plus `nodePadding`.
 *
 * @sample highcharts/plotoptions/sankey-node-column/
 *         Specified node offset
 *
 * @type      {number|string}
 * @default   0
 * @since     6.0.5
 * @product   highcharts
 * @apioption series.sankey.nodes.offset
 */

/**
 * An array of data points for the series. For the `sankey` series type,
 * points can be given in the following way:
 *
 * An array of objects with named values. The following snippet shows only a
 * few settings, see the complete options set below. If the total number of data
 * points exceeds the series' [turboThreshold](#series.area.turboThreshold),
 * this option is not available.
 *
 *  ```js
 *     data: [{
 *         from: 'Category1',
 *         to: 'Category2',
 *         weight: 2
 *     }, {
 *         from: 'Category1',
 *         to: 'Category3',
 *         weight: 5
 *     }]
 *  ```
 *
 * @sample {highcharts} highcharts/series/data-array-of-objects/
 *         Config objects
 *
 * @type      {Array<*>}
 * @extends   series.line.data
 * @excluding dragDrop, drilldown, marker, x, y
 * @product   highcharts
 * @apioption series.sankey.data
 */

/**
 * The color for the individual _link_. By default, the link color is the same
 * as the node it extends from. The `series.fillOpacity` option also applies to
 * the points, so when setting a specific link color, consider setting the
 * `fillOpacity` to 1.
 *
 * @type      {Highcharts.ColorString|Highcharts.GradientColorObject|Highcharts.PatternObject}
 * @product   highcharts
 * @apioption series.sankey.data.color
 */

/**
 * The node that the link runs from.
 *
 * @type      {string}
 * @product   highcharts
 * @apioption series.sankey.data.from
 */

/**
 * The node that the link runs to.
 *
 * @type      {string}
 * @product   highcharts
 * @apioption series.sankey.data.to
 */

/**
 * Whether the link goes out of the system.
 *
 * @sample highcharts/plotoptions/sankey-outgoing
 *         Sankey chart with outgoing links
 *
 * @type      {boolean}
 * @default   false
 * @product   highcharts
 * @apioption series.sankey.data.outgoing
 */

/**
 * The weight of the link.
 *
 * @type      {number|null}
 * @product   highcharts
 * @apioption series.sankey.data.weight
 */<|MERGE_RESOLUTION|>--- conflicted
+++ resolved
@@ -112,15 +112,12 @@
 // Note: replace this with destructuring assignment in the future
 var getLevelOptions = mixinTreeSeries.getLevelOptions;
 
-<<<<<<< HEAD
-var seriesType = H.seriesType,
-=======
+
 var defined = H.defined,
     isObject = H.isObject,
     merge = H.merge,
     seriesType = H.seriesType,
     pick = H.pick,
->>>>>>> ceba63d4
     Point = H.Point;
 
 var getDLOptions = function getDLOptions(params) {
@@ -150,7 +147,6 @@
 seriesType('sankey', 'column'
 
     /**
-<<<<<<< HEAD
      * A sankey diagram is a type of flow diagram, in which the width of the
      * link between two nodes is shown proportionally to the flow quantity.
      *
@@ -164,40 +160,15 @@
      * @extends      plotOptions.column
      * @since        6.0.0
      * @product      highcharts
-     * @excluding    animationLimit, boostThreshold, borderColor, borderRadius,
-     *               borderWidth, crisp, cropThreshold, depth, dragDrop,
-     *               edgeColor, edgeWidth, findNearestPointBy,
-     *               getExtremesFromAll, grouping, groupPadding, groupZPadding,
-     *               label, linkedTo, maxPointWidth, negativeColor,
-     *               pointInterval, pointIntervalUnit, pointPadding,
-     *               pointPlacement, pointRange, pointStart, pointWidth, shadow,
-     *               softThreshold, stacking, threshold, zoneAxis, zones
+     * @excluding    animationLimit, boostThreshold, borderRadius,
+     *               crisp, cropThreshold, depth, edgeColor, edgeWidth,
+     *               findNearestPointBy, grouping, groupPadding, groupZPadding,
+     *               maxPointWidth, negativeColor, pointInterval,
+     *               pointIntervalUnit, pointPadding, pointPlacement,
+     *               pointRange, pointStart, pointWidth, shadow, softThreshold,
+     *               stacking, threshold, zoneAxis, zones
      * @optionparent plotOptions.sankey
      */
-=======
- * A sankey diagram is a type of flow diagram, in which the width of the
- * link between two nodes is shown proportionally to the flow quantity.
- *
- * @sample highcharts/demo/sankey-diagram/
- *         Sankey diagram
- * @sample highcharts/plotoptions/sankey-inverted/
- *         Inverted sankey diagram
- * @sample highcharts/plotoptions/sankey-outgoing
- *         Sankey diagram with outgoing links
- *
- * @extends      plotOptions.column
- * @since        6.0.0
- * @product      highcharts
- * @excluding    animationLimit, boostThreshold, borderRadius,
- *               crisp, cropThreshold, depth, edgeColor, edgeWidth,
- *               findNearestPointBy, grouping, groupPadding, groupZPadding,
- *               maxPointWidth, negativeColor, pointInterval, pointIntervalUnit,
- *               pointPadding, pointPlacement, pointRange, pointStart,
- *               pointWidth, shadow, softThreshold, stacking, threshold,
- *               zoneAxis, zones
- * @optionparent plotOptions.sankey
- */
->>>>>>> ceba63d4
     , {
         borderWidth: 0,
         colorByPoint: true,
@@ -244,11 +215,6 @@
         },
         inactiveOtherPoints: true,
         /**
-<<<<<<< HEAD
-         * Opacity for the links between nodes in the sankey diagram or
-         * dependency wheel.
-         */
-=======
          * Set options on specific levels. Takes precedence over series options,
          * but not point options.
          *
@@ -318,9 +284,8 @@
          */
 
         /**
-     * Opacity for the links between nodes in the sankey diagram.
-     */
->>>>>>> ceba63d4
+         * Opacity for the links between nodes in the sankey diagram.
+         */
         linkOpacity: 0.5,
         /**
          * The pixel width of each node in a sankey diagram or dependency wheel,
@@ -350,25 +315,14 @@
             }
         },
         tooltip: {
-<<<<<<< HEAD
             /**
-             * A callback for defining the format for _nodes_ in the sankey
-             * chart's tooltip, as opposed to links.
+             * A callback for defining the format for _nodes_ in the chart's
+             * tooltip, as opposed to links.
              *
              * @type      {Highcharts.FormatterCallbackFunction<Highcharts.SankeyNodeObject>}
              * @since     6.0.2
              * @apioption plotOptions.sankey.tooltip.nodeFormatter
              */
-=======
-        /**
-         * A callback for defining the format for _nodes_ in the chart's
-         * tooltip, as opposed to links.
-         *
-         * @type      {Highcharts.FormatterCallbackFunction<object>}
-         * @since     6.0.2
-         * @apioption plotOptions.sankey.tooltip.nodeFormatter
-         */
->>>>>>> ceba63d4
 
             /**
              * Whether the tooltip should follow the pointer or stay fixed on
@@ -380,19 +334,11 @@
             '<span style="font-size: 10px">{series.name}</span><br/>',
             pointFormat: '{point.fromNode.name} \u2192 {point.toNode.name}: <b>{point.weight}</b><br/>',
             /**
-<<<<<<< HEAD
              * The
              * [format string](https://www.highcharts.com/docs/chart-concepts/labels-and-string-formatting)
-             * specifying what to show for _nodes_ in tooltip of a sankey
-             * diagram series, as opposed to links.
+             * specifying what to show for _nodes_ in tooltip of a diagram
+             * series, as opposed to links.
              */
-=======
-         * The
-         * [format string](https://www.highcharts.com/docs/chart-concepts/labels-and-string-formatting)
-         * specifying what to show for _nodes_ in tooltip of a diagram
-         * series, as opposed to links.
-         */
->>>>>>> ceba63d4
             nodeFormat: '{point.name}: <b>{point.sum}</b><br/>'
         }
 
@@ -817,7 +763,7 @@
             );
             this.colDistance =
                 (chart.plotSizeX - nodeWidth - options.borderWidth) /
-                (nodeColumns.length - 1);
+                    (nodeColumns.length - 1);
 
             // Calculate level options used in sankey and organization
             series.mapOptionsToLevel = getLevelOptions({
@@ -871,9 +817,6 @@
         },
         animate: H.Series.prototype.animate
     }, {
-<<<<<<< HEAD
-        setState: H.NodesMixin.setNodeState,
-=======
         applyOptions: function (options, x) {
             Point.prototype.applyOptions.call(this, options, x);
 
@@ -883,7 +826,7 @@
             }
             return this;
         },
->>>>>>> ceba63d4
+        setState: H.NodesMixin.setNodeState,
         getClassName: function () {
             return (this.isNode ? 'highcharts-node ' : 'highcharts-link ') +
             Point.prototype.getClassName.call(this);
