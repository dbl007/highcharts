--- conflicted
+++ resolved
@@ -456,12 +456,6 @@
 	// - Edge: PNG/JPEG all cases
 	// - Embedded images and PDF
 	if (
-<<<<<<< HEAD
-		(isMSBrowser && options.type !== 'image/svg+xml' || 
-		options.type === 'application/pdf') && 
-		chart.container.getElementsByTagName('image').length ||
-		isMSBrowser && options.type === 'application/pdf' 
-=======
 		(
 			isMSBrowser &&
 			(
@@ -475,7 +469,6 @@
 			options.type === 'application/pdf' &&
 			chart.container.getElementsByTagName('image').length
 		)
->>>>>>> 161d53db
 	) {
 		fallbackToExportServer();
 		return;
