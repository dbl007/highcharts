/* *
 *
 *  Copyright (c) 2019-2019 Highsoft AS
 *
 *  Boost module: stripped-down renderer for higher performance
 *
 *  License: highcharts.com/license
 *
 * */

'use strict';

import H from '../../parts/Globals.js';

var pick = H.pick;

/**
 * A static shader mimicing axis translation functions found in parts/Axis
 *
 * @private
 * @function GLShader
 *
 * @param {WebGLContext} gl
 *        the context in which the shader is active
 *
 * @return {*}
 */
function GLShader(gl) {
    var vertShade = [
            /* eslint-disable */
            '#version 100',
            '#define LN10 2.302585092994046',
            'precision highp float;',

            'attribute vec4 aVertexPosition;',
            'attribute vec4 aColor;',

            'varying highp vec2 position;',
            'varying highp vec4 vColor;',

            'uniform mat4 uPMatrix;',
            'uniform float pSize;',

            'uniform float translatedThreshold;',
            'uniform bool hasThreshold;',

            'uniform bool skipTranslation;',

            'uniform float xAxisTrans;',
            'uniform float xAxisMin;',
            'uniform float xAxisMinPad;',
            'uniform float xAxisPointRange;',
            'uniform float xAxisLen;',
            'uniform bool  xAxisPostTranslate;',
            'uniform float xAxisOrdinalSlope;',
            'uniform float xAxisOrdinalOffset;',
            'uniform float xAxisPos;',
            'uniform bool  xAxisCVSCoord;',
            'uniform bool  xAxisIsLog;',
            'uniform bool  xAxisReversed;',

            'uniform float yAxisTrans;',
            'uniform float yAxisMin;',
            'uniform float yAxisMinPad;',
            'uniform float yAxisPointRange;',
            'uniform float yAxisLen;',
            'uniform bool  yAxisPostTranslate;',
            'uniform float yAxisOrdinalSlope;',
            'uniform float yAxisOrdinalOffset;',
            'uniform float yAxisPos;',
            'uniform bool  yAxisCVSCoord;',
            'uniform bool  yAxisIsLog;',
            'uniform bool  yAxisReversed;',

            'uniform bool  isBubble;',
            'uniform bool  bubbleSizeByArea;',
            'uniform float bubbleZMin;',
            'uniform float bubbleZMax;',
            'uniform float bubbleZThreshold;',
            'uniform float bubbleMinSize;',
            'uniform float bubbleMaxSize;',
            'uniform bool  bubbleSizeAbs;',
            'uniform bool  isInverted;',

            'float bubbleRadius(){',
                'float value = aVertexPosition.w;',
                'float zMax = bubbleZMax;',
                'float zMin = bubbleZMin;',
                'float radius = 0.0;',
                'float pos = 0.0;',
                'float zRange = zMax - zMin;',

                'if (bubbleSizeAbs){',
                    'value = value - bubbleZThreshold;',
                    'zMax = max(zMax - bubbleZThreshold, zMin - bubbleZThreshold);',
                    'zMin = 0.0;',
                '}',

                'if (value < zMin){',
                    'radius = bubbleZMin / 2.0 - 1.0;',
                '} else {',
                    'pos = zRange > 0.0 ? (value - zMin) / zRange : 0.5;',
                    'if (bubbleSizeByArea && pos > 0.0){',
                        'pos = sqrt(pos);',
                    '}',
                    'radius = ceil(bubbleMinSize + pos * (bubbleMaxSize - bubbleMinSize)) / 2.0;',
                '}',

                'return radius * 2.0;',
            '}',

            'float translate(float val,',
                            'float pointPlacement,',
                            'float localA,',
                            'float localMin,',
                            'float minPixelPadding,',
                            'float pointRange,',
                            'float len,',
                            'bool  cvsCoord,',
                            'bool  isLog,',
                            'bool  reversed',
                            '){',

                'float sign = 1.0;',
                'float cvsOffset = 0.0;',

                'if (cvsCoord) {',
                    'sign *= -1.0;',
                    'cvsOffset = len;',
                '}',

                'if (isLog) {',
                    'val = log(val) / LN10;',
                '}',

                'if (reversed) {',
                    'sign *= -1.0;',
                    'cvsOffset -= sign * len;',
                '}',

                'return sign * (val - localMin) * localA + cvsOffset + ',
                    '(sign * minPixelPadding);',//' + localA * pointPlacement * pointRange;',
            '}',

            'float xToPixels(float value) {',
                'if (skipTranslation){',
                    'return value;// + xAxisPos;',
                '}',

                'return translate(value, 0.0, xAxisTrans, xAxisMin, xAxisMinPad, xAxisPointRange, xAxisLen, xAxisCVSCoord, xAxisIsLog, xAxisReversed);// + xAxisPos;',
            '}',

            'float yToPixels(float value, float checkTreshold) {',
                'float v;',
                'if (skipTranslation){',
                    'v = value;// + yAxisPos;',
                '} else {',
                    'v = translate(value, 0.0, yAxisTrans, yAxisMin, yAxisMinPad, yAxisPointRange, yAxisLen, yAxisCVSCoord, yAxisIsLog, yAxisReversed);// + yAxisPos;',

                    'if (v > yAxisLen) {',
                        'v = yAxisLen;',
                    '}',
                '}',
                'if (checkTreshold > 0.0 && hasThreshold) {',
                    'v = min(v, translatedThreshold);',
                '}',
                'return v;',
            '}',

            'void main(void) {',
                'if (isBubble){',
                    'gl_PointSize = bubbleRadius();',
                '} else {',
                    'gl_PointSize = pSize;',
                '}',
                //'gl_PointSize = 10.0;',
                'vColor = aColor;',

                'if (skipTranslation && isInverted) {',
                    // If we get translated values from JS, just swap them (x, y)
                    'gl_Position = uPMatrix * vec4(aVertexPosition.y + yAxisPos, aVertexPosition.x + xAxisPos, 0.0, 1.0);',
                '} else if (isInverted) {',
                    // But when calculating pixel positions directly,
                    // swap axes and values (x, y)
                    'gl_Position = uPMatrix * vec4(yToPixels(aVertexPosition.y, aVertexPosition.z) + yAxisPos, xToPixels(aVertexPosition.x) + xAxisPos, 0.0, 1.0);',
                '} else {',
                    'gl_Position = uPMatrix * vec4(xToPixels(aVertexPosition.x) + xAxisPos, yToPixels(aVertexPosition.y, aVertexPosition.z) + yAxisPos, 0.0, 1.0);',
                '}',
                //'gl_Position = uPMatrix * vec4(aVertexPosition.x, aVertexPosition.y, 0.0, 1.0);',
            '}'
            /* eslint-enable */
        ].join('\n'),
        // Fragment shader source
        fragShade = [
            /* eslint-disable */
            'precision highp float;',
            'uniform vec4 fillColor;',
            'varying highp vec2 position;',
            'varying highp vec4 vColor;',
              'uniform sampler2D uSampler;',
              'uniform bool isCircle;',
              'uniform bool hasColor;',

              // 'vec4 toColor(float value, vec2 point) {',
              //     'return vec4(0.0, 0.0, 0.0, 0.0);',
              // '}',

            'void main(void) {',
                'vec4 col = fillColor;',
                'vec4 tcol;',

                'if (hasColor) {',
                    'col = vColor;',
                '}',

                'if (isCircle) {',
                    'tcol = texture2D(uSampler, gl_PointCoord.st);',
                    'col *= tcol;',
                    'if (tcol.r < 0.0) {',
                        'discard;',
                    '} else {',
                        'gl_FragColor = col;',
                    '}',
                '} else {',
                    'gl_FragColor = col;',
                '}',
            '}'
            /* eslint-enable */
        ].join('\n'),
        uLocations = {},
        // The shader program
        shaderProgram,
        // Uniform handle to the perspective matrix
        pUniform,
        // Uniform for point size
        psUniform,
        // Uniform for fill color
        fillColorUniform,
        // Uniform for isBubble
        isBubbleUniform,
        // Uniform for bubble abs sizing
        bubbleSizeAbsUniform,
        bubbleSizeAreaUniform,
        // Skip translation uniform
        skipTranslationUniform,
        // Set to 1 if circle
        isCircleUniform,
        // Uniform for invertion
        isInverted,
        // Error stack
        errors = [],
        // Texture uniform
        uSamplerUniform;

    /**
     * Handle errors accumulated in errors stack
     * @private
     */
    function handleErrors() {
        if (errors.length) {
            H.error('[highcharts boost] shader error - ' + errors.join('\n'));
        }
    }

    /**
     * String to shader program
     * @private
     * @param {string} str - the program source
     * @param {string} type - the program type: either `vertex` or `fragment`
     * @returns {bool|shader}
     */
    function stringToProgram(str, type) {
        var t = type === 'vertex' ? gl.VERTEX_SHADER : gl.FRAGMENT_SHADER,
            shader = gl.createShader(t);

        gl.shaderSource(shader, str);
        gl.compileShader(shader);

        if (!gl.getShaderParameter(shader, gl.COMPILE_STATUS)) {
            errors.push(
                'when compiling ' +
                type +
                ' shader:\n' +
                gl.getShaderInfoLog(shader)
            );

            return false;
        }
        return shader;
    }

    /**
     * Create the shader.
     * Loads the shader program statically defined above
     * @private
     */
    function createShader() {
        var v = stringToProgram(vertShade, 'vertex'),
            f = stringToProgram(fragShade, 'fragment');

        if (!v || !f) {
            shaderProgram = false;
            handleErrors();
            return false;
        }

        function uloc(n) {
            return gl.getUniformLocation(shaderProgram, n);
        }

        shaderProgram = gl.createProgram();

        gl.attachShader(shaderProgram, v);
        gl.attachShader(shaderProgram, f);

        gl.linkProgram(shaderProgram);

        if (!gl.getProgramParameter(shaderProgram, gl.LINK_STATUS)) {
            errors.push(gl.getProgramInfoLog(shaderProgram));
            handleErrors();
            shaderProgram = false;
            return false;
        }

        gl.useProgram(shaderProgram);

        gl.bindAttribLocation(shaderProgram, 0, 'aVertexPosition');

        pUniform = uloc('uPMatrix');
        psUniform = uloc('pSize');
        fillColorUniform = uloc('fillColor');
        isBubbleUniform = uloc('isBubble');
        bubbleSizeAbsUniform = uloc('bubbleSizeAbs');
        bubbleSizeAreaUniform = uloc('bubbleSizeByArea');
        uSamplerUniform = uloc('uSampler');
        skipTranslationUniform = uloc('skipTranslation');
        isCircleUniform = uloc('isCircle');
        isInverted = uloc('isInverted');

        return true;
    }

    /**
     * Destroy the shader
     * @private
     */
    function destroy() {
        if (gl && shaderProgram) {
            gl.deleteProgram(shaderProgram);
            shaderProgram = false;
        }
    }

    /**
     * Bind the shader.
     * This makes the shader the active one until another one is bound,
     * or until 0 is bound.
     * @private
     */
    function bind() {
        if (gl && shaderProgram) {
            gl.useProgram(shaderProgram);
        }
    }

    /**
     * Set a uniform value.
     * This uses a hash map to cache uniform locations.
     * @private
     * @param name {string} - the name of the uniform to set
     * @param val {float} - the value to set
     */
    function setUniform(name, val) {
        if (gl && shaderProgram) {
            var u = uLocations[name] = uLocations[name] ||
                                       gl.getUniformLocation(
                                           shaderProgram,
                                           name
                                       );

            gl.uniform1f(u, val);
        }
    }

    /**
     * Set the active texture
     * @private
     * @param texture - the texture
     */
    function setTexture(texture) {
        if (gl && shaderProgram) {
            gl.uniform1i(uSamplerUniform, texture);
        }
    }

    /**
     * Set if inversion state
     * @private
     * @flag is the state
     */
    function setInverted(flag) {
        if (gl && shaderProgram) {
            gl.uniform1i(isInverted, flag);
        }
    }

    /**
     * Enable/disable circle drawing
     * @private
     */
    function setDrawAsCircle(flag) {
        if (gl && shaderProgram) {
            gl.uniform1i(isCircleUniform, flag ? 1 : 0);
        }
    }

<<<<<<< HEAD
    function setPlotHeight(n) {
        if (gl && shaderProgram) {
            gl.uniform1f(plotHeightUniform, n);
        }
    }

    /**
=======
    /*
>>>>>>> e4062be8
     * Flush
     * @private
     */
    function reset() {
        if (gl && shaderProgram) {
            gl.uniform1i(isBubbleUniform, 0);
            gl.uniform1i(isCircleUniform, 0);
        }
    }

    /**
     * Set bubble uniforms
     * @private
     * @param series {Highcharts.Series} - the series to use
     */
    function setBubbleUniforms(series, zCalcMin, zCalcMax) {
        var seriesOptions = series.options,
            zMin = Number.MAX_VALUE,
            zMax = -Number.MAX_VALUE;

        if (gl && shaderProgram && series.type === 'bubble') {
            zMin = pick(seriesOptions.zMin, Math.min(
                zMin,
                Math.max(
                    zCalcMin,
                    seriesOptions.displayNegative === false ?
                        seriesOptions.zThreshold : -Number.MAX_VALUE
                )
            ));

            zMax = pick(seriesOptions.zMax, Math.max(zMax, zCalcMax));

            gl.uniform1i(isBubbleUniform, 1);
            gl.uniform1i(isCircleUniform, 1);
            gl.uniform1i(
                bubbleSizeAreaUniform,
                series.options.sizeBy !== 'width'
            );
            gl.uniform1i(
                bubbleSizeAbsUniform,
                series.options.sizeByAbsoluteValue
            );

            setUniform('bubbleZMin', zMin);
            setUniform('bubbleZMax', zMax);
            setUniform('bubbleZThreshold', series.options.zThreshold);
            setUniform('bubbleMinSize', series.minPxSize);
            setUniform('bubbleMaxSize', series.maxPxSize);
        }
    }

    /**
     * Set the Color uniform.
     * @private
     * @param color {Array<float>} - an array with RGBA values
     */
    function setColor(color) {
        if (gl && shaderProgram) {
            gl.uniform4f(
                fillColorUniform,
                color[0] / 255.0,
                color[1] / 255.0,
                color[2] / 255.0,
                color[3]
            );
        }
    }

    /**
     * Set skip translation
     * @private
     */
    function setSkipTranslation(flag) {
        if (gl && shaderProgram) {
            gl.uniform1i(skipTranslationUniform, flag === true ? 1 : 0);
        }
    }

    /**
     * Set the perspective matrix
     * @private
     * @param m {Matrix4x4} - the matrix
     */
    function setPMatrix(m) {
        if (gl && shaderProgram) {
            gl.uniformMatrix4fv(pUniform, false, m);
        }
    }

    /**
     * Set the point size.
     * @private
     * @param p {float} - point size
     */
    function setPointSize(p) {
        if (gl && shaderProgram) {
            gl.uniform1f(psUniform, p);
        }
    }

    /**
     * Get the shader program handle
     * @private
     * @returns {GLInt} - the handle for the program
     */
    function getProgram() {
        return shaderProgram;
    }

    if (gl) {
        if (!createShader()) {
            return false;
        }
    }

    return {
        psUniform: function () {
            return psUniform;
        },
        pUniform: function () {
            return pUniform;
        },
        fillColorUniform: function () {
            return fillColorUniform;
        },
        setBubbleUniforms: setBubbleUniforms,
        bind: bind,
        program: getProgram,
        create: createShader,
        setUniform: setUniform,
        setPMatrix: setPMatrix,
        setColor: setColor,
        setPointSize: setPointSize,
        setSkipTranslation: setSkipTranslation,
        setTexture: setTexture,
        setDrawAsCircle: setDrawAsCircle,
        reset: reset,
        setInverted: setInverted,
        destroy: destroy
    };
}

export default GLShader;<|MERGE_RESOLUTION|>--- conflicted
+++ resolved
@@ -414,17 +414,7 @@
         }
     }
 
-<<<<<<< HEAD
-    function setPlotHeight(n) {
-        if (gl && shaderProgram) {
-            gl.uniform1f(plotHeightUniform, n);
-        }
-    }
-
-    /**
-=======
-    /*
->>>>>>> e4062be8
+    /**
      * Flush
      * @private
      */
