--- conflicted
+++ resolved
@@ -909,11 +909,8 @@
         shader.setUniform('xAxisLen', axis.len);
         shader.setUniform('xAxisPos', axis.pos);
         shader.setUniform('xAxisCVSCoord', !axis.horiz);
-<<<<<<< HEAD
         shader.setUniform('xAxisIsLog', axis.isLog);
-=======
         shader.setUniform('xAxisReversed', !!axis.reversed);
->>>>>>> 0e99ed2a
     }
 
     /*
@@ -932,11 +929,8 @@
         shader.setUniform('yAxisLen', axis.len);
         shader.setUniform('yAxisPos', axis.pos);
         shader.setUniform('yAxisCVSCoord', !axis.horiz);
-<<<<<<< HEAD
         shader.setUniform('yAxisIsLog', axis.isLog);
-=======
         shader.setUniform('yAxisReversed', !!axis.reversed);
->>>>>>> 0e99ed2a
     }
 
     /*
