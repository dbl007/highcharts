--- conflicted
+++ resolved
@@ -138,30 +138,12 @@
  * @class
  * @name Highcharts.seriesTypes.networkgraph
  *
- * @extends Highcharts.Series
- */
-<<<<<<< HEAD
+ * @extends
+ */
 seriesType(
     'networkgraph',
     'line',
 
-=======
-seriesType('networkgraph', 'line', {
-    inactiveOtherPoints: true,
-    marker: {
-        enabled: true,
-        states: {
-            inactive: {
-                opacity: 0.1
-            }
-        }
-    },
-    states: {
-        inactive: {
-            linkOpacity: 0.1
-        }
-    },
->>>>>>> a31a025e
     /**
      * A networkgraph is a type of relationship chart, where connnections
      * (links) attracts nodes (points) and other nodes repulse each other.
@@ -179,8 +161,19 @@
      * @optionparent plotOptions.networkgraph
      */
     {
+        inactiveOtherPoints: true,
         marker: {
-            enabled: true
+            enabled: true,
+            states: {
+                inactive: {
+                    opacity: 0.1
+                }
+            }
+        },
+        states: {
+            inactive: {
+                linkOpacity: 0.1
+            }
         },
         /**
          * @sample highcharts/series-networkgraph/link-datalabels
@@ -222,8 +215,9 @@
             /**
              * A name for the dash style to use for links.
              *
-             * @type      {string}
+             * @type      {String}
              * @apioption plotOptions.networkgraph.link.dashStyle
+             * @defaults  undefined
              */
 
             /**
@@ -248,16 +242,14 @@
              * In `verlet` integration, defaults to:
              * `function (d, k) { return (k - d) / d * (k > d ? 1 : 0) }`
              *
-             * @see [layoutAlgorithm.integration](#series.networkgraph.layoutAlgorithm.integration)
-             *
-             * @sample highcharts/series-networkgraph/forces/
-             *         Custom forces with Euler integration
-             * @sample highcharts/series-networkgraph/cuboids/
-             *         Custom forces with Verlet integration
-             *
-             * @type      {Function}
-             * @default   function (d, k) { return k * k / d; }
-             * @apioption plotOptions.networkgraph.layoutAlgorithm.repulsiveForce
+             * @see         [layoutAlgorithm.integration](#series.networkgraph.layoutAlgorithm.integration)
+             * @apioption   plotOptions.networkgraph.layoutAlgorithm.repulsiveForce
+             * @sample      highcharts/series-networkgraph/forces/
+             *              Custom forces with Euler integration
+             * @sample      highcharts/series-networkgraph/cuboids/
+             *              Custom forces with Verlet integration
+             * @type        {Function}
+             * @default function (d, k) { return k * k / d; }
              */
 
             /**
@@ -269,16 +261,14 @@
              * In `verlet` integration, defaults to:
              * `function (d, k) { return (k - d) / d; }`
              *
-             * @see [layoutAlgorithm.integration](#series.networkgraph.layoutAlgorithm.integration)
-             *
-             * @sample highcharts/series-networkgraph/forces/
-             *         Custom forces with Euler integration
-             * @sample highcharts/series-networkgraph/cuboids/
-             *         Custom forces with Verlet integration
-             *
-             * @type      {Function}
-             * @default   function (d, k) { return k * k / d; }
-             * @apioption plotOptions.networkgraph.layoutAlgorithm.attractiveForce
+             * @see         [layoutAlgorithm.integration](#series.networkgraph.layoutAlgorithm.integration)
+             * @apioption   plotOptions.networkgraph.layoutAlgorithm.attractiveForce
+             * @sample      highcharts/series-networkgraph/forces/
+             *              Custom forces with Euler integration
+             * @sample      highcharts/series-networkgraph/cuboids/
+             *              Custom forces with Verlet integration
+             * @type        {Function}
+             * @default function (d, k) { return k * k / d; }
              */
 
             /**
@@ -289,11 +279,11 @@
              * Note: Because of the algorithm specification, length of each link
              * might be not exactly as specified.
              *
-             * @sample highcharts/series-networkgraph/styled-links/
-             *         Numerical values
-             *
              * @type      {number}
              * @apioption series.networkgraph.layoutAlgorithm.linkLength
+             * @sample    highcharts/series-networkgraph/styled-links/
+             *            Numerical values
+             * @defaults  undefined
              */
 
             /**
@@ -302,10 +292,10 @@
              * positions should be set on each node (`this.nodes`) as
              * `node.plotX` and `node.plotY`
              *
-             * @sample highcharts/series-networkgraph/initial-positions/
-             *         Initial positions with callback
-             *
-             * @type {"circle"|"random"|Function}
+             * @sample      highcharts/series-networkgraph/initial-positions/
+             *              Initial positions with callback
+             * @type        {String|Function}
+             * @validvalue  ["circle", "random"]
              */
             initialPositions: 'circle',
             /**
@@ -313,7 +303,7 @@
              * `initialPositionRadius` is a distance from the center of circle,
              * in which nodes are created.
              *
-             * @type    {Number}
+             * @type    {number}
              * @default 1
              * @since   7.1.0
              */
@@ -370,22 +360,23 @@
              * @sample highcharts/series-networkgraph/barnes-hut-approximation/
              *         A graph with Barnes-Hut approximation
              *
-             * @validvalue  ["barnes-hut", "none"]
-             * @since       7.1.0
+             * @validvalue ["barnes-hut", "none"]
+             * @since      7.1.0
              */
             approximation: 'none',
             /**
              * Type of the algorithm used when positioning nodes.
              *
-             * @validvalue ["reingold-fruchterman"]
+             * @validvalue  ["reingold-fruchterman"]
              */
             type: 'reingold-fruchterman',
             /**
              * Integration type. Available options are `'euler'` and `'verlet'`.
              * Integration determines how forces are applied on particles. In
              * Euler integration, force is applied direct as
-             * `newPosition += velocity;`. In Verlet integration, new position
-             * is based on a previous posittion without velocity:
+             * `newPosition += velocity;`.
+             * In Verlet integration, new position is based on a previous
+             * posittion without velocity:
              * `newPosition += previousPosition - newPosition`.
              *
              * Note that different integrations give different results as forces
@@ -393,11 +384,10 @@
              *
              * In Highcharts v7.0.x only `'euler'` integration was supported.
              *
-             * @sample highcharts/series-networkgraph/integration-comparison/
-             *         Comparison of Verlet and Euler integrations
-             *
-             * @since      7.1.0
-             * @validvalue ["euler", "verlet"]
+             * @since       7.1.0
+             * @sample      highcharts/series-networkgraph/integration-comparison/
+             *              Comparison of Verlet and Euler integrations
+             * @validvalue  ["euler", "verlet"]
              */
             integration: 'verlet',
             /**
@@ -411,8 +401,8 @@
              * Gravitational const used in the barycenter force of the
              * algorithm.
              *
-             * @sample highcharts/series-networkgraph/forces/
-             *         Custom forces with Euler integration
+             * @sample      highcharts/series-networkgraph/forces/
+             *              Custom forces with Euler integration
              */
             gravitationalConstant: 0.0625,
             /**
@@ -422,12 +412,10 @@
             friction: -0.981
         },
         showInLegend: false
-    },
-    {
+    }, {
         /**
          * Array of internal forces. Each force should be later defined in
          * integrations.js.
-         * @private
          */
         forces: ['barycenter', 'repulsive', 'attractive'],
         hasDraggableNodes: true,
@@ -443,7 +431,6 @@
         /**
          * Create a single node that holds information on incoming and outgoing
          * links.
-         * @private
          */
         createNode: H.NodesMixin.createNode,
         setData: H.NodesMixin.setData,
@@ -475,7 +462,8 @@
         generatePoints: function () {
             H.NodesMixin.generatePoints.apply(this, arguments);
 
-            // In networkgraph, its fine to define stanalone nodes, create them:
+            // In networkgraph, it's fine to define stanalone nodes, create
+            // them:
             if (this.options.nodes) {
                 this.options.nodes.forEach(
                     function (nodeOptions) {
@@ -503,9 +491,8 @@
          * @private
          */
         markerAttribs: function (point, state) {
-            var attribs = Series.prototype.markerAttribs.call(
-                this, point, state
-            );
+            var attribs = Series.prototype.markerAttribs
+                .call(this, point, state);
 
             attribs.x = point.plotX - (attribs.width / 2 || 0);
             return attribs;
@@ -566,11 +553,10 @@
             layout = graphLayoutsStorage[layoutOptions.type];
 
             if (!layout) {
-                layoutOptions.enableSimulation = (
+                layoutOptions.enableSimulation =
                     !defined(chartOptions.forExport) ?
                         layoutOptions.enableSimulation :
-                        !chartOptions.forExport
-                );
+                        !chartOptions.forExport;
 
                 graphLayoutsStorage[layoutOptions.type] = layout =
                     new H.layouts[layoutOptions.type]();
@@ -645,6 +631,39 @@
             this.options.dataLabels.textPath = textPath;
         },
 
+        // Return the presentational attributes.
+        pointAttribs: function (point, state) {
+            // By default, only `selected` state is passed on
+            var pointState = state || point.state || 'normal',
+                attribs = Series.prototype.pointAttribs.call(
+                    this,
+                    point,
+                    pointState
+                ),
+                stateOptions = this.options.states[pointState];
+
+            if (!point.isNode) {
+                attribs = point.getLinkAttributes();
+                // For link, get prefixed names:
+                if (stateOptions) {
+                    attribs = {
+                        // TO DO: API?
+                        stroke: stateOptions.linkColor || attribs.stroke,
+                        dashstyle: (
+                            stateOptions.linkDashStyle || attribs.dashstyle
+                        ),
+                        opacity: pick(
+                            stateOptions.linkOpacity, attribs.opacity
+                        ),
+                        'stroke-width': stateOptions.linkColor ||
+                            attribs['stroke-width']
+                    };
+                }
+            }
+
+            return attribs;
+        },
+
         // Draggable mode:
         /**
          * Redraw halo on mousemove during the drag&drop action.
@@ -671,9 +690,27 @@
          * @private
          * @param {Highcharts.Point} point The point that event occured.
          */
-        onMouseUp: dragNodesMixin.onMouseUp
-    },
-    {
+        onMouseUp: dragNodesMixin.onMouseUp,
+        /**
+         * When state should be passed down to all points, concat nodes and
+         * links and apply this state to all of them.
+         */
+        setState: function (state, inherit) {
+            if (inherit) {
+                this.points = this.nodes.concat(this.data);
+                Series.prototype.setState.apply(this, arguments);
+                this.points = this.data;
+            } else {
+                Series.prototype.setState.apply(this, arguments);
+            }
+
+            // If simulation is done, re-render points with new states:
+            if (!this.layout.simulation && !state) {
+                this.render();
+            }
+        }
+    }, {
+        setState: H.NodesMixin.setNodeState,
         /**
          * Basic `point.init()` and additional styles applied when
          * `series.draggable` is enabled.
@@ -704,7 +741,6 @@
                 );
             }
 
-<<<<<<< HEAD
             return this;
         },
         /**
@@ -714,116 +750,10 @@
          * @return {number}
          */
         getDegree: function () {
-            var deg = (
-                this.isNode ?
-                    this.linksFrom.length + this.linksTo.length :
-                    0
-=======
-    // Return the presentational attributes.
-    pointAttribs: function (point, state) {
-        // By default, only `selected` state is passed on
-        var pointState = state || point.state || 'normal',
-            attribs = Series.prototype.pointAttribs.call(
-                this,
-                point,
-                pointState
-            ),
-            stateOptions = this.options.states[pointState];
-
-        if (!point.isNode) {
-            attribs = point.getLinkAttributes();
-            // For link, get prefixed names:
-            if (stateOptions) {
-                attribs = {
-                    // TO DO: API?
-                    stroke: stateOptions.linkColor || attribs.stroke,
-                    dashstyle: stateOptions.linkDashStyle || attribs.dashstyle,
-                    opacity: pick(stateOptions.linkOpacity, attribs.opacity),
-                    'stroke-width': stateOptions.linkColor ||
-                        attribs['stroke-width']
-                };
-            }
-        }
-
-        return attribs;
-    },
-
-    // Draggable mode:
-    /**
-     * Redraw halo on mousemove during the drag&drop action.
-     * @private
-     * @param {Highcharts.Point} point The point that should show halo.
-     */
-    redrawHalo: dragNodesMixin.redrawHalo,
-    /**
-     * Mouse down action, initializing drag&drop mode.
-     * @private
-     * @param {global.Event} event Browser event, before normalization.
-     * @param {Highcharts.Point} point The point that event occured.
-     */
-    onMouseDown: dragNodesMixin.onMouseDown,
-    /**
-     * Mouse move action during drag&drop.
-     * @private
-     * @param {global.Event} event Browser event, before normalization.
-     * @param {Highcharts.Point} point The point that event occured.
-     */
-    onMouseMove: dragNodesMixin.onMouseMove,
-    /**
-     * Mouse up action, finalizing drag&drop.
-     * @private
-     * @param {Highcharts.Point} point The point that event occured.
-     */
-    onMouseUp: dragNodesMixin.onMouseUp,
-    /**
-     * When state should be passed down to all points, concat nodes and links
-     * and apply this state to all of them.
-     */
-    setState: function (state, inherit) {
-        if (inherit) {
-            this.points = this.nodes.concat(this.data);
-            Series.prototype.setState.apply(this, arguments);
-            this.points = this.data;
-        } else {
-            Series.prototype.setState.apply(this, arguments);
-        }
-
-        // If simulation is done, re-render points with new states:
-        if (!this.layout.simulation && !state) {
-            this.render();
-        }
-    }
-}, {
-    setState: H.NodesMixin.setNodeState,
-    /**
-     * Basic `point.init()` and additional styles applied when
-     * `series.draggable` is enabled.
-     * @private
-     */
-    init: function () {
-        Point.prototype.init.apply(this, arguments);
-
-        if (
-            this.series.options.draggable &&
-            !this.series.chart.styledMode
-        ) {
-            addEvent(
-                this,
-                'mouseOver',
-                function () {
-                    H.css(this.series.chart.container, { cursor: 'move' });
-                }
-            );
-            addEvent(
-                this,
-                'mouseOut',
-                function () {
-                    H.css(this.series.chart.container, { cursor: 'default' });
-                }
->>>>>>> a31a025e
-            );
-
-<<<<<<< HEAD
+            var deg = this.isNode ?
+                this.linksFrom.length + this.linksTo.length :
+                0;
+
             return deg === 0 ? 1 : deg;
         },
         // Links:
@@ -832,14 +762,15 @@
          * @private
          * @return {Highcharts.SVGAttributes}
          */
-        getLinkAttribues: function () {
+        getLinkAttributes: function () {
             var linkOptions = this.series.options.link,
                 pointOptions = this.options;
 
-            return this.series.chart.styledMode ? {} : {
+            return {
                 'stroke-width': pick(pointOptions.width, linkOptions.width),
                 stroke: pointOptions.color || linkOptions.color,
-                dashstyle: pointOptions.dashStyle || linkOptions.dashStyle
+                dashstyle: pointOptions.dashStyle || linkOptions.dashStyle,
+                opacity: pick(pointOptions.opacity, linkOptions.opacity, 1)
             };
         },
         /**
@@ -852,8 +783,11 @@
                     .path(
                         this.getLinkPath()
                     )
-                    .attr(this.getLinkAttribues())
                     .add(this.series.group);
+
+                if (!this.series.chart.styledMode) {
+                    this.graphic.attr(this.series.pointAttribs(this));
+                }
             }
         },
         /**
@@ -866,6 +800,10 @@
                 this.shapeArgs = {
                     d: path
                 };
+
+                if (!this.series.chart.styledMode) {
+                    this.graphic.attr(this.series.pointAttribs(this));
+                }
                 this.graphic.animate(this.shapeArgs);
 
                 // Required for dataLabels:
@@ -890,59 +828,6 @@
                 toNode: 1 - m2 / sum
             };
         },
-=======
-        return deg === 0 ? 1 : deg;
-    },
-    // Links:
-    /**
-     * Get presentational attributes of link connecting two nodes.
-     * @private
-     * @return {Highcharts.SVGAttributes}
-     */
-    getLinkAttributes: function () {
-        var linkOptions = this.series.options.link,
-            pointOptions = this.options;
-
-        return {
-            'stroke-width': pick(pointOptions.width, linkOptions.width),
-            stroke: pointOptions.color || linkOptions.color,
-            dashstyle: pointOptions.dashStyle || linkOptions.dashStyle,
-            opacity: pick(pointOptions.opacity, linkOptions.opacity, 1)
-        };
-    },
-    /**
-     * Render link and add it to the DOM.
-     * @private
-     */
-    renderLink: function () {
-        if (!this.graphic) {
-            this.graphic = this.series.chart.renderer
-                .path(
-                    this.getLinkPath()
-                )
-                .add(this.series.group);
-
-            if (!this.series.chart.styledMode) {
-                this.graphic.attr(this.series.pointAttribs(this));
-            }
-        }
-    },
-    /**
-     * Redraw link's path.
-     * @private
-     */
-    redrawLink: function () {
-        var path = this.getLinkPath();
-        if (this.graphic) {
-            this.shapeArgs = {
-                d: path
-            };
-
-            if (!this.series.chart.styledMode) {
-                this.graphic.attr(this.series.pointAttribs(this));
-            }
-            this.graphic.animate(this.shapeArgs);
->>>>>>> a31a025e
 
         /**
          * Get link path connecting two nodes.
@@ -1010,6 +895,7 @@
     }
 );
 
+
 /**
  * A `networkgraph` series. If the [type](#series.networkgraph.type) option is
  * not specified, it is inherited from [chart.type](#chart.type).
