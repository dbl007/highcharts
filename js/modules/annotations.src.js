

(function (Highcharts, HighchartsAdapter) {

<<<<<<< HEAD
var ALIGN_FACTOR,
	ALLOWED_SHAPES,
	Chart = Highcharts.Chart,
	defined = Highcharts.defined,
	extend = Highcharts.extend,
	isArray = Highcharts.isArray,
	isNumber = Highcharts.isNumber,
	each = Highcharts.each;

ALLOWED_SHAPES = ["path", "rect", "circle"];

ALIGN_FACTOR = {
	top: 0,
	left: 0,
	center: 0.5,
	middle: 0.5,
	bottom: 1,
	right: 1
};


// Highcharts helper methods
var inArray = HighchartsAdapter.inArray,
	merge = Highcharts.merge;

function defaultOptions(shapeType) {
	var shapeOptions,
		options;

	options = {
		xAxis: 0,
		yAxis: 0,
		title: {
			style: {},
			text: "",
			x: 0,
			y: 0
		},
		shape: {
			params: {
				stroke: "#000000",
				fill: "transparent",
				strokeWidth: 2
			}
		}
=======
	var UNDEFINED,
		ALIGN_FACTOR,
		ALLOWED_SHAPES,
		Chart = Highcharts.Chart,
		extend = Highcharts.extend,
		each = Highcharts.each;

	ALLOWED_SHAPES = ['path', 'rect', 'circle'];

	ALIGN_FACTOR = {
		top: 0,
		left: 0,
		center: 0.5,
		middle: 0.5,
		bottom: 1,
		right: 1
>>>>>>> df0e951f
	};


	// Highcharts helper methods
	var inArray = HighchartsAdapter.inArray,
		merge = Highcharts.merge;

	function defaultOptions(shapeType) {
		var shapeOptions,
			options;

		options = {
			xAxis: 0,
			yAxis: 0,
			title: {
				style: {},
				text: '',
				x: 0,
				y: 0
			},
			shape: {
				params: {
					stroke: '#000000',
					fill: 'transparent',
					strokeWidth: 2
				}
			}
		};

		shapeOptions = {
			circle: {
				params: {
					x: 0,
					y: 0
				}
			}
		};

		if (shapeOptions[shapeType]) {
			options.shape = merge(options.shape, shapeOptions[shapeType]);
		}

<<<<<<< HEAD
function translatePath(d, xAxis, yAxis, xOffset, yOffset) {
	var len = d.length,
		i = 0;
=======
		return options;
	}

	function isArray(obj) {
		return Object.prototype.toString.call(obj) === '[object Array]';
	}

	function isNumber(n) {
		return typeof n === 'number';
	}

	function defined(obj) {
		return obj !== UNDEFINED && obj !== null;
	}
>>>>>>> df0e951f

	function translatePath(d, xAxis, yAxis, xOffset, yOffset) {
		var len = d.length,
			i = 0;

		while (i < len) {
			if (typeof d[i] === 'number' && typeof d[i + 1] === 'number') {
				d[i] = xAxis.toPixels(d[i]) - xOffset;
				d[i + 1] = yAxis.toPixels(d[i + 1]) - yOffset;
				i += 2;
			} else {
				i += 1;
			}
		}

		return d;
	}


	// Define annotation prototype
	var Annotation = function () {
		this.init.apply(this, arguments);
	};
	Annotation.prototype = {
		/* 
		 * Initialize the annotation
		 */
		init: function (chart, options) {
			var shapeType = options.shape && options.shape.type;

			this.chart = chart;
			this.options = merge({}, defaultOptions(shapeType), options);
		},

		/*
		 * Render the annotation
		 */
		render: function (redraw) {
			var annotation = this,
				chart = this.chart,
				renderer = annotation.chart.renderer,
				group = annotation.group,
				title = annotation.title,
				shape = annotation.shape,
				options = annotation.options,
				titleOptions = options.title,
				shapeOptions = options.shape;

			if (!group) {
				group = annotation.group = renderer.g();
			}


			if (!shape && shapeOptions && inArray(shapeOptions.type, ALLOWED_SHAPES) !== -1) {
				shape = annotation.shape = renderer[options.shape.type](shapeOptions.params);
				shape.add(group);
			}

			if (!title && titleOptions) {
				title = annotation.title = renderer.label(titleOptions);
				title.add(group);
			}

			group.add(chart.annotations.group);

			// link annotations to point or series
			annotation.linkObjects();

			if (redraw !== false) {
				annotation.redraw();
			}
		},

		/*
		 * Redraw the annotation title or shape after options update
		 */
		redraw: function () {
			var options = this.options,
				chart = this.chart,
				group = this.group,
				title = this.title,
				shape = this.shape,
				linkedTo = this.linkedObject,
				xAxis = chart.xAxis[options.xAxis],
				yAxis = chart.yAxis[options.yAxis],
				width = options.width,
				height = options.height,
				anchorY = ALIGN_FACTOR[options.anchorY],
				anchorX = ALIGN_FACTOR[options.anchorX],
				shapeParams,
				linkType,
				series,
				param,
				bbox,
				x,
				y;

			if (linkedTo) {
				linkType = (linkedTo instanceof Highcharts.Point) ? 'point' :
							(linkedTo instanceof Highcharts.Series) ? 'series' : null;

				if (linkType === 'point') {
					options.xValue = linkedTo.x;
					options.yValue = linkedTo.y;
					series = linkedTo.series;
				} else if (linkType === 'series') {
					series = linkedTo;
				}

				if (group.visibility !== series.group.visibility) {
					group.attr({
						visibility: series.group.visibility
					});
				}
			}


			// Based on given options find annotation pixel position
			x = (defined(options.xValue) ? xAxis.toPixels(options.xValue + xAxis.minPointOffset) - xAxis.minPixelPadding : options.x);
			y = defined(options.yValue) ? yAxis.toPixels(options.yValue) : options.y;

			if (isNaN(x) || isNaN(y) || !isNumber(x) || !isNumber(y)) {
				return;
			}


			if (title) {
				title.attr(options.title);
				title.css(options.title.style);
			}

			if (shape) {
				shapeParams = extend({}, options.shape.params);

				if (options.units === 'values') {
					for (param in shapeParams) {
						if (inArray(param, ['width', 'x']) > -1) {
							shapeParams[param] = xAxis.translate(shapeParams[param]);
						} else if (inArray(param, ['height', 'y']) > -1) {
							shapeParams[param] = yAxis.translate(shapeParams[param]);
						}
					}

					if (shapeParams.width) {
						shapeParams.width -= xAxis.toPixels(0) - xAxis.left;
					}

					if (shapeParams.x) {
						shapeParams.x += xAxis.minPixelPadding;
					}

					if (options.shape.type === 'path') {
						translatePath(shapeParams.d, xAxis, yAxis, x, y);
					}
				}

				// move the center of the circle to shape x/y
				if (options.shape.type === 'circle') {
					shapeParams.x += shapeParams.r;
					shapeParams.y += shapeParams.r;
				}

				shape.attr(shapeParams);
			}

			group.bBox = null;

			// If annotation width or height is not defined in options use bounding box size
			if (!isNumber(width)) {
				bbox = group.getBBox();
				width = bbox.width;
			}

			if (!isNumber(height)) {
				// get bbox only if it wasn't set before
				if (!bbox) {
					bbox = group.getBBox();
				}

				height = bbox.height;
			}

			// Calculate anchor point
			if (!isNumber(anchorX)) {
				anchorX = ALIGN_FACTOR.center;
			}

			if (!isNumber(anchorY)) {
				anchorY = ALIGN_FACTOR.center;
			}

			// Translate group according to its dimension and anchor point
			x = x - width * anchorX;
			y = y - height * anchorY;

			if (chart.animation && defined(group.translateX) && defined(group.translateY)) {
				group.animate({
					translateX: x,
					translateY: y
				});
			} else {
				group.translate(x, y);
			}
		},

		/*
		 * Destroy the annotation
		 */
		destroy: function () {
			var annotation = this,
				chart = this.chart,
				allItems = chart.annotations.allItems,
				index = allItems.indexOf(annotation);

			if (index > -1) {
				allItems.splice(index, 1);
			}

			each(['title', 'shape', 'group'], function (element) {
				if (annotation[element]) {
					annotation[element].destroy();
					annotation[element] = null;
				}
			});

			annotation.group = annotation.title = annotation.shape = annotation.chart = annotation.options = null;
		},

		/*
		 * Update the annotation with a given options
		 */
		update: function (options, redraw) {
			extend(this.options, options);

			// update link to point or series
			this.linkObjects();

			this.render(redraw);
		},

		linkObjects: function () {
			var annotation = this,
				chart = annotation.chart,
				linkedTo = annotation.linkedObject,
				linkedId = linkedTo && (linkedTo.id || linkedTo.options.id),
				options = annotation.options,
				id = options.linkedTo;

			if (!defined(id)) {
				annotation.linkedObject = null;
			} else if (!defined(linkedTo) || id !== linkedId) {
				annotation.linkedObject = chart.get(id);
			}
		}
	};


	// Add annotations methods to chart prototype
	extend(Chart.prototype, {
		annotations: {
			/*
			 * Unified method for adding annotations to the chart
			 */
			add: function (options, redraw) {
				var annotations = this.allItems,
					chart = this.chart,
					item,
					len;

				if (!isArray(options)) {
					options = [options];
				}

				len = options.length;

				while (len--) {
					item = new Annotation(chart, options[len]);
					annotations.push(item);
					item.render(redraw);
				}
			},

			/**
			 * Redraw all annotations, method used in chart events
			 */
			redraw: function () {
				each(this.allItems, function (annotation) {
					annotation.redraw();
				});
			}
		}
	});


	// Initialize on chart load
	Chart.prototype.callbacks.push(function (chart) {
		var options = chart.options.annotations,
			group;

		group = chart.renderer.g('annotations');
		group.attr({
			zIndex: 7
		});
		group.add();

		// initialize empty array for annotations
		chart.annotations.allItems = [];

		// link chart object to annotations
		chart.annotations.chart = chart;

		// link annotations group element to the chart
		chart.annotations.group = group;

		if (isArray(options) && options.length > 0) {
			chart.annotations.add(chart.options.annotations);
		}

		// update annotations after chart redraw
		Highcharts.addEvent(chart, 'redraw', function () {
			chart.annotations.redraw();
		});
	});
}(Highcharts, HighchartsAdapter));<|MERGE_RESOLUTION|>--- conflicted
+++ resolved
@@ -2,53 +2,6 @@
 
 (function (Highcharts, HighchartsAdapter) {
 
-<<<<<<< HEAD
-var ALIGN_FACTOR,
-	ALLOWED_SHAPES,
-	Chart = Highcharts.Chart,
-	defined = Highcharts.defined,
-	extend = Highcharts.extend,
-	isArray = Highcharts.isArray,
-	isNumber = Highcharts.isNumber,
-	each = Highcharts.each;
-
-ALLOWED_SHAPES = ["path", "rect", "circle"];
-
-ALIGN_FACTOR = {
-	top: 0,
-	left: 0,
-	center: 0.5,
-	middle: 0.5,
-	bottom: 1,
-	right: 1
-};
-
-
-// Highcharts helper methods
-var inArray = HighchartsAdapter.inArray,
-	merge = Highcharts.merge;
-
-function defaultOptions(shapeType) {
-	var shapeOptions,
-		options;
-
-	options = {
-		xAxis: 0,
-		yAxis: 0,
-		title: {
-			style: {},
-			text: "",
-			x: 0,
-			y: 0
-		},
-		shape: {
-			params: {
-				stroke: "#000000",
-				fill: "transparent",
-				strokeWidth: 2
-			}
-		}
-=======
 	var UNDEFINED,
 		ALIGN_FACTOR,
 		ALLOWED_SHAPES,
@@ -65,7 +18,6 @@
 		middle: 0.5,
 		bottom: 1,
 		right: 1
->>>>>>> df0e951f
 	};
 
 
@@ -108,26 +60,8 @@
 			options.shape = merge(options.shape, shapeOptions[shapeType]);
 		}
 
-<<<<<<< HEAD
-function translatePath(d, xAxis, yAxis, xOffset, yOffset) {
-	var len = d.length,
-		i = 0;
-=======
 		return options;
 	}
-
-	function isArray(obj) {
-		return Object.prototype.toString.call(obj) === '[object Array]';
-	}
-
-	function isNumber(n) {
-		return typeof n === 'number';
-	}
-
-	function defined(obj) {
-		return obj !== UNDEFINED && obj !== null;
-	}
->>>>>>> df0e951f
 
 	function translatePath(d, xAxis, yAxis, xOffset, yOffset) {
 		var len = d.length,
