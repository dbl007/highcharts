<<<<<<< HEAD
/**
 * @license Highcharts Stock v1.0 Beta (2011-07-05)
 * Exporting module
 *
 * (c) 2010-2011 Torstein Hønsi
 *
 * License: www.highcharts.com/license
 */
=======
/** 
 * @license Highcharts JS v2.1.6 (2011-07-08)
 * Exporting module
 * 
 * (c) 2010-2011 Torstein Hønsi
 * 
 * License: www.highcharts.com/license
 */
>>>>>>> 677e3a02

// JSLint options:
/*global Highcharts, document, window, Math, setTimeout */

(function() { // encapsulate

// create shortcuts
var HC = Highcharts,
	Chart = HC.Chart,
	addEvent = HC.addEvent,
	createElement = HC.createElement,
	discardElement = HC.discardElement,
	css = HC.css,
	merge = HC.merge,
	each = HC.each,
	extend = HC.extend,
	math = Math,
	mathMax = math.max,
	doc = document,
	win = window,
	hasTouch = 'ontouchstart' in doc.documentElement,
	M = 'M',
	L = 'L',
	DIV = 'div',
	HIDDEN = 'hidden',
	NONE = 'none',
	PREFIX = 'highcharts-',
	ABSOLUTE = 'absolute',
	PX = 'px',
	UNDEFINED = undefined,

	// Add language and get the defaultOptions
	defaultOptions = HC.setOptions({
		lang: {
			downloadPNG: 'Download PNG image',
			downloadJPEG: 'Download JPEG image',
			downloadPDF: 'Download PDF document',
			downloadSVG: 'Download SVG vector image',
			exportButtonTitle: 'Export to raster or vector image',
			printButtonTitle: 'Print the chart'
		}
	});

// Buttons and menus are collected in a separate config option set called 'navigation'.
// This can be extended later to add control buttons like zoom and pan right click menus.
defaultOptions.navigation = {
	menuStyle: {
		border: '1px solid #A0A0A0',
		background: '#FFFFFF'
	},
	menuItemStyle: {
		padding: '0 5px',
		background: NONE,
		color: '#303030',
		fontSize: hasTouch ? '14px' : '11px'
	},
	menuItemHoverStyle: {
		background: '#4572A5',
		color: '#FFFFFF'
	},

	buttonOptions: {
		align: 'right',
		backgroundColor: {
			linearGradient: [0, 0, 0, 20],
			stops: [
				[0.4, '#F7F7F7'],
				[0.6, '#E3E3E3']
			]
		},
		borderColor: '#B0B0B0',
		borderRadius: 3,
		borderWidth: 1,
		//enabled: true,
		height: 20,
		hoverBorderColor: '#909090',
		hoverSymbolFill: '#81A7CF',
		hoverSymbolStroke: '#4572A5',
		symbolFill: '#E0E0E0',
		//symbolSize: 12,
		symbolStroke: '#A0A0A0',
		//symbolStrokeWidth: 1,
		symbolX: 11.5,
		symbolY: 10.5,
		verticalAlign: 'top',
		width: 24,
		y: 10
	}
};



// Add the export related options
defaultOptions.exporting = {
	//enabled: true,
	//filename: 'chart',
	type: 'image/png',
	url: 'http://export.highcharts.com/',
	width: 800,
	buttons: {
		exportButton: {
			//enabled: true,
			symbol: 'exportIcon',
			x: -10,
			symbolFill: '#A8BF77',
			hoverSymbolFill: '#768F3E',
			_titleKey: 'exportButtonTitle',
			menuItems: [{
				textKey: 'downloadPNG',
				onclick: function() {
					this.exportChart();
				}
			}, {
				textKey: 'downloadJPEG',
				onclick: function() {
					this.exportChart({
						type: 'image/jpeg'
					});
				}
			}, {
				textKey: 'downloadPDF',
				onclick: function() {
					this.exportChart({
						type: 'application/pdf'
					});
				}
			}, {
				textKey: 'downloadSVG',
				onclick: function() {
					this.exportChart({
						type: 'image/svg+xml'
					});
				}
			}
			// Enable this block to add "View SVG" to the dropdown menu
			//*
			, {

				text: 'View SVG',
				onclick: function() {
					var svg = this.getSVG()
						.replace(/</g, '\n&lt;')
						.replace(/>/g, '&gt;');

					doc.body.innerHTML = '<pre>'+ svg +'</pre>';
				}
			} // */
			]

		},
		printButton: {
			//enabled: true,
			symbol: 'printIcon',
			x: -36,
			symbolFill: '#B5C9DF',
			hoverSymbolFill: '#779ABF',
			_titleKey: 'printButtonTitle',
			onclick: function() {
				this.print();
			}
		}
	}
};



extend(Chart.prototype, {
	/**
	 * Return an SVG representation of the chart
	 *
	 * @param additionalOptions {Object} Additional chart options for the generated SVG representation
	 */
	getSVG: function(additionalOptions) {
		var chart = this,
			chartCopy,
			sandbox,
			svg,
			seriesOptions,
			config,
			pointOptions,
			pointMarker,
			options = merge(chart.options, additionalOptions); // copy the options and add extra options

		// IE compatibility hack for generating SVG content that it doesn't really understand
		if (!doc.createElementNS) {
			doc.createElementNS = function(ns, tagName) {
				var elem = doc.createElement(tagName);
				elem.getBBox = function() {
					return HC.Renderer.prototype.Element.prototype.getBBox.apply({ element: elem });
				};
				return elem;
			};
		}

		// create a sandbox where a new chart will be generated
		sandbox = createElement(DIV, null, {
			position: ABSOLUTE,
			top: '-9999em',
			width: chart.chartWidth + PX,
			height: chart.chartHeight + PX
		}, doc.body);

		// override some options
		extend(options.chart, {
			renderTo: sandbox,
			forExport: true
		});
		options.exporting.enabled = false; // hide buttons in print
		options.chart.plotBackgroundImage = null; // the converter doesn't handle images

		// prepare for replicating the chart
		options.series = [];
		each(chart.series, function(serie) {
			seriesOptions = serie.options;

			seriesOptions.animation = false; // turn off animation
			seriesOptions.showCheckbox = false;
			seriesOptions.visible = serie.visible;

			// remove image markers
			if (seriesOptions && seriesOptions.marker && /^url\(/.test(seriesOptions.marker.symbol)) {
				seriesOptions.marker.symbol = 'circle';
			}

			options.series.push(seriesOptions);
		});

		// generate the chart copy
		chartCopy = new Highcharts.Chart(options);

		// reflect axis extremes in the export
		each(['xAxis', 'yAxis'], function(axisType) {
			each (chart[axisType], function(axis, i) {
				var axisCopy = chartCopy[axisType][i],
					extremes = axis.getExtremes(),
					userMin = extremes.userMin,
					userMax = extremes.userMax;

				if (userMin !== UNDEFINED || userMax !== UNDEFINED) {
					axisCopy.setExtremes(userMin, userMax, true, false);
				}
			});
		});

		// get the SVG from the container's innerHTML
		svg = chartCopy.container.innerHTML;

		// free up memory
		options = null;
		chartCopy.destroy();
		discardElement(sandbox);

		// sanitize
		svg = svg
			.replace(/zIndex="[^"]+"/g, '')
			.replace(/isShadow="[^"]+"/g, '')
			.replace(/symbolName="[^"]+"/g, '')
			.replace(/jQuery[0-9]+="[^"]+"/g, '')
			.replace(/isTracker="[^"]+"/g, '')
			.replace(/url\([^#]+#/g, 'url(#')
			/*.replace(/<svg /, '<svg xmlns:xlink="http://www.w3.org/1999/xlink" ')
			.replace(/ href=/, ' xlink:href=')
			.replace(/preserveAspectRatio="none">/g, 'preserveAspectRatio="none"/>')*/
			/* This fails in IE < 8
			.replace(/([0-9]+)\.([0-9]+)/g, function(s1, s2, s3) { // round off to save weight
				return s2 +'.'+ s3[0];
			})*/

			// IE specific
			.replace(/id=([^" >]+)/g, 'id="$1"')
			.replace(/class=([^" ]+)/g, 'class="$1"')
			.replace(/ transform /g, ' ')
			.replace(/:(path|rect)/g, '$1')
			.replace(/style="([^"]+)"/g, function(s) {
				return s.toLowerCase();
			});

		// IE9 beta bugs with innerHTML. Test again with final IE9.
		svg = svg.replace(/(url\(#highcharts-[0-9]+)&quot;/g, '$1')
			.replace(/&quot;/g, "'");
		if (svg.match(/ xmlns="/g).length == 2) {
			svg = svg.replace(/xmlns="[^"]+"/, '');
		}

		return svg;
	},

	/**
	 * Submit the SVG representation of the chart to the server
	 * @param {Object} options Exporting options. Possible members are url, type and width.
	 * @param {Object} chartOptions Additional chart options for the SVG representation of the chart
	 */
	exportChart: function(options, chartOptions) {
		var form,
			chart = this,
			svg = chart.getSVG(chartOptions);

		// merge the options
		options = merge(chart.options.exporting, options);

		// create the form
		form = createElement('form', {
			method: 'post',
			action: options.url
		}, {
			display: NONE
		}, doc.body);

		// add the values
		each(['filename', 'type', 'width', 'svg'], function(name) {
			createElement('input', {
				type: HIDDEN,
				name: name,
				value: {
					filename: options.filename || 'chart',
					type: options.type,
					width: options.width,
					svg: svg
				}[name]
			}, null, form);
		});

		// submit
		form.submit();

		// clean up
		discardElement(form);
	},

	/**
	 * Print the chart
	 */
	print: function() {

		var chart = this,
			container = chart.container,
			origDisplay = [],
			origParent = container.parentNode,
			body = doc.body,
			childNodes = body.childNodes;

		if (chart.isPrinting) { // block the button while in printing mode
			return;
		}

		chart.isPrinting = true;

		// hide all body content
		each(childNodes, function(node, i) {
			if (node.nodeType == 1) {
				origDisplay[i] = node.style.display;
				node.style.display = NONE;
			}
		});

		// pull out the chart
		body.appendChild(container);

		// print
		win.print();

		// allow the browser to prepare before reverting
		setTimeout(function() {

			// put the chart back in
			origParent.appendChild(container);

			// restore all body content
			each(childNodes, function(node, i) {
				if (node.nodeType == 1) {
					node.style.display = origDisplay[i];
				}
			});

			chart.isPrinting = false;

		}, 1000);

	},

	/**
	 * Display a popup menu for choosing the export type
	 *
	 * @param {String} name An identifier for the menu
	 * @param {Array} items A collection with text and onclicks for the items
	 * @param {Number} x The x position of the opener button
	 * @param {Number} y The y position of the opener button
	 * @param {Number} width The width of the opener button
	 * @param {Number} height The height of the opener button
	 */
	contextMenu: function(name, items, x, y, width, height) {
		var chart = this,
			navOptions = chart.options.navigation,
			menuItemStyle = navOptions.menuItemStyle,
			chartWidth = chart.chartWidth,
			chartHeight = chart.chartHeight,
			cacheName = 'cache-'+ name,
			menu = chart[cacheName],
			menuPadding = mathMax(width, height), // for mouse leave detection
			boxShadow = '3px 3px 10px #888',
			innerMenu,
			hide,
			menuStyle;

		// create the menu only the first time
		if (!menu) {

			// create a HTML element above the SVG
			chart[cacheName] = menu = createElement(DIV, {
				className: PREFIX + name
			}, {
				position: ABSOLUTE,
				zIndex: 1000,
				padding: menuPadding + PX
			}, chart.container);

			innerMenu = createElement(DIV, null,
				extend({
					MozBoxShadow: boxShadow,
					WebkitBoxShadow: boxShadow,
					boxShadow: boxShadow
				}, navOptions.menuStyle) , menu);

			// hide on mouse out
			hide = function() {
				css(menu, { display: NONE });
			};

			addEvent(menu, 'mouseleave', hide);


			// create the items
			each(items, function(item) {
				if (item) {
					var div = createElement(DIV, {
						onmouseover: function() {
							css(this, navOptions.menuItemHoverStyle);
						},
						onmouseout: function() {
							css(this, menuItemStyle);
						},
						innerHTML: item.text || HC.getOptions().lang[item.textKey]
					}, extend({
						cursor: 'pointer'
					}, menuItemStyle), innerMenu);

					div[hasTouch ? 'ontouchstart' : 'onclick'] = function() {
						hide();
						item.onclick.apply(chart, arguments);
					};

				}
			});

			chart.exportMenuWidth = menu.offsetWidth;
			chart.exportMenuHeight = menu.offsetHeight;
		}

		menuStyle = { display: 'block' };

		// if outside right, right align it
		if (x + chart.exportMenuWidth > chartWidth) {
			menuStyle.right = (chartWidth - x - width - menuPadding) + PX;
		} else {
			menuStyle.left = (x - menuPadding) + PX;
		}
		// if outside bottom, bottom align it
		if (y + height + chart.exportMenuHeight > chartHeight) {
			menuStyle.bottom = (chartHeight - y - menuPadding)  + PX;
		} else {
			menuStyle.top = (y + height - menuPadding) + PX;
		}

		css(menu, menuStyle);
	},

	/**
	 * Add the export button to the chart
	 */
	addButton: function(options) {
		var chart = this,
			renderer = chart.renderer,
			btnOptions = merge(chart.options.navigation.buttonOptions, options),
			onclick = btnOptions.onclick,
			menuItems = btnOptions.menuItems,
			buttonWidth = btnOptions.width,
			buttonHeight = btnOptions.height,
			box,
			symbol,
			button,
			borderWidth = btnOptions.borderWidth,
			boxAttr = {
				stroke: btnOptions.borderColor

			},
			symbolAttr = {
				stroke: btnOptions.symbolStroke,
				fill: btnOptions.symbolFill
			};

		if (btnOptions.enabled === false) {
			return;
		}

		// element to capture the click
		function revert() {
			symbol.attr(symbolAttr);
			box.attr(boxAttr);
		}

		// the box border
		box = renderer.rect(
			0,
			0,
			buttonWidth,
			buttonHeight,
			btnOptions.borderRadius,
			borderWidth
		)
		//.translate(buttonLeft, buttonTop) // to allow gradients
		.align(btnOptions, true)
		.attr(extend({
			fill: btnOptions.backgroundColor,
			'stroke-width': borderWidth,
			zIndex: 19
		}, boxAttr)).add();

		// the invisible element to track the clicks
		button = renderer.rect(
				0,
				0,
				buttonWidth,
				buttonHeight,
				0
			)
			.align(btnOptions)
			.attr({
				fill: 'rgba(255, 255, 255, 0.001)',
				title: HC.getOptions().lang[btnOptions._titleKey],
				zIndex: 21
			}).css({
				cursor: 'pointer'
			})
			.on('mouseover', function() {
				symbol.attr({
					stroke: btnOptions.hoverSymbolStroke,
					fill: btnOptions.hoverSymbolFill
				});
				box.attr({
					stroke: btnOptions.hoverBorderColor
				});
			})
			.on('mouseout', revert)
			.on('click', revert)
			.add();

		// add the click event
		if (menuItems) {
			onclick = function(e) {
				revert();
				var bBox = button.getBBox();
				chart.contextMenu('export-menu', menuItems, bBox.x, bBox.y, buttonWidth, buttonHeight);
			};
		}
		/*addEvent(button.element, 'click', function() {
			onclick.apply(chart, arguments);
		});*/
		button.on('click', function() {
			onclick.apply(chart, arguments);
		});

		// the icon
		symbol = renderer.symbol(
				btnOptions.symbol,
				btnOptions.symbolX,
				btnOptions.symbolY,
				(btnOptions.symbolSize || 12) / 2
			)
			.align(btnOptions, true)
			.attr(extend(symbolAttr, {
				'stroke-width': btnOptions.symbolStrokeWidth || 1,
				zIndex: 20
			})).add();



	}
});

// Create the export icon
HC.Renderer.prototype.symbols.exportIcon = function(x, y, radius) {
	return [
		M, // the disk
		x - radius, y + radius,
		L,
		x + radius, y + radius,
		x + radius, y + radius * 0.5,
		x - radius, y + radius * 0.5,
		'Z',
		M, // the arrow
		x, y + radius * 0.5,
		L,
		x - radius * 0.5, y - radius / 3,
		x - radius / 6, y - radius / 3,
		x - radius / 6, y - radius,
		x + radius / 6, y - radius,
		x + radius / 6, y - radius / 3,
		x + radius * 0.5, y - radius / 3,
		'Z'
	];
};
// Create the print icon
HC.Renderer.prototype.symbols.printIcon = function(x, y, radius) {
	return [
		M, // the printer
		x - radius, y + radius * 0.5,
		L,
		x + radius, y + radius * 0.5,
		x + radius, y - radius / 3,
		x - radius, y - radius / 3,
		'Z',
		M, // the upper sheet
		x - radius * 0.5, y - radius / 3,
		L,
		x - radius * 0.5, y - radius,
		x + radius * 0.5, y - radius,
		x + radius * 0.5, y - radius / 3,
		'Z',
		M, // the lower sheet
		x - radius * 0.5, y + radius * 0.5,
		L,
		x - radius * 0.75, y + radius,
		x + radius * 0.75, y + radius,
		x + radius * 0.5, y + radius * 0.5,
		'Z'
	];
};


// Add the buttons on chart load
Chart.prototype.callbacks.push(function(chart) {
	var n,
		exportingOptions = chart.options.exporting,
		buttons = exportingOptions.buttons;

	if (exportingOptions.enabled !== false) {

		for (n in buttons) {
			chart.addButton(buttons[n]);
		}
	}
});


})();<|MERGE_RESOLUTION|>--- conflicted
+++ resolved
@@ -1,674 +1,663 @@
-<<<<<<< HEAD
-/**
- * @license Highcharts Stock v1.0 Beta (2011-07-05)
- * Exporting module
- *
- * (c) 2010-2011 Torstein Hønsi
- *
- * License: www.highcharts.com/license
- */
-=======
-/** 
- * @license Highcharts JS v2.1.6 (2011-07-08)
- * Exporting module
- * 
- * (c) 2010-2011 Torstein Hønsi
- * 
- * License: www.highcharts.com/license
- */
->>>>>>> 677e3a02
-
-// JSLint options:
-/*global Highcharts, document, window, Math, setTimeout */
-
-(function() { // encapsulate
-
-// create shortcuts
-var HC = Highcharts,
-	Chart = HC.Chart,
-	addEvent = HC.addEvent,
-	createElement = HC.createElement,
-	discardElement = HC.discardElement,
-	css = HC.css,
-	merge = HC.merge,
-	each = HC.each,
-	extend = HC.extend,
-	math = Math,
-	mathMax = math.max,
-	doc = document,
-	win = window,
-	hasTouch = 'ontouchstart' in doc.documentElement,
-	M = 'M',
-	L = 'L',
-	DIV = 'div',
-	HIDDEN = 'hidden',
-	NONE = 'none',
-	PREFIX = 'highcharts-',
-	ABSOLUTE = 'absolute',
-	PX = 'px',
-	UNDEFINED = undefined,
-
-	// Add language and get the defaultOptions
-	defaultOptions = HC.setOptions({
-		lang: {
-			downloadPNG: 'Download PNG image',
-			downloadJPEG: 'Download JPEG image',
-			downloadPDF: 'Download PDF document',
-			downloadSVG: 'Download SVG vector image',
-			exportButtonTitle: 'Export to raster or vector image',
-			printButtonTitle: 'Print the chart'
-		}
-	});
-
-// Buttons and menus are collected in a separate config option set called 'navigation'.
-// This can be extended later to add control buttons like zoom and pan right click menus.
-defaultOptions.navigation = {
-	menuStyle: {
-		border: '1px solid #A0A0A0',
-		background: '#FFFFFF'
-	},
-	menuItemStyle: {
-		padding: '0 5px',
-		background: NONE,
-		color: '#303030',
-		fontSize: hasTouch ? '14px' : '11px'
-	},
-	menuItemHoverStyle: {
-		background: '#4572A5',
-		color: '#FFFFFF'
-	},
-
-	buttonOptions: {
-		align: 'right',
-		backgroundColor: {
-			linearGradient: [0, 0, 0, 20],
-			stops: [
-				[0.4, '#F7F7F7'],
-				[0.6, '#E3E3E3']
-			]
-		},
-		borderColor: '#B0B0B0',
-		borderRadius: 3,
-		borderWidth: 1,
-		//enabled: true,
-		height: 20,
-		hoverBorderColor: '#909090',
-		hoverSymbolFill: '#81A7CF',
-		hoverSymbolStroke: '#4572A5',
-		symbolFill: '#E0E0E0',
-		//symbolSize: 12,
-		symbolStroke: '#A0A0A0',
-		//symbolStrokeWidth: 1,
-		symbolX: 11.5,
-		symbolY: 10.5,
-		verticalAlign: 'top',
-		width: 24,
-		y: 10
-	}
-};
-
-
-
-// Add the export related options
-defaultOptions.exporting = {
-	//enabled: true,
-	//filename: 'chart',
-	type: 'image/png',
-	url: 'http://export.highcharts.com/',
-	width: 800,
-	buttons: {
-		exportButton: {
-			//enabled: true,
-			symbol: 'exportIcon',
-			x: -10,
-			symbolFill: '#A8BF77',
-			hoverSymbolFill: '#768F3E',
-			_titleKey: 'exportButtonTitle',
-			menuItems: [{
-				textKey: 'downloadPNG',
-				onclick: function() {
-					this.exportChart();
-				}
-			}, {
-				textKey: 'downloadJPEG',
-				onclick: function() {
-					this.exportChart({
-						type: 'image/jpeg'
-					});
-				}
-			}, {
-				textKey: 'downloadPDF',
-				onclick: function() {
-					this.exportChart({
-						type: 'application/pdf'
-					});
-				}
-			}, {
-				textKey: 'downloadSVG',
-				onclick: function() {
-					this.exportChart({
-						type: 'image/svg+xml'
-					});
-				}
-			}
-			// Enable this block to add "View SVG" to the dropdown menu
-			//*
-			, {
-
-				text: 'View SVG',
-				onclick: function() {
-					var svg = this.getSVG()
-						.replace(/</g, '\n&lt;')
-						.replace(/>/g, '&gt;');
-
-					doc.body.innerHTML = '<pre>'+ svg +'</pre>';
-				}
-			} // */
-			]
-
-		},
-		printButton: {
-			//enabled: true,
-			symbol: 'printIcon',
-			x: -36,
-			symbolFill: '#B5C9DF',
-			hoverSymbolFill: '#779ABF',
-			_titleKey: 'printButtonTitle',
-			onclick: function() {
-				this.print();
-			}
-		}
-	}
-};
-
-
-
-extend(Chart.prototype, {
-	/**
-	 * Return an SVG representation of the chart
-	 *
-	 * @param additionalOptions {Object} Additional chart options for the generated SVG representation
-	 */
-	getSVG: function(additionalOptions) {
-		var chart = this,
-			chartCopy,
-			sandbox,
-			svg,
-			seriesOptions,
-			config,
-			pointOptions,
-			pointMarker,
-			options = merge(chart.options, additionalOptions); // copy the options and add extra options
-
-		// IE compatibility hack for generating SVG content that it doesn't really understand
-		if (!doc.createElementNS) {
-			doc.createElementNS = function(ns, tagName) {
-				var elem = doc.createElement(tagName);
-				elem.getBBox = function() {
-					return HC.Renderer.prototype.Element.prototype.getBBox.apply({ element: elem });
-				};
-				return elem;
-			};
-		}
-
-		// create a sandbox where a new chart will be generated
-		sandbox = createElement(DIV, null, {
-			position: ABSOLUTE,
-			top: '-9999em',
-			width: chart.chartWidth + PX,
-			height: chart.chartHeight + PX
-		}, doc.body);
-
-		// override some options
-		extend(options.chart, {
-			renderTo: sandbox,
-			forExport: true
-		});
-		options.exporting.enabled = false; // hide buttons in print
-		options.chart.plotBackgroundImage = null; // the converter doesn't handle images
-
-		// prepare for replicating the chart
-		options.series = [];
-		each(chart.series, function(serie) {
-			seriesOptions = serie.options;
-
-			seriesOptions.animation = false; // turn off animation
-			seriesOptions.showCheckbox = false;
-			seriesOptions.visible = serie.visible;
-
-			// remove image markers
-			if (seriesOptions && seriesOptions.marker && /^url\(/.test(seriesOptions.marker.symbol)) {
-				seriesOptions.marker.symbol = 'circle';
-			}
-
-			options.series.push(seriesOptions);
-		});
-
-		// generate the chart copy
-		chartCopy = new Highcharts.Chart(options);
-
-		// reflect axis extremes in the export
-		each(['xAxis', 'yAxis'], function(axisType) {
-			each (chart[axisType], function(axis, i) {
-				var axisCopy = chartCopy[axisType][i],
-					extremes = axis.getExtremes(),
-					userMin = extremes.userMin,
-					userMax = extremes.userMax;
-
-				if (userMin !== UNDEFINED || userMax !== UNDEFINED) {
-					axisCopy.setExtremes(userMin, userMax, true, false);
-				}
-			});
-		});
-
-		// get the SVG from the container's innerHTML
-		svg = chartCopy.container.innerHTML;
-
-		// free up memory
-		options = null;
-		chartCopy.destroy();
-		discardElement(sandbox);
-
-		// sanitize
-		svg = svg
-			.replace(/zIndex="[^"]+"/g, '')
-			.replace(/isShadow="[^"]+"/g, '')
-			.replace(/symbolName="[^"]+"/g, '')
-			.replace(/jQuery[0-9]+="[^"]+"/g, '')
-			.replace(/isTracker="[^"]+"/g, '')
-			.replace(/url\([^#]+#/g, 'url(#')
-			/*.replace(/<svg /, '<svg xmlns:xlink="http://www.w3.org/1999/xlink" ')
-			.replace(/ href=/, ' xlink:href=')
-			.replace(/preserveAspectRatio="none">/g, 'preserveAspectRatio="none"/>')*/
-			/* This fails in IE < 8
-			.replace(/([0-9]+)\.([0-9]+)/g, function(s1, s2, s3) { // round off to save weight
-				return s2 +'.'+ s3[0];
-			})*/
-
-			// IE specific
-			.replace(/id=([^" >]+)/g, 'id="$1"')
-			.replace(/class=([^" ]+)/g, 'class="$1"')
-			.replace(/ transform /g, ' ')
-			.replace(/:(path|rect)/g, '$1')
-			.replace(/style="([^"]+)"/g, function(s) {
-				return s.toLowerCase();
-			});
-
-		// IE9 beta bugs with innerHTML. Test again with final IE9.
-		svg = svg.replace(/(url\(#highcharts-[0-9]+)&quot;/g, '$1')
-			.replace(/&quot;/g, "'");
-		if (svg.match(/ xmlns="/g).length == 2) {
-			svg = svg.replace(/xmlns="[^"]+"/, '');
-		}
-
-		return svg;
-	},
-
-	/**
-	 * Submit the SVG representation of the chart to the server
-	 * @param {Object} options Exporting options. Possible members are url, type and width.
-	 * @param {Object} chartOptions Additional chart options for the SVG representation of the chart
-	 */
-	exportChart: function(options, chartOptions) {
-		var form,
-			chart = this,
-			svg = chart.getSVG(chartOptions);
-
-		// merge the options
-		options = merge(chart.options.exporting, options);
-
-		// create the form
-		form = createElement('form', {
-			method: 'post',
-			action: options.url
-		}, {
-			display: NONE
-		}, doc.body);
-
-		// add the values
-		each(['filename', 'type', 'width', 'svg'], function(name) {
-			createElement('input', {
-				type: HIDDEN,
-				name: name,
-				value: {
-					filename: options.filename || 'chart',
-					type: options.type,
-					width: options.width,
-					svg: svg
-				}[name]
-			}, null, form);
-		});
-
-		// submit
-		form.submit();
-
-		// clean up
-		discardElement(form);
-	},
-
-	/**
-	 * Print the chart
-	 */
-	print: function() {
-
-		var chart = this,
-			container = chart.container,
-			origDisplay = [],
-			origParent = container.parentNode,
-			body = doc.body,
-			childNodes = body.childNodes;
-
-		if (chart.isPrinting) { // block the button while in printing mode
-			return;
-		}
-
-		chart.isPrinting = true;
-
-		// hide all body content
-		each(childNodes, function(node, i) {
-			if (node.nodeType == 1) {
-				origDisplay[i] = node.style.display;
-				node.style.display = NONE;
-			}
-		});
-
-		// pull out the chart
-		body.appendChild(container);
-
-		// print
-		win.print();
-
-		// allow the browser to prepare before reverting
-		setTimeout(function() {
-
-			// put the chart back in
-			origParent.appendChild(container);
-
-			// restore all body content
-			each(childNodes, function(node, i) {
-				if (node.nodeType == 1) {
-					node.style.display = origDisplay[i];
-				}
-			});
-
-			chart.isPrinting = false;
-
-		}, 1000);
-
-	},
-
-	/**
-	 * Display a popup menu for choosing the export type
-	 *
-	 * @param {String} name An identifier for the menu
-	 * @param {Array} items A collection with text and onclicks for the items
-	 * @param {Number} x The x position of the opener button
-	 * @param {Number} y The y position of the opener button
-	 * @param {Number} width The width of the opener button
-	 * @param {Number} height The height of the opener button
-	 */
-	contextMenu: function(name, items, x, y, width, height) {
-		var chart = this,
-			navOptions = chart.options.navigation,
-			menuItemStyle = navOptions.menuItemStyle,
-			chartWidth = chart.chartWidth,
-			chartHeight = chart.chartHeight,
-			cacheName = 'cache-'+ name,
-			menu = chart[cacheName],
-			menuPadding = mathMax(width, height), // for mouse leave detection
-			boxShadow = '3px 3px 10px #888',
-			innerMenu,
-			hide,
-			menuStyle;
-
-		// create the menu only the first time
-		if (!menu) {
-
-			// create a HTML element above the SVG
-			chart[cacheName] = menu = createElement(DIV, {
-				className: PREFIX + name
-			}, {
-				position: ABSOLUTE,
-				zIndex: 1000,
-				padding: menuPadding + PX
-			}, chart.container);
-
-			innerMenu = createElement(DIV, null,
-				extend({
-					MozBoxShadow: boxShadow,
-					WebkitBoxShadow: boxShadow,
-					boxShadow: boxShadow
-				}, navOptions.menuStyle) , menu);
-
-			// hide on mouse out
-			hide = function() {
-				css(menu, { display: NONE });
-			};
-
-			addEvent(menu, 'mouseleave', hide);
-
-
-			// create the items
-			each(items, function(item) {
-				if (item) {
-					var div = createElement(DIV, {
-						onmouseover: function() {
-							css(this, navOptions.menuItemHoverStyle);
-						},
-						onmouseout: function() {
-							css(this, menuItemStyle);
-						},
-						innerHTML: item.text || HC.getOptions().lang[item.textKey]
-					}, extend({
-						cursor: 'pointer'
-					}, menuItemStyle), innerMenu);
-
-					div[hasTouch ? 'ontouchstart' : 'onclick'] = function() {
-						hide();
-						item.onclick.apply(chart, arguments);
-					};
-
-				}
-			});
-
-			chart.exportMenuWidth = menu.offsetWidth;
-			chart.exportMenuHeight = menu.offsetHeight;
-		}
-
-		menuStyle = { display: 'block' };
-
-		// if outside right, right align it
-		if (x + chart.exportMenuWidth > chartWidth) {
-			menuStyle.right = (chartWidth - x - width - menuPadding) + PX;
-		} else {
-			menuStyle.left = (x - menuPadding) + PX;
-		}
-		// if outside bottom, bottom align it
-		if (y + height + chart.exportMenuHeight > chartHeight) {
-			menuStyle.bottom = (chartHeight - y - menuPadding)  + PX;
-		} else {
-			menuStyle.top = (y + height - menuPadding) + PX;
-		}
-
-		css(menu, menuStyle);
-	},
-
-	/**
-	 * Add the export button to the chart
-	 */
-	addButton: function(options) {
-		var chart = this,
-			renderer = chart.renderer,
-			btnOptions = merge(chart.options.navigation.buttonOptions, options),
-			onclick = btnOptions.onclick,
-			menuItems = btnOptions.menuItems,
-			buttonWidth = btnOptions.width,
-			buttonHeight = btnOptions.height,
-			box,
-			symbol,
-			button,
-			borderWidth = btnOptions.borderWidth,
-			boxAttr = {
-				stroke: btnOptions.borderColor
-
-			},
-			symbolAttr = {
-				stroke: btnOptions.symbolStroke,
-				fill: btnOptions.symbolFill
-			};
-
-		if (btnOptions.enabled === false) {
-			return;
-		}
-
-		// element to capture the click
-		function revert() {
-			symbol.attr(symbolAttr);
-			box.attr(boxAttr);
-		}
-
-		// the box border
-		box = renderer.rect(
-			0,
-			0,
-			buttonWidth,
-			buttonHeight,
-			btnOptions.borderRadius,
-			borderWidth
-		)
-		//.translate(buttonLeft, buttonTop) // to allow gradients
-		.align(btnOptions, true)
-		.attr(extend({
-			fill: btnOptions.backgroundColor,
-			'stroke-width': borderWidth,
-			zIndex: 19
-		}, boxAttr)).add();
-
-		// the invisible element to track the clicks
-		button = renderer.rect(
-				0,
-				0,
-				buttonWidth,
-				buttonHeight,
-				0
-			)
-			.align(btnOptions)
-			.attr({
-				fill: 'rgba(255, 255, 255, 0.001)',
-				title: HC.getOptions().lang[btnOptions._titleKey],
-				zIndex: 21
-			}).css({
-				cursor: 'pointer'
-			})
-			.on('mouseover', function() {
-				symbol.attr({
-					stroke: btnOptions.hoverSymbolStroke,
-					fill: btnOptions.hoverSymbolFill
-				});
-				box.attr({
-					stroke: btnOptions.hoverBorderColor
-				});
-			})
-			.on('mouseout', revert)
-			.on('click', revert)
-			.add();
-
-		// add the click event
-		if (menuItems) {
-			onclick = function(e) {
-				revert();
-				var bBox = button.getBBox();
-				chart.contextMenu('export-menu', menuItems, bBox.x, bBox.y, buttonWidth, buttonHeight);
-			};
-		}
-		/*addEvent(button.element, 'click', function() {
-			onclick.apply(chart, arguments);
-		});*/
-		button.on('click', function() {
-			onclick.apply(chart, arguments);
-		});
-
-		// the icon
-		symbol = renderer.symbol(
-				btnOptions.symbol,
-				btnOptions.symbolX,
-				btnOptions.symbolY,
-				(btnOptions.symbolSize || 12) / 2
-			)
-			.align(btnOptions, true)
-			.attr(extend(symbolAttr, {
-				'stroke-width': btnOptions.symbolStrokeWidth || 1,
-				zIndex: 20
-			})).add();
-
-
-
-	}
-});
-
-// Create the export icon
-HC.Renderer.prototype.symbols.exportIcon = function(x, y, radius) {
-	return [
-		M, // the disk
-		x - radius, y + radius,
-		L,
-		x + radius, y + radius,
-		x + radius, y + radius * 0.5,
-		x - radius, y + radius * 0.5,
-		'Z',
-		M, // the arrow
-		x, y + radius * 0.5,
-		L,
-		x - radius * 0.5, y - radius / 3,
-		x - radius / 6, y - radius / 3,
-		x - radius / 6, y - radius,
-		x + radius / 6, y - radius,
-		x + radius / 6, y - radius / 3,
-		x + radius * 0.5, y - radius / 3,
-		'Z'
-	];
-};
-// Create the print icon
-HC.Renderer.prototype.symbols.printIcon = function(x, y, radius) {
-	return [
-		M, // the printer
-		x - radius, y + radius * 0.5,
-		L,
-		x + radius, y + radius * 0.5,
-		x + radius, y - radius / 3,
-		x - radius, y - radius / 3,
-		'Z',
-		M, // the upper sheet
-		x - radius * 0.5, y - radius / 3,
-		L,
-		x - radius * 0.5, y - radius,
-		x + radius * 0.5, y - radius,
-		x + radius * 0.5, y - radius / 3,
-		'Z',
-		M, // the lower sheet
-		x - radius * 0.5, y + radius * 0.5,
-		L,
-		x - radius * 0.75, y + radius,
-		x + radius * 0.75, y + radius,
-		x + radius * 0.5, y + radius * 0.5,
-		'Z'
-	];
-};
-
-
-// Add the buttons on chart load
-Chart.prototype.callbacks.push(function(chart) {
-	var n,
-		exportingOptions = chart.options.exporting,
-		buttons = exportingOptions.buttons;
-
-	if (exportingOptions.enabled !== false) {
-
-		for (n in buttons) {
-			chart.addButton(buttons[n]);
-		}
-	}
-});
-
-
+/** 
+ * @license Highcharts JS v2.1.6 (2011-07-08)
+ * Exporting module
+ * 
+ * (c) 2010-2011 Torstein Hønsi
+ * 
+ * License: www.highcharts.com/license
+ */
+
+// JSLint options:
+/*global Highcharts, document, window, Math, setTimeout */
+
+(function() { // encapsulate
+
+// create shortcuts
+var HC = Highcharts,
+	Chart = HC.Chart,
+	addEvent = HC.addEvent,
+	createElement = HC.createElement,
+	discardElement = HC.discardElement,
+	css = HC.css,
+	merge = HC.merge,
+	each = HC.each,
+	extend = HC.extend,
+	math = Math,
+	mathMax = math.max,
+	doc = document,
+	win = window,
+	hasTouch = 'ontouchstart' in doc.documentElement,
+	M = 'M',
+	L = 'L',
+	DIV = 'div',
+	HIDDEN = 'hidden',
+	NONE = 'none',
+	PREFIX = 'highcharts-',
+	ABSOLUTE = 'absolute',
+	PX = 'px',
+	UNDEFINED = undefined,
+
+	// Add language and get the defaultOptions
+	defaultOptions = HC.setOptions({
+		lang: {
+			downloadPNG: 'Download PNG image',
+			downloadJPEG: 'Download JPEG image',
+			downloadPDF: 'Download PDF document',
+			downloadSVG: 'Download SVG vector image',
+			exportButtonTitle: 'Export to raster or vector image',
+			printButtonTitle: 'Print the chart'
+		}
+	});
+
+// Buttons and menus are collected in a separate config option set called 'navigation'.
+// This can be extended later to add control buttons like zoom and pan right click menus.
+defaultOptions.navigation = {
+	menuStyle: {
+		border: '1px solid #A0A0A0',
+		background: '#FFFFFF'
+	},
+	menuItemStyle: {
+		padding: '0 5px',
+		background: NONE,
+		color: '#303030',
+		fontSize: hasTouch ? '14px' : '11px'
+	},
+	menuItemHoverStyle: {
+		background: '#4572A5',
+		color: '#FFFFFF'
+	},
+
+	buttonOptions: {
+		align: 'right',
+		backgroundColor: {
+			linearGradient: [0, 0, 0, 20],
+			stops: [
+				[0.4, '#F7F7F7'],
+				[0.6, '#E3E3E3']
+			]
+		},
+		borderColor: '#B0B0B0',
+		borderRadius: 3,
+		borderWidth: 1,
+		//enabled: true,
+		height: 20,
+		hoverBorderColor: '#909090',
+		hoverSymbolFill: '#81A7CF',
+		hoverSymbolStroke: '#4572A5',
+		symbolFill: '#E0E0E0',
+		//symbolSize: 12,
+		symbolStroke: '#A0A0A0',
+		//symbolStrokeWidth: 1,
+		symbolX: 11.5,
+		symbolY: 10.5,
+		verticalAlign: 'top',
+		width: 24,
+		y: 10
+	}
+};
+
+
+
+// Add the export related options
+defaultOptions.exporting = {
+	//enabled: true,
+	//filename: 'chart',
+	type: 'image/png',
+	url: 'http://export.highcharts.com/',
+	width: 800,
+	buttons: {
+		exportButton: {
+			//enabled: true,
+			symbol: 'exportIcon',
+			x: -10,
+			symbolFill: '#A8BF77',
+			hoverSymbolFill: '#768F3E',
+			_titleKey: 'exportButtonTitle',
+			menuItems: [{
+				textKey: 'downloadPNG',
+				onclick: function() {
+					this.exportChart();
+				}
+			}, {
+				textKey: 'downloadJPEG',
+				onclick: function() {
+					this.exportChart({
+						type: 'image/jpeg'
+					});
+				}
+			}, {
+				textKey: 'downloadPDF',
+				onclick: function() {
+					this.exportChart({
+						type: 'application/pdf'
+					});
+				}
+			}, {
+				textKey: 'downloadSVG',
+				onclick: function() {
+					this.exportChart({
+						type: 'image/svg+xml'
+					});
+				}
+			}
+			// Enable this block to add "View SVG" to the dropdown menu
+			//*
+			, {
+
+				text: 'View SVG',
+				onclick: function() {
+					var svg = this.getSVG()
+						.replace(/</g, '\n&lt;')
+						.replace(/>/g, '&gt;');
+
+					doc.body.innerHTML = '<pre>'+ svg +'</pre>';
+				}
+			} // */
+			]
+
+		},
+		printButton: {
+			//enabled: true,
+			symbol: 'printIcon',
+			x: -36,
+			symbolFill: '#B5C9DF',
+			hoverSymbolFill: '#779ABF',
+			_titleKey: 'printButtonTitle',
+			onclick: function() {
+				this.print();
+			}
+		}
+	}
+};
+
+
+
+extend(Chart.prototype, {
+	/**
+	 * Return an SVG representation of the chart
+	 *
+	 * @param additionalOptions {Object} Additional chart options for the generated SVG representation
+	 */
+	getSVG: function(additionalOptions) {
+		var chart = this,
+			chartCopy,
+			sandbox,
+			svg,
+			seriesOptions,
+			config,
+			pointOptions,
+			pointMarker,
+			options = merge(chart.options, additionalOptions); // copy the options and add extra options
+
+		// IE compatibility hack for generating SVG content that it doesn't really understand
+		if (!doc.createElementNS) {
+			doc.createElementNS = function(ns, tagName) {
+				var elem = doc.createElement(tagName);
+				elem.getBBox = function() {
+					return HC.Renderer.prototype.Element.prototype.getBBox.apply({ element: elem });
+				};
+				return elem;
+			};
+		}
+
+		// create a sandbox where a new chart will be generated
+		sandbox = createElement(DIV, null, {
+			position: ABSOLUTE,
+			top: '-9999em',
+			width: chart.chartWidth + PX,
+			height: chart.chartHeight + PX
+		}, doc.body);
+
+		// override some options
+		extend(options.chart, {
+			renderTo: sandbox,
+			forExport: true
+		});
+		options.exporting.enabled = false; // hide buttons in print
+		options.chart.plotBackgroundImage = null; // the converter doesn't handle images
+
+		// prepare for replicating the chart
+		options.series = [];
+		each(chart.series, function(serie) {
+			seriesOptions = serie.options;
+
+			seriesOptions.animation = false; // turn off animation
+			seriesOptions.showCheckbox = false;
+			seriesOptions.visible = serie.visible;
+
+			// remove image markers
+			if (seriesOptions && seriesOptions.marker && /^url\(/.test(seriesOptions.marker.symbol)) {
+				seriesOptions.marker.symbol = 'circle';
+			}
+
+			options.series.push(seriesOptions);
+		});
+
+		// generate the chart copy
+		chartCopy = new Highcharts.Chart(options);
+
+		// reflect axis extremes in the export
+		each(['xAxis', 'yAxis'], function(axisType) {
+			each (chart[axisType], function(axis, i) {
+				var axisCopy = chartCopy[axisType][i],
+					extremes = axis.getExtremes(),
+					userMin = extremes.userMin,
+					userMax = extremes.userMax;
+
+				if (userMin !== UNDEFINED || userMax !== UNDEFINED) {
+					axisCopy.setExtremes(userMin, userMax, true, false);
+				}
+			});
+		});
+
+		// get the SVG from the container's innerHTML
+		svg = chartCopy.container.innerHTML;
+
+		// free up memory
+		options = null;
+		chartCopy.destroy();
+		discardElement(sandbox);
+
+		// sanitize
+		svg = svg
+			.replace(/zIndex="[^"]+"/g, '')
+			.replace(/isShadow="[^"]+"/g, '')
+			.replace(/symbolName="[^"]+"/g, '')
+			.replace(/jQuery[0-9]+="[^"]+"/g, '')
+			.replace(/isTracker="[^"]+"/g, '')
+			.replace(/url\([^#]+#/g, 'url(#')
+			/*.replace(/<svg /, '<svg xmlns:xlink="http://www.w3.org/1999/xlink" ')
+			.replace(/ href=/, ' xlink:href=')
+			.replace(/preserveAspectRatio="none">/g, 'preserveAspectRatio="none"/>')*/
+			/* This fails in IE < 8
+			.replace(/([0-9]+)\.([0-9]+)/g, function(s1, s2, s3) { // round off to save weight
+				return s2 +'.'+ s3[0];
+			})*/
+
+			// IE specific
+			.replace(/id=([^" >]+)/g, 'id="$1"')
+			.replace(/class=([^" ]+)/g, 'class="$1"')
+			.replace(/ transform /g, ' ')
+			.replace(/:(path|rect)/g, '$1')
+			.replace(/style="([^"]+)"/g, function(s) {
+				return s.toLowerCase();
+			});
+
+		// IE9 beta bugs with innerHTML. Test again with final IE9.
+		svg = svg.replace(/(url\(#highcharts-[0-9]+)&quot;/g, '$1')
+			.replace(/&quot;/g, "'");
+		if (svg.match(/ xmlns="/g).length == 2) {
+			svg = svg.replace(/xmlns="[^"]+"/, '');
+		}
+
+		return svg;
+	},
+
+	/**
+	 * Submit the SVG representation of the chart to the server
+	 * @param {Object} options Exporting options. Possible members are url, type and width.
+	 * @param {Object} chartOptions Additional chart options for the SVG representation of the chart
+	 */
+	exportChart: function(options, chartOptions) {
+		var form,
+			chart = this,
+			svg = chart.getSVG(chartOptions);
+
+		// merge the options
+		options = merge(chart.options.exporting, options);
+
+		// create the form
+		form = createElement('form', {
+			method: 'post',
+			action: options.url
+		}, {
+			display: NONE
+		}, doc.body);
+
+		// add the values
+		each(['filename', 'type', 'width', 'svg'], function(name) {
+			createElement('input', {
+				type: HIDDEN,
+				name: name,
+				value: {
+					filename: options.filename || 'chart',
+					type: options.type,
+					width: options.width,
+					svg: svg
+				}[name]
+			}, null, form);
+		});
+
+		// submit
+		form.submit();
+
+		// clean up
+		discardElement(form);
+	},
+
+	/**
+	 * Print the chart
+	 */
+	print: function() {
+
+		var chart = this,
+			container = chart.container,
+			origDisplay = [],
+			origParent = container.parentNode,
+			body = doc.body,
+			childNodes = body.childNodes;
+
+		if (chart.isPrinting) { // block the button while in printing mode
+			return;
+		}
+
+		chart.isPrinting = true;
+
+		// hide all body content
+		each(childNodes, function(node, i) {
+			if (node.nodeType == 1) {
+				origDisplay[i] = node.style.display;
+				node.style.display = NONE;
+			}
+		});
+
+		// pull out the chart
+		body.appendChild(container);
+
+		// print
+		win.print();
+
+		// allow the browser to prepare before reverting
+		setTimeout(function() {
+
+			// put the chart back in
+			origParent.appendChild(container);
+
+			// restore all body content
+			each(childNodes, function(node, i) {
+				if (node.nodeType == 1) {
+					node.style.display = origDisplay[i];
+				}
+			});
+
+			chart.isPrinting = false;
+
+		}, 1000);
+
+	},
+
+	/**
+	 * Display a popup menu for choosing the export type
+	 *
+	 * @param {String} name An identifier for the menu
+	 * @param {Array} items A collection with text and onclicks for the items
+	 * @param {Number} x The x position of the opener button
+	 * @param {Number} y The y position of the opener button
+	 * @param {Number} width The width of the opener button
+	 * @param {Number} height The height of the opener button
+	 */
+	contextMenu: function(name, items, x, y, width, height) {
+		var chart = this,
+			navOptions = chart.options.navigation,
+			menuItemStyle = navOptions.menuItemStyle,
+			chartWidth = chart.chartWidth,
+			chartHeight = chart.chartHeight,
+			cacheName = 'cache-'+ name,
+			menu = chart[cacheName],
+			menuPadding = mathMax(width, height), // for mouse leave detection
+			boxShadow = '3px 3px 10px #888',
+			innerMenu,
+			hide,
+			menuStyle;
+
+		// create the menu only the first time
+		if (!menu) {
+
+			// create a HTML element above the SVG
+			chart[cacheName] = menu = createElement(DIV, {
+				className: PREFIX + name
+			}, {
+				position: ABSOLUTE,
+				zIndex: 1000,
+				padding: menuPadding + PX
+			}, chart.container);
+
+			innerMenu = createElement(DIV, null,
+				extend({
+					MozBoxShadow: boxShadow,
+					WebkitBoxShadow: boxShadow,
+					boxShadow: boxShadow
+				}, navOptions.menuStyle) , menu);
+
+			// hide on mouse out
+			hide = function() {
+				css(menu, { display: NONE });
+			};
+
+			addEvent(menu, 'mouseleave', hide);
+
+
+			// create the items
+			each(items, function(item) {
+				if (item) {
+					var div = createElement(DIV, {
+						onmouseover: function() {
+							css(this, navOptions.menuItemHoverStyle);
+						},
+						onmouseout: function() {
+							css(this, menuItemStyle);
+						},
+						innerHTML: item.text || HC.getOptions().lang[item.textKey]
+					}, extend({
+						cursor: 'pointer'
+					}, menuItemStyle), innerMenu);
+
+					div[hasTouch ? 'ontouchstart' : 'onclick'] = function() {
+						hide();
+						item.onclick.apply(chart, arguments);
+					};
+
+				}
+			});
+
+			chart.exportMenuWidth = menu.offsetWidth;
+			chart.exportMenuHeight = menu.offsetHeight;
+		}
+
+		menuStyle = { display: 'block' };
+
+		// if outside right, right align it
+		if (x + chart.exportMenuWidth > chartWidth) {
+			menuStyle.right = (chartWidth - x - width - menuPadding) + PX;
+		} else {
+			menuStyle.left = (x - menuPadding) + PX;
+		}
+		// if outside bottom, bottom align it
+		if (y + height + chart.exportMenuHeight > chartHeight) {
+			menuStyle.bottom = (chartHeight - y - menuPadding)  + PX;
+		} else {
+			menuStyle.top = (y + height - menuPadding) + PX;
+		}
+
+		css(menu, menuStyle);
+	},
+
+	/**
+	 * Add the export button to the chart
+	 */
+	addButton: function(options) {
+		var chart = this,
+			renderer = chart.renderer,
+			btnOptions = merge(chart.options.navigation.buttonOptions, options),
+			onclick = btnOptions.onclick,
+			menuItems = btnOptions.menuItems,
+			buttonWidth = btnOptions.width,
+			buttonHeight = btnOptions.height,
+			box,
+			symbol,
+			button,
+			borderWidth = btnOptions.borderWidth,
+			boxAttr = {
+				stroke: btnOptions.borderColor
+
+			},
+			symbolAttr = {
+				stroke: btnOptions.symbolStroke,
+				fill: btnOptions.symbolFill
+			};
+
+		if (btnOptions.enabled === false) {
+			return;
+		}
+
+		// element to capture the click
+		function revert() {
+			symbol.attr(symbolAttr);
+			box.attr(boxAttr);
+		}
+
+		// the box border
+		box = renderer.rect(
+			0,
+			0,
+			buttonWidth,
+			buttonHeight,
+			btnOptions.borderRadius,
+			borderWidth
+		)
+		//.translate(buttonLeft, buttonTop) // to allow gradients
+		.align(btnOptions, true)
+		.attr(extend({
+			fill: btnOptions.backgroundColor,
+			'stroke-width': borderWidth,
+			zIndex: 19
+		}, boxAttr)).add();
+
+		// the invisible element to track the clicks
+		button = renderer.rect(
+				0,
+				0,
+				buttonWidth,
+				buttonHeight,
+				0
+			)
+			.align(btnOptions)
+			.attr({
+				fill: 'rgba(255, 255, 255, 0.001)',
+				title: HC.getOptions().lang[btnOptions._titleKey],
+				zIndex: 21
+			}).css({
+				cursor: 'pointer'
+			})
+			.on('mouseover', function() {
+				symbol.attr({
+					stroke: btnOptions.hoverSymbolStroke,
+					fill: btnOptions.hoverSymbolFill
+				});
+				box.attr({
+					stroke: btnOptions.hoverBorderColor
+				});
+			})
+			.on('mouseout', revert)
+			.on('click', revert)
+			.add();
+
+		// add the click event
+		if (menuItems) {
+			onclick = function(e) {
+				revert();
+				var bBox = button.getBBox();
+				chart.contextMenu('export-menu', menuItems, bBox.x, bBox.y, buttonWidth, buttonHeight);
+			};
+		}
+		/*addEvent(button.element, 'click', function() {
+			onclick.apply(chart, arguments);
+		});*/
+		button.on('click', function() {
+			onclick.apply(chart, arguments);
+		});
+
+		// the icon
+		symbol = renderer.symbol(
+				btnOptions.symbol,
+				btnOptions.symbolX,
+				btnOptions.symbolY,
+				(btnOptions.symbolSize || 12) / 2
+			)
+			.align(btnOptions, true)
+			.attr(extend(symbolAttr, {
+				'stroke-width': btnOptions.symbolStrokeWidth || 1,
+				zIndex: 20
+			})).add();
+
+
+
+	}
+});
+
+// Create the export icon
+HC.Renderer.prototype.symbols.exportIcon = function(x, y, radius) {
+	return [
+		M, // the disk
+		x - radius, y + radius,
+		L,
+		x + radius, y + radius,
+		x + radius, y + radius * 0.5,
+		x - radius, y + radius * 0.5,
+		'Z',
+		M, // the arrow
+		x, y + radius * 0.5,
+		L,
+		x - radius * 0.5, y - radius / 3,
+		x - radius / 6, y - radius / 3,
+		x - radius / 6, y - radius,
+		x + radius / 6, y - radius,
+		x + radius / 6, y - radius / 3,
+		x + radius * 0.5, y - radius / 3,
+		'Z'
+	];
+};
+// Create the print icon
+HC.Renderer.prototype.symbols.printIcon = function(x, y, radius) {
+	return [
+		M, // the printer
+		x - radius, y + radius * 0.5,
+		L,
+		x + radius, y + radius * 0.5,
+		x + radius, y - radius / 3,
+		x - radius, y - radius / 3,
+		'Z',
+		M, // the upper sheet
+		x - radius * 0.5, y - radius / 3,
+		L,
+		x - radius * 0.5, y - radius,
+		x + radius * 0.5, y - radius,
+		x + radius * 0.5, y - radius / 3,
+		'Z',
+		M, // the lower sheet
+		x - radius * 0.5, y + radius * 0.5,
+		L,
+		x - radius * 0.75, y + radius,
+		x + radius * 0.75, y + radius,
+		x + radius * 0.5, y + radius * 0.5,
+		'Z'
+	];
+};
+
+
+// Add the buttons on chart load
+Chart.prototype.callbacks.push(function(chart) {
+	var n,
+		exportingOptions = chart.options.exporting,
+		buttons = exportingOptions.buttons;
+
+	if (exportingOptions.enabled !== false) {
+
+		for (n in buttons) {
+			chart.addButton(buttons[n]);
+		}
+	}
+});
+
+
 })();