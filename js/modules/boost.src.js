--- conflicted
+++ resolved
@@ -2653,16 +2653,10 @@
 
 		//see #6518
 		if (chart.markerGroup) {
-<<<<<<< HEAD
-			chart.markerGroup.translateX = chart.xAxis[0].pos;
-			chart.markerGroup.translateY = chart.yAxis[0].pos;	
-			chart.markerGroup.updateTransform();		
-=======
 			chart.markerGroup.translate(
 				chart.xAxis[0].pos,
 				chart.yAxis[0].pos
 			);
->>>>>>> 2fe91bd0
 		}
 	}
 
