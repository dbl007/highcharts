/**
 * Highcharts Drilldown plugin
 * 
 * Author: Torstein Honsi
 * License: MIT License
 *
 * Demo: http://jsfiddle.net/highcharts/Vf3yT/
 */

<<<<<<< HEAD
/*global Highcharts*/
=======
/*global Highcharts, HighchartsAdapter, setTimeout */
>>>>>>> 806e78df
(function (H) {

	"use strict";

	var addAnimSetter = H.addAnimSetter,
		noop = H.noop,
		defaultOptions = H.defaultOptions,
		each = H.each,
		extend = H.extend,
		format = H.format,
		pick = H.pick,
		wrap = H.wrap,
		Chart = H.Chart,
		seriesTypes = H.seriesTypes,
		PieSeries = seriesTypes.pie,
		ColumnSeries = seriesTypes.column,
		Tick = H.Tick,
		fireEvent = H.fireEvent,
		inArray = H.inArray,
		ddSeriesId = 1;

	// Utilities
	/*
	 * Return an intermediate color between two colors, according to pos where 0
	 * is the from color and 1 is the to color. This method is copied from ColorAxis.js
	 * and should always be kept updated, until we get AMD support.
	 */
	function tweenColors(from, to, pos) {
		// Check for has alpha, because rgba colors perform worse due to lack of
		// support in WebKit.
		var hasAlpha,
			ret;

		// Unsupported color, return to-color (#3920)
		if (!to.rgba.length || !from.rgba.length) {
			ret = to.raw || 'none';

		// Interpolate
		} else {
			from = from.rgba;
			to = to.rgba;
			hasAlpha = (to[3] !== 1 || from[3] !== 1);
			ret = (hasAlpha ? 'rgba(' : 'rgb(') + 
				Math.round(to[0] + (from[0] - to[0]) * (1 - pos)) + ',' + 
				Math.round(to[1] + (from[1] - to[1]) * (1 - pos)) + ',' + 
				Math.round(to[2] + (from[2] - to[2]) * (1 - pos)) + 
				(hasAlpha ? (',' + (to[3] + (from[3] - to[3]) * (1 - pos))) : '') + ')';
		}
		return ret;
	}
	/**
	 * Handle animation of the color attributes directly
	 */
	each(['fill', 'stroke'], function (prop) {
		addAnimSetter(prop, function (fx) {
			fx.elem.attr(prop, tweenColors(H.Color(fx.start), H.Color(fx.end), fx.pos));
		});
	});

	// Add language
	extend(defaultOptions.lang, {
		drillUpText: '◁ Back to {series.name}'
	});
	defaultOptions.drilldown = {
		activeAxisLabelStyle: {
			cursor: 'pointer',
			color: '#0d233a',
			fontWeight: 'bold',
			textDecoration: 'underline'			
		},
		activeDataLabelStyle: {
			cursor: 'pointer',
			color: '#0d233a',
			fontWeight: 'bold',
			textDecoration: 'underline'			
		},
		animation: {
			duration: 500
		},
		drillUpButton: {
			position: { 
				align: 'right',
				x: -10,
				y: 10
			}
			// relativeTo: 'plotBox'
			// theme
		}
	};	

	/**
	 * A general fadeIn method
	 */
	H.SVGRenderer.prototype.Element.prototype.fadeIn = function (animation) {
		this
		.attr({
			opacity: 0.1,
			visibility: 'inherit'
		})
		.animate({
			opacity: pick(this.newOpacity, 1) // newOpacity used in maps
		}, animation || {
			duration: 250
		});
	};

	Chart.prototype.addSeriesAsDrilldown = function (point, ddOptions) {
		this.addSingleSeriesAsDrilldown(point, ddOptions);
		this.applyDrilldown();
	};
	Chart.prototype.addSingleSeriesAsDrilldown = function (point, ddOptions) {
		var oldSeries = point.series,
			xAxis = oldSeries.xAxis,
			yAxis = oldSeries.yAxis,
			newSeries,
			color = point.color || oldSeries.color,
			pointIndex,
			levelSeries = [],
			levelSeriesOptions = [],
			level,
			levelNumber,
			last;

		if (!this.drilldownLevels) {
			this.drilldownLevels = [];
		}
		
		levelNumber = oldSeries.options._levelNumber || 0;

		// See if we can reuse the registered series from last run
		last = this.drilldownLevels[this.drilldownLevels.length - 1];
		if (last && last.levelNumber !== levelNumber) {
			last = undefined;
		}
		
			
		ddOptions = extend({
			color: color,
			_ddSeriesId: ddSeriesId++
		}, ddOptions);
		pointIndex = inArray(point, oldSeries.points);

		// Record options for all current series
		each(oldSeries.chart.series, function (series) {
			if (series.xAxis === xAxis && !series.isDrilling) {
				series.options._ddSeriesId = series.options._ddSeriesId || ddSeriesId++;
				series.options._colorIndex = series.userOptions._colorIndex;
				series.options._levelNumber = series.options._levelNumber || levelNumber; // #3182

				if (last) {
					levelSeries = last.levelSeries;
					levelSeriesOptions = last.levelSeriesOptions;
				} else {
					levelSeries.push(series);
					levelSeriesOptions.push(series.options);
				}
			}
		});

		// Add a record of properties for each drilldown level
		level = {
			levelNumber: levelNumber,
			seriesOptions: oldSeries.options,
			levelSeriesOptions: levelSeriesOptions,
			levelSeries: levelSeries,
			shapeArgs: point.shapeArgs,
			bBox: point.graphic ? point.graphic.getBBox() : {}, // no graphic in line series with markers disabled
			color: color,
			lowerSeriesOptions: ddOptions,
			pointOptions: oldSeries.options.data[pointIndex],
			pointIndex: pointIndex,
			oldExtremes: {
				xMin: xAxis && xAxis.userMin,
				xMax: xAxis && xAxis.userMax,
				yMin: yAxis && yAxis.userMin,
				yMax: yAxis && yAxis.userMax
			}
		};

		// Push it to the lookup array
		this.drilldownLevels.push(level);

		newSeries = level.lowerSeries = this.addSeries(ddOptions, false);
		newSeries.options._levelNumber = levelNumber + 1;
		if (xAxis) {
			xAxis.oldPos = xAxis.pos;
			xAxis.userMin = xAxis.userMax = null;
			yAxis.userMin = yAxis.userMax = null;
		}

		// Run fancy cross-animation on supported and equal types
		if (oldSeries.type === newSeries.type) {
			newSeries.animate = newSeries.animateDrilldown || noop;
			newSeries.options.animation = true;
		}
	};

	Chart.prototype.applyDrilldown = function () {
		var drilldownLevels = this.drilldownLevels, 
			levelToRemove;
		
		if (drilldownLevels && drilldownLevels.length > 0) { // #3352, async loading
			levelToRemove = drilldownLevels[drilldownLevels.length - 1].levelNumber;
			each(this.drilldownLevels, function (level) {
				if (level.levelNumber === levelToRemove) {
					each(level.levelSeries, function (series) {
						if (series.options && series.options._levelNumber === levelToRemove) { // Not removed, not added as part of a multi-series drilldown
							series.remove(false);
						}
					});
				}
			});
		}
		
		this.redraw();
		this.showDrillUpButton();
	};

	Chart.prototype.getDrilldownBackText = function () {
		var drilldownLevels = this.drilldownLevels,
			lastLevel;
		if (drilldownLevels && drilldownLevels.length > 0) { // #3352, async loading
			lastLevel = drilldownLevels[drilldownLevels.length - 1];
			lastLevel.series = lastLevel.seriesOptions;
			return format(this.options.lang.drillUpText, lastLevel);
		}

	};

	Chart.prototype.showDrillUpButton = function () {
		var chart = this,
			backText = this.getDrilldownBackText(),
			buttonOptions = chart.options.drilldown.drillUpButton,
			attr,
			states;
			

		if (!this.drillUpButton) {
			attr = buttonOptions.theme;
			states = attr && attr.states;
						
			this.drillUpButton = this.renderer.button(
				backText,
				null,
				null,
				function () {
					chart.drillUp(); 
				},
				attr, 
				states && states.hover,
				states && states.select
			)
			.attr({
				align: buttonOptions.position.align,
				zIndex: 9
			})
			.add()
			.align(buttonOptions.position, false, buttonOptions.relativeTo || 'plotBox');
		} else {
			this.drillUpButton.attr({
				text: backText
			})
			.align();
		}
	};

	Chart.prototype.drillUp = function () {
		var chart = this,
			drilldownLevels = chart.drilldownLevels,
			levelNumber = drilldownLevels[drilldownLevels.length - 1].levelNumber,
			i = drilldownLevels.length,
			chartSeries = chart.series,
			seriesI,
			level,
			oldSeries,
			newSeries,
			oldExtremes,
			addSeries = function (seriesOptions) {
				var addedSeries;
				each(chartSeries, function (series) {
					if (series.options._ddSeriesId === seriesOptions._ddSeriesId) {
						addedSeries = series;
					}
				});

				addedSeries = addedSeries || chart.addSeries(seriesOptions, false);
				if (addedSeries.type === oldSeries.type && addedSeries.animateDrillupTo) {
					addedSeries.animate = addedSeries.animateDrillupTo;
				}
				if (seriesOptions === level.seriesOptions) {
					newSeries = addedSeries;
				}
			};

		while (i--) {

			level = drilldownLevels[i];
			if (level.levelNumber === levelNumber) {
				drilldownLevels.pop();
				
				// Get the lower series by reference or id
				oldSeries = level.lowerSeries;
				if (!oldSeries.chart) {  // #2786
					seriesI = chartSeries.length; // #2919
					while (seriesI--) {
						if (chartSeries[seriesI].options.id === level.lowerSeriesOptions.id && 
								chartSeries[seriesI].options._levelNumber === levelNumber + 1) { // #3867
							oldSeries = chartSeries[seriesI];
							break;
						}
					}
				}
				oldSeries.xData = []; // Overcome problems with minRange (#2898)

				each(level.levelSeriesOptions, addSeries);
				
				fireEvent(chart, 'drillup', { seriesOptions: level.seriesOptions });

				if (newSeries.type === oldSeries.type) {
					newSeries.drilldownLevel = level;
					newSeries.options.animation = chart.options.drilldown.animation;

					if (oldSeries.animateDrillupFrom && oldSeries.chart) { // #2919
						oldSeries.animateDrillupFrom(level);
					}
				}
				newSeries.options._levelNumber = levelNumber;
				
				oldSeries.remove(false);

				// Reset the zoom level of the upper series
				if (newSeries.xAxis) {
					oldExtremes = level.oldExtremes;
					newSeries.xAxis.setExtremes(oldExtremes.xMin, oldExtremes.xMax, false);
					newSeries.yAxis.setExtremes(oldExtremes.yMin, oldExtremes.yMax, false);
				}
			}
		}

		this.redraw();

		if (this.drilldownLevels.length === 0) {
			this.drillUpButton = this.drillUpButton.destroy();
		} else {
			this.drillUpButton.attr({
				text: this.getDrilldownBackText()
			})
			.align();
		}

		this.ddDupes.length = []; // #3315
	};


	ColumnSeries.prototype.supportsDrilldown = true;
	
	/**
	 * When drilling up, keep the upper series invisible until the lower series has
	 * moved into place
	 */
	ColumnSeries.prototype.animateDrillupTo = function (init) {
		if (!init) {
			var newSeries = this,
				level = newSeries.drilldownLevel;

			each(this.points, function (point) {
				if (point.graphic) { // #3407
					point.graphic.hide();
				}
				if (point.dataLabel) {
					point.dataLabel.hide();
				}
				if (point.connector) {
					point.connector.hide();
				}
			});


			// Do dummy animation on first point to get to complete
			setTimeout(function () {
				if (newSeries.points) { // May be destroyed in the meantime, #3389
					each(newSeries.points, function (point, i) {  
						// Fade in other points			  
						var verb = i === (level && level.pointIndex) ? 'show' : 'fadeIn',
							inherit = verb === 'show' ? true : undefined;
						if (point.graphic) { // #3407
							point.graphic[verb](inherit);
						}
						if (point.dataLabel) {
							point.dataLabel[verb](inherit);
						}
						if (point.connector) {
							point.connector[verb](inherit);
						}
					});
				}
			}, Math.max(this.chart.options.drilldown.animation.duration - 50, 0));

			// Reset
			this.animate = noop;
		}

	};
	
	ColumnSeries.prototype.animateDrilldown = function (init) {
		var series = this,
			drilldownLevels = this.chart.drilldownLevels,
			animateFrom,
			animationOptions = this.chart.options.drilldown.animation,
			xAxis = this.xAxis;
			
		if (!init) {
			each(drilldownLevels, function (level) {
				if (series.options._ddSeriesId === level.lowerSeriesOptions._ddSeriesId) {
					animateFrom = level.shapeArgs;
					animateFrom.fill = level.color;
				}
			});

			animateFrom.x += (pick(xAxis.oldPos, xAxis.pos) - xAxis.pos);

			each(this.points, function (point) {
				if (point.graphic) {
					point.graphic
						.attr(animateFrom)
						.animate(
							extend(point.shapeArgs, { fill: point.color }), 
							animationOptions
						);
				}
				if (point.dataLabel) {
					point.dataLabel.fadeIn(animationOptions);
				}
			});
			this.animate = null;
		}
		
	};

	/**
	 * When drilling up, pull out the individual point graphics from the lower series
	 * and animate them into the origin point in the upper series.
	 */
	ColumnSeries.prototype.animateDrillupFrom = function (level) {
		var animationOptions = this.chart.options.drilldown.animation,
			group = this.group,
			series = this;

		// Cancel mouse events on the series group (#2787)
		each(series.trackerGroups, function (key) {
			if (series[key]) { // we don't always have dataLabelsGroup
				series[key].on('mouseover');
			}
		});
			

		delete this.group;
		each(this.points, function (point) {
			var graphic = point.graphic,
				complete = function () {
					graphic.destroy();
					if (group) {
						group = group.destroy();
					}
				};

			if (graphic) {
			
				delete point.graphic;

				if (animationOptions) {
					graphic.animate(
						extend(level.shapeArgs, { fill: level.color }),
						H.merge(animationOptions, { complete: complete })
					);
				} else {
					graphic.attr(level.shapeArgs);
					complete();
				}
			}
		});
	};

	if (PieSeries) {
		extend(PieSeries.prototype, {
			supportsDrilldown: true,
			animateDrillupTo: ColumnSeries.prototype.animateDrillupTo,
			animateDrillupFrom: ColumnSeries.prototype.animateDrillupFrom,

			animateDrilldown: function (init) {
				var level = this.chart.drilldownLevels[this.chart.drilldownLevels.length - 1],
					animationOptions = this.chart.options.drilldown.animation,
					animateFrom = level.shapeArgs,
					start = animateFrom.start,
					angle = animateFrom.end - start,
					startAngle = angle / this.points.length;

				if (!init) {
					each(this.points, function (point, i) {
						point.graphic
							.attr(H.merge(animateFrom, {
								start: start + i * startAngle,
								end: start + (i + 1) * startAngle,
								fill: level.color
							}))[animationOptions ? 'animate' : 'attr'](
								extend(point.shapeArgs, { fill: point.color }), 
								animationOptions
							);
					});
					this.animate = null;
				}
			}
		});
	}
	
	H.Point.prototype.doDrilldown = function (_holdRedraw, category) {
		var series = this.series,
			chart = series.chart,
			drilldown = chart.options.drilldown,
			i = (drilldown.series || []).length,
			seriesOptions;

		if (!chart.ddDupes) {
			chart.ddDupes = [];
		}
		
		while (i-- && !seriesOptions) {
			if (drilldown.series[i].id === this.drilldown && inArray(this.drilldown, chart.ddDupes) === -1) {
				seriesOptions = drilldown.series[i];
				chart.ddDupes.push(this.drilldown);
			}
		}

		// Fire the event. If seriesOptions is undefined, the implementer can check for 
		// seriesOptions, and call addSeriesAsDrilldown async if necessary.
		fireEvent(chart, 'drilldown', { 
			point: this,
			seriesOptions: seriesOptions,
			category: category,
			points: category !== undefined && this.series.xAxis.ddPoints[category].slice(0)
		});
		
		if (seriesOptions) {
			if (_holdRedraw) {
				chart.addSingleSeriesAsDrilldown(this, seriesOptions);
			} else {
				chart.addSeriesAsDrilldown(this, seriesOptions);
			}
		}
	};

	/**
	 * Drill down to a given category. This is the same as clicking on an axis label.
	 */
	H.Axis.prototype.drilldownCategory = function (x) {
		var key,
			point,
			ddPointsX = this.ddPoints[x];
		for (key in ddPointsX) {
			point = ddPointsX[key];
			if (point && point.series && point.series.visible && point.doDrilldown) { // #3197
				point.doDrilldown(true, x);
			}
		}
		this.chart.applyDrilldown();
	};

	/**
	 * Create and return a collection of points associated with the X position. Reset it for each level.
	 */	
	H.Axis.prototype.getDDPoints = function (x, levelNumber) {
		var ddPoints = this.ddPoints;
		if (!ddPoints) {
			this.ddPoints = ddPoints = {};
		}
		if (!ddPoints[x]) {
			ddPoints[x] = [];
		}
		if (ddPoints[x].levelNumber !== levelNumber) {
			ddPoints[x].length = 0; // reset
		}
		return ddPoints[x];
	};


	/**
	 * Make a tick label drillable, or remove drilling on update
	 */
	Tick.prototype.drillable = function () {
		var pos = this.pos,
			label = this.label,
			axis = this.axis,
			ddPointsX = axis.ddPoints && axis.ddPoints[pos];

		if (label && ddPointsX && ddPointsX.length) {
			if (!label.basicStyles) {
				label.basicStyles = H.merge(label.styles);
			}
			label
				.addClass('highcharts-drilldown-axis-label')
				.css(axis.chart.options.drilldown.activeAxisLabelStyle)
				.on('click', function () {
					axis.drilldownCategory(pos);
				});

		} else if (label && label.basicStyles) {
			label.styles = {}; // reset for full overwrite of styles
			label.css(label.basicStyles);
			label.on('click', null); // #3806			
		}
	};

	/**
	 * Always keep the drillability updated (#3951)
	 */
	wrap(Tick.prototype, 'addLabel', function (proceed) {
		proceed.call(this);
		this.drillable();
	});
	

	/**
	 * On initialization of each point, identify its label and make it clickable. Also, provide a
	 * list of points associated to that label.
	 */
	wrap(H.Point.prototype, 'init', function (proceed, series, options, x) {
		var point = proceed.call(this, series, options, x),
			xAxis = series.xAxis,
			tick = xAxis && xAxis.ticks[x],
			ddPointsX = xAxis && xAxis.getDDPoints(x, series.options._levelNumber);

		if (point.drilldown) {
			
			// Add the click event to the point 
			H.addEvent(point, 'click', function () {
				if (series.xAxis && series.chart.options.drilldown.allowPointDrilldown === false) {
					series.xAxis.drilldownCategory(x);
				} else {
					point.doDrilldown();
				}
			});
			/*wrap(point, 'importEvents', function (proceed) { // wrapping importEvents makes point.click event work
				if (!this.hasImportedEvents) {
					proceed.call(this);
					H.addEvent(this, 'click', function () {
						this.doDrilldown();
					});
				}
			});*/


			// Register drilldown points on this X value
			if (ddPointsX) {
				ddPointsX.push(point);
				ddPointsX.levelNumber = series.options._levelNumber;
			}

		}

		// Add or remove click handler and style on the tick label
		if (tick) {
			tick.drillable();
		}

		return point;
	});

	wrap(H.Series.prototype, 'drawDataLabels', function (proceed) {
		var css = this.chart.options.drilldown.activeDataLabelStyle;

		proceed.call(this);

		each(this.points, function (point) {
			if (point.drilldown && point.dataLabel) {
				point.dataLabel
					.attr({
						'class': 'highcharts-drilldown-data-label'
					})
					.css(css);
			}
		});
	});

	// Mark the trackers with a pointer 
	var type, 
		drawTrackerWrapper = function (proceed) {
			proceed.call(this);
			each(this.points, function (point) {
				if (point.drilldown && point.graphic) {
					point.graphic
						.attr({
							'class': 'highcharts-drilldown-point'
						})
						.css({ cursor: 'pointer' });
				}
			});
		};
	for (type in seriesTypes) {
		if (seriesTypes[type].prototype.supportsDrilldown) {
			wrap(seriesTypes[type].prototype, 'drawTracker', drawTrackerWrapper);
		}
	}
		
}(Highcharts));<|MERGE_RESOLUTION|>--- conflicted
+++ resolved
@@ -7,11 +7,7 @@
  * Demo: http://jsfiddle.net/highcharts/Vf3yT/
  */
 
-<<<<<<< HEAD
-/*global Highcharts*/
-=======
 /*global Highcharts, HighchartsAdapter, setTimeout */
->>>>>>> 806e78df
 (function (H) {
 
 	"use strict";
