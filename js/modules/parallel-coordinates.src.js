/**
 * Parallel coordinates module
 *
 * (c) 2010-2017 Pawel Fus
 *
 * License: www.highcharts.com/license
 */

'use strict';
import H from '../parts/Globals.js';
import '../parts/Axis.js';
import '../parts/Chart.js';
import '../parts/Series.js';

/**
 * Extensions for parallel coordinates plot.
 */
var Axis = H.Axis,
    Chart = H.Chart,
    SeriesProto = H.Series.prototype,
    ChartProto = Chart.prototype,
    AxisProto = H.Axis.prototype;

var addEvent = H.addEvent,
    pick = H.pick,
    wrap = H.wrap,
    merge = H.merge,
    erase = H.erase,
    splat = H.splat,
    extend = H.extend,
    defined = H.defined,
    arrayMin = H.arrayMin,
    arrayMax = H.arrayMax;

var defaultXAxisOptions = {
    lineWidth: 0,
    tickLength: 0,
    opposite: true,
    type: 'category'
};

/**
 * @optionparent chart
 */
var defaultParallelOptions = {
    /**
     * Flag to render charts as a parallel coordinates plot. In a parallel
     * coordinates plot (||-coords) by default all required yAxes are generated
     * and the legend is disabled. This feature requires
     * `modules/parallel-coordinates.js`.
     *
     * @sample {highcharts} /highcharts/demo/parallel-coordinates/
     *         Parallel coordinates demo
     * @sample {highcharts} highcharts/parallel-coordinates/polar/
     *         Star plot, multivariate data in a polar chart
     * @since 6.0.0
     * @product highcharts
     */
    parallelCoordinates: false,
    /**
     * Common options for all yAxes rendered in a parallel coordinates plot.
     * This feature requires `modules/parallel-coordinates.js`.
     *
     * The default options are:
     * <pre>
     * parallelAxes: {
     *    lineWidth: 1,       // classic mode only
     *    gridlinesWidth: 0,  // classic mode only
     *    title: {
     *        text: '',
     *        reserveSpace: false
     *    },
     *    labels: {
     *        x: 0,
     *        y: 0,
     *        align: 'center',
     *        reserveSpace: false
     *    },
     *    offset: 0
     * }</pre>
     *
     * @extends yAxis
     * @excluding alternateGridColor,breaks,id,gridLineColor,gridLineDashStyle,
     *            gridLineWidth,minorGridLineColor,minorGridLineDashStyle,
     *            minorGridLineWidth,plotBands,plotLines,angle,
     *            gridLineInterpolation,maxColor,maxZoom,minColor,scrollbar,
     *            stackLabels,stops
     *
     * @product highcharts
     * @sample {highcharts} highcharts/parallel-coordinates/parallelaxes/
     *         Set the same tickAmount for all yAxes
     * @since 6.0.0
     */
    parallelAxes: {
        lineWidth: 1,
        /**
         * Titles for yAxes are taken from
         * [xAxis.categories](#xAxis.categories). All options for
         * `xAxis.labels` applies to parallel coordinates titles.
         * For example, to style categories, use
         * [xAxis.labels.style](#xAxis.labels.style).
         *
         * @excluding align,enabled,margin,offset,position3d,reserveSpace,
         *            rotation,skew3d,style,text,useHTML,x,y
         */
        title: {
            text: '',
            reserveSpace: false
        },
        labels: {
            x: 0,
            y: 4,
            align: 'center',
            reserveSpace: false
        },
        offset: 0
    }
};

H.setOptions({
    chart: defaultParallelOptions
});

/**
 * Initialize parallelCoordinates
 */
addEvent(Chart, 'init', function (e) {
    var options = e.args[0],
        defaultyAxis = splat(options.yAxis || {}),
        yAxisLength = defaultyAxis.length,
        newYAxes = [];
    /**
     * Flag used in parallel coordinates plot to check if chart has ||-coords.
     *
     * @name hasParallelCoordinates
     * @memberof Chart
     * @type {Boolean}
     */
    this.hasParallelCoordinates = options.chart &&
        options.chart.parallelCoordinates;

    if (this.hasParallelCoordinates) {

        this.setParallelInfo(options);

        // Push empty yAxes in case user did not define them:
        for (; yAxisLength <= this.parallelInfo.counter; yAxisLength++) {
            newYAxes.push({});
        }

        if (!options.legend) {
            options.legend = {};
        }
        if (options.legend.enabled === undefined) {
            options.legend.enabled = false;
        }
        merge(
            true,
            options,
            // Disable boost
            {
                boost: {
                    seriesThreshold: Number.MAX_SAFE_INTEGER
                },
                plotOptions: {
                    series: {
                        boostThreshold: Number.MAX_SAFE_INTEGER
                    }
                }
            }
        );

        options.yAxis = defaultyAxis.concat(newYAxes);
        options.xAxis = merge(
            defaultXAxisOptions, // docs
            splat(options.xAxis || {})[0]
        );
    }
});

/**
 * Initialize parallelCoordinates
 */
addEvent(Chart, 'update', function (e) {
    var options = e.options;
    if (options.chart) {
        if (defined(options.chart.parallelCoordinates)) {
            this.hasParallelCoordinates = options.chart.parallelCoordinates;
        }

        if (this.hasParallelCoordinates && options.chart.parallelAxes) {
            this.options.chart.parallelAxes = merge(
                this.options.chart.parallelAxes,
                options.chart.parallelAxes
            );
            this.yAxis.forEach(function (axis) {
                axis.update({}, false);
            });
        }
    }
});

extend(ChartProto, /** @lends Highcharts.Chart.prototype */ {
    /**
     * Define how many parellel axes we have according to the longest  dataset
     * This is quite heavy - loop over all series and check series.data.length
     * Consider:
     * - make this an option, so user needs to set this to get better
     *      performance
     * - check only first series for number of points and assume the rest is the
     *      same
     *
     * @param {Object} options User options
     */
    setParallelInfo: function (options) {
        var chart = this,
            seriesOptions = options.series;

        chart.parallelInfo = {
            counter: 0
        };

        seriesOptions.forEach(function (series) {
            if (series.data) {
                chart.parallelInfo.counter = Math.max(
                    chart.parallelInfo.counter,
                    series.data.length - 1
                );
            }
        });
    }
});


/**
 * On update, keep parallelPosition.
 */
AxisProto.keepProps.push('parallelPosition');

/**
 * Update default options with predefined for a parallel coords.
 */
addEvent(Axis, 'afterSetOptions', function (e) {
    var axis = this,
        chart = axis.chart,
        axisPosition = ['left', 'width', 'height', 'top'];

    if (chart.hasParallelCoordinates) {
        if (chart.inverted) {
            axisPosition = axisPosition.reverse();
        }

        if (axis.isXAxis) {
            axis.options = merge(
                axis.options,
                defaultXAxisOptions,
                e.userOptions
            );
        } else {
            axis.options = merge(
                axis.options,
                axis.chart.options.chart.parallelAxes,
                e.userOptions
            );
            axis.parallelPosition = pick(
                axis.parallelPosition,
                chart.yAxis.length
            );
            axis.setParallelPosition(axisPosition, axis.options);
        }
    }
});


/**
 * Each axis should gather extremes from points on a particular position in
 * series.data. Not like the default one, which gathers extremes from all series
 * bind to this axis.
 * Consider:
 * - using series.points instead of series.yData
 */
addEvent(Axis, 'getSeriesExtremes', function (e) {
    if (this.chart && this.chart.hasParallelCoordinates && !this.isXAxis) {
        var index = this.parallelPosition,
            currentPoints = [];
<<<<<<< HEAD
        this.series.forEach(function (series) {
            if (defined(series.yData[index])) {
=======
        each(this.series, function (series) {
            if (series.visible && defined(series.yData[index])) {
>>>>>>> aa967c07
                // We need to use push() beacause of null points
                currentPoints.push(series.yData[index]);
            }
        });
        this.dataMin = arrayMin(currentPoints);
        this.dataMax = arrayMax(currentPoints);

        e.preventDefault();
    }
});


extend(AxisProto, /** @lends Highcharts.Axis.prototype */ {
    /**
     * Set predefined left+width and top+height (inverted) for yAxes. This
     * method modifies options param.
     *
     * @param  {Array} axisPosition
     *         ['left', 'width', 'height', 'top'] or
     *         ['top', 'height', 'width', 'left'] for an inverted chart.
     * @param  {Object} options {@link Highcharts.Axis#options}.
     */
    setParallelPosition: function (axisPosition, options) {
        var fraction = (this.parallelPosition + 0.5) /
            (this.chart.parallelInfo.counter + 1);
        if (this.chart.polar) {
            options.angle = 360 * fraction;
        } else {
            options[axisPosition[0]] = 100 * fraction + '%';
            this[axisPosition[1]] = options[axisPosition[1]] = 0;

            // In case of chart.update(inverted), remove old options:
            this[axisPosition[2]] = options[axisPosition[2]] = null;
            this[axisPosition[3]] = options[axisPosition[3]] = null;
        }
    }
});


/**
 * Bind each series to each yAxis.
 * yAxis needs a reference to all series to calculate extremes.
 */
wrap(SeriesProto, 'bindAxes', function (proceed) {
    if (this.chart.hasParallelCoordinates) {
        var series = this;
        this.chart.axes.forEach(function (axis) {
            series.insert(axis.series);
            axis.isDirty = true;
        });
        series.xAxis = this.chart.xAxis[0];
        series.yAxis = this.chart.yAxis[0];
    } else {
        proceed.apply(this, Array.prototype.slice.call(arguments, 1));
    }
});


/**
 * Translate each point using corresponding yAxis.
 */
addEvent(H.Series, 'afterTranslate', function () {
    var series = this,
        chart = this.chart,
        points = series.points,
        dataLength = points && points.length,
        closestPointRangePx = Number.MAX_VALUE,
        lastPlotX,
        point,
        i;

    if (this.chart.hasParallelCoordinates) {
        for (i = 0; i < dataLength; i++) {
            point = points[i];
            if (defined(point.y)) {
                if (chart.polar) {
                    point.plotX = chart.yAxis[i].angleRad || 0;
                } else if (chart.inverted) {
                    point.plotX = (
                        chart.plotHeight -
                        chart.yAxis[i].top +
                        chart.plotTop
                    );
                } else {
                    point.plotX = chart.yAxis[i].left - chart.plotLeft;
                }
                point.clientX = point.plotX;

                point.plotY = chart.yAxis[i]
                    .translate(point.y, false, true, null, true);

                if (lastPlotX !== undefined) {
                    closestPointRangePx = Math.min(
                        closestPointRangePx,
                        Math.abs(point.plotX - lastPlotX)
                    );
                }
                lastPlotX = point.plotX;
                point.isInside = chart.isInsidePlot(
                    point.plotX,
                    point.plotY,
                    chart.inverted
                );
            } else {
                point.isNull = true;
            }
        }
        this.closestPointRangePx = closestPointRangePx;
    }
}, { order: 1 });

/**
 * On destroy, we need to remove series from each axis.series
 */
H.addEvent(H.Series, 'destroy', function () {
    if (this.chart.hasParallelCoordinates) {
        (this.chart.axes || []).forEach(function (axis) {
            if (axis && axis.series) {
                erase(axis.series, this);
                axis.isDirty = axis.forceRedraw = true;
            }
        }, this);
    }
});

function addFormattedValue(proceed) {
    var chart = this.series && this.series.chart,
        config = proceed.apply(this, Array.prototype.slice.call(arguments, 1)),
        formattedValue,
        yAxisOptions,
        labelFormat,
        yAxis;

    if (
        chart &&
        chart.hasParallelCoordinates &&
        !defined(config.formattedValue)
    ) {
        yAxis = chart.yAxis[this.x];
        yAxisOptions = yAxis.options;

        labelFormat = pick(
            /**
             * Parallel coordinates only. Format that will be used for point.y
             * and available in [tooltip.pointFormat](#tooltip.pointFormat) as
             * `{point.formattedValue}`. If not set, `{point.formattedValue}`
             * will use other options, in this order:
             *
             * 1. [yAxis.labels.format](#yAxis.labels.format) will be used if
             *    set
             * 2. if yAxis is a category, then category name will be displayed
             * 3. if yAxis is a datetime, then value will use the same format as
             *    yAxis labels
             * 4. if yAxis is linear/logarithmic type, then simple value will be
             *    used
             *
             * @default undefined
             * @memberof yAxis
             * @sample {highcharts}
             *         /highcharts/parallel-coordinates/tooltipvalueformat/
             *         Different tooltipValueFormats's
             * @apioption yAxis.tooltipValueFormat
             * @product highcharts
             * @since 6.0.0
             * @type {String}
             */
            yAxisOptions.tooltipValueFormat,
            yAxisOptions.labels.format
        );

        if (labelFormat) {
            formattedValue = H.format(
                labelFormat,
                extend(
                    this,
                    { value: this.y }
                ),
                chart.time
            );
        } else if (yAxis.isDatetimeAxis) {
            formattedValue = chart.time.dateFormat(
                chart.time.resolveDTLFormat(yAxisOptions.dateTimeLabelFormats[
                    yAxis.tickPositions.info.unitName
                ]).main,
                this.y
            );
        } else if (yAxisOptions.categories) {
            formattedValue = yAxisOptions.categories[this.y];
        } else {
            formattedValue = this.y;
        }

        config.formattedValue = config.point.formattedValue = formattedValue;
    }

    return config;
}

['line', 'spline'].forEach(function (seriesName) {
    wrap(
        H.seriesTypes[seriesName].prototype.pointClass.prototype,
        'getLabelConfig',
        addFormattedValue
    );
});<|MERGE_RESOLUTION|>--- conflicted
+++ resolved
@@ -7,6 +7,7 @@
  */
 
 'use strict';
+
 import H from '../parts/Globals.js';
 import '../parts/Axis.js';
 import '../parts/Chart.js';
@@ -283,13 +284,8 @@
     if (this.chart && this.chart.hasParallelCoordinates && !this.isXAxis) {
         var index = this.parallelPosition,
             currentPoints = [];
-<<<<<<< HEAD
         this.series.forEach(function (series) {
-            if (defined(series.yData[index])) {
-=======
-        each(this.series, function (series) {
             if (series.visible && defined(series.yData[index])) {
->>>>>>> aa967c07
                 // We need to use push() beacause of null points
                 currentPoints.push(series.yData[index]);
             }
