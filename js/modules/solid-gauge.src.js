/**
 * @license  @product.name@ JS v@product.version@ (@product.date@)
 * Solid angular gauge module
 *
 * (c) 2010-2016 Torstein Honsi
 *
 * License: www.highcharts.com/license
 */

(function (factory) {
	if (typeof module === 'object' && module.exports) {
		module.exports = factory;
	} else {
		factory(Highcharts);
	}
}(function (H) {
	'use strict';

	var defaultPlotOptions = H.defaultPlotOptions,
		pInt = H.pInt,
		pick = H.pick,
		each = H.each,
		colorAxisMethods;

	// The default options
	defaultPlotOptions.solidgauge = H.merge(defaultPlotOptions.gauge, {
		colorByPoint: true
	});


	// These methods are defined in the ColorAxis object, and copied here.
	// If we implement an AMD system we should make ColorAxis a dependency.
	colorAxisMethods = {


		initDataClasses: function (userOptions) {
			var axis = this,
				chart = this.chart,
				dataClasses,
				colorCounter = 0,
				options = this.options;
			this.dataClasses = dataClasses = [];

			each(userOptions.dataClasses, function (dataClass, i) {
				var colors;

				dataClass = H.merge(dataClass);
				dataClasses.push(dataClass);
				if (!dataClass.color) {
					if (options.dataClassColor === 'category') {
						colors = chart.options.colors;
						dataClass.color = colors[colorCounter++];
						// loop back to zero
						if (colorCounter === colors.length) {
							colorCounter = 0;
						}
					} else {
						dataClass.color = axis.tweenColors(H.Color(options.minColor), H.Color(options.maxColor), i / (userOptions.dataClasses.length - 1));
					}
				}
			});
		},

		initStops: function (userOptions) {
			this.stops = userOptions.stops || [
				[0, this.options.minColor],
				[1, this.options.maxColor]
			];
			each(this.stops, function (stop) {
				stop.color = H.Color(stop[1]);
			});
		},
		/** 
		 * Translate from a value to a color
		 */
		toColor: function (value, point) {
			var pos,
				stops = this.stops,
				from,
				to,
				color,
				dataClasses = this.dataClasses,
				dataClass,
				i;

			if (dataClasses) {
				i = dataClasses.length;
				while (i--) {
					dataClass = dataClasses[i];
					from = dataClass.from;
					to = dataClass.to;
					if ((from === undefined || value >= from) && (to === undefined || value <= to)) {
						color = dataClass.color;
						if (point) {
							point.dataClass = i;
						}
						break;
					}   
				}

			} else {

				if (this.isLog) {
					value = this.val2lin(value);
				}
				pos = 1 - ((this.max - value) / (this.max - this.min));
				i = stops.length;
				while (i--) {
					if (pos > stops[i][0]) {
						break;
					}
				}
				from = stops[i] || stops[i + 1];
				to = stops[i + 1] || from;

				// The position within the gradient
				pos = 1 - (to[0] - pos) / ((to[0] - from[0]) || 1);
				
				color = this.tweenColors(
					from.color, 
					to.color,
					pos
				);
			}
			return color;
		},
		/*
		 * Return an intermediate color between two colors, according to pos where 0
		 * is the from color and 1 is the to color.
		 */
		tweenColors: function (from, to, pos) {
			// Check for has alpha, because rgba colors perform worse due to lack of
			// support in WebKit.
			var hasAlpha,
				ret;

			// Unsupported color, return to-color (#3920)
			if (!to.rgba.length || !from.rgba.length) {
				ret = to.input || 'none';

			// Interpolate
			} else {
				from = from.rgba;
				to = to.rgba;
				hasAlpha = (to[3] !== 1 || from[3] !== 1);
				ret = (hasAlpha ? 'rgba(' : 'rgb(') + 
					Math.round(to[0] + (from[0] - to[0]) * (1 - pos)) + ',' + 
					Math.round(to[1] + (from[1] - to[1]) * (1 - pos)) + ',' + 
					Math.round(to[2] + (from[2] - to[2]) * (1 - pos)) + 
					(hasAlpha ? (',' + (to[3] + (from[3] - to[3]) * (1 - pos))) : '') + ')';
			}
			return ret;
		}
	};

	/**
	 * Handle animation of the color attributes directly
	 */
	each(['fill', 'stroke'], function (prop) {
<<<<<<< HEAD
		H.addAnimSetter(prop, function (fx) {
			fx.elem.attr(prop, colorAxisMethods.tweenColors(H.Color(fx.start), H.Color(fx.end), fx.pos));
		});
=======
		H.Fx.prototype[prop + 'Setter'] = function () {
			this.elem.attr(prop, colorAxisMethods.tweenColors(H.Color(this.start), H.Color(this.end), this.pos));
		};
>>>>>>> e6238c3f
	});

	// The series prototype
	H.seriesTypes.solidgauge = H.extendClass(H.seriesTypes.gauge, {
		type: 'solidgauge',
		bindAxes: function () {
			var axis;
			H.seriesTypes.gauge.prototype.bindAxes.call(this);

			axis = this.yAxis;
			H.extend(axis, colorAxisMethods);

			// Prepare data classes
			if (axis.options.dataClasses) {
				axis.initDataClasses(axis.options);
			}
			axis.initStops(axis.options);
		},

		/**
		 * Draw the points where each point is one needle
		 */
		drawPoints: function () {
			var series = this,
				yAxis = series.yAxis,
				center = yAxis.center,
				options = series.options,
				renderer = series.chart.renderer,
				overshoot = options.overshoot,
				overshootVal = overshoot && typeof overshoot === 'number' ? overshoot / 180 * Math.PI : 0;

			each(series.points, function (point) {
				var graphic = point.graphic,
					rotation = yAxis.startAngleRad + yAxis.translate(point.y, null, null, null, true),
					radius = (pInt(pick(point.options.radius, options.radius, 100)) * center[2]) / 200,
					innerRadius = (pInt(pick(point.options.innerRadius, options.innerRadius, 60)) * center[2]) / 200,
					shapeArgs,
					d,
					toColor = yAxis.toColor(point.y, point),
					axisMinAngle = Math.min(yAxis.startAngleRad, yAxis.endAngleRad),
					axisMaxAngle = Math.max(yAxis.startAngleRad, yAxis.endAngleRad),
					minAngle,
					maxAngle;

				if (toColor === 'none') { // #3708
					toColor = point.color || series.color || 'none';
				}
				if (toColor !== 'none') {
					point.color = toColor;
				}

				// Handle overshoot and clipping to axis max/min
				rotation = Math.max(axisMinAngle - overshootVal, Math.min(axisMaxAngle + overshootVal, rotation));

				// Handle the wrap option
				if (options.wrap === false) {
					rotation = Math.max(axisMinAngle, Math.min(axisMaxAngle, rotation));
				}

				minAngle = Math.min(rotation, yAxis.startAngleRad);
				maxAngle = Math.max(rotation, yAxis.startAngleRad);

				if (maxAngle - minAngle > 2 * Math.PI) {
					maxAngle = minAngle + 2 * Math.PI;
				}

				point.shapeArgs = shapeArgs = {
					x: center[0],
					y: center[1],
					r: radius,
					innerR: innerRadius,
					start: minAngle,
					end: maxAngle,
					fill: toColor
				};
				point.startR = radius; // For PieSeries.animate

				if (graphic) {
					d = shapeArgs.d;
					graphic.animate(shapeArgs);
					if (d) {
						shapeArgs.d = d; // animate alters it
					}
				} else {					
					point.graphic = renderer.arc(shapeArgs)
						.attr({
							stroke: options.borderColor || 'none',
							'stroke-width': options.borderWidth || 0,
							fill: toColor,
							'sweep-flag': 0
						})
						.add(series.group);
				}
			});
		},

		/**
		 * Extend the pie slice animation by animating from start angle and up
		 */
		animate: function (init) {

			if (!init) {
				this.startAngleRad = this.yAxis.startAngleRad;
				H.seriesTypes.pie.prototype.animate.call(this, init);
			}
		}
	});

}));<|MERGE_RESOLUTION|>--- conflicted
+++ resolved
@@ -157,15 +157,9 @@
 	 * Handle animation of the color attributes directly
 	 */
 	each(['fill', 'stroke'], function (prop) {
-<<<<<<< HEAD
-		H.addAnimSetter(prop, function (fx) {
-			fx.elem.attr(prop, colorAxisMethods.tweenColors(H.Color(fx.start), H.Color(fx.end), fx.pos));
-		});
-=======
 		H.Fx.prototype[prop + 'Setter'] = function () {
 			this.elem.attr(prop, colorAxisMethods.tweenColors(H.Color(this.start), H.Color(this.end), this.pos));
 		};
->>>>>>> e6238c3f
 	});
 
 	// The series prototype
